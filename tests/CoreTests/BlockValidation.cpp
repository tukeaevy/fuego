<<<<<<< HEAD
// Copyright (c) 2011-2016 The Cryptonote developers
// Distributed under the MIT/X11 software license, see the accompanying
// file COPYING or http://www.opensource.org/licenses/mit-license.php.
=======
// Copyright (c) 2012-2016, The CryptoNote developers, The Bytecoin developers
//
// This file is part of Bytecoin.
//
// Bytecoin is free software: you can redistribute it and/or modify
// it under the terms of the GNU Lesser General Public License as published by
// the Free Software Foundation, either version 3 of the License, or
// (at your option) any later version.
//
// Bytecoin is distributed in the hope that it will be useful,
// but WITHOUT ANY WARRANTY; without even the implied warranty of
// MERCHANTABILITY or FITNESS FOR A PARTICULAR PURPOSE.  See the
// GNU Lesser General Public License for more details.
//
// You should have received a copy of the GNU Lesser General Public License
// along with Bytecoin.  If not, see <http://www.gnu.org/licenses/>.
>>>>>>> 231db527

#include "BlockValidation.h"
#include "TestGenerator.h"
#include "CryptoNoteCore/CryptoNoteTools.h"
#include "Common/StringTools.h"

using namespace Common;
using namespace Crypto;
using namespace CryptoNote;

#define BLOCK_VALIDATION_INIT_GENERATE()                        \
  GENERATE_ACCOUNT(miner_account);                              \
  MAKE_GENESIS_BLOCK(events, blk_0, miner_account, 1338224400);

namespace {
  bool lift_up_difficulty(const CryptoNote::Currency& currency, std::vector<test_event_entry>& events,
                          std::vector<uint64_t>& timestamps,
                          std::vector<CryptoNote::difficulty_type>& cummulative_difficulties, test_generator& generator,
                          size_t new_block_count, const CryptoNote::Block blk_last,
                          const CryptoNote::AccountBase& miner_account, uint8_t block_major_version) {
    CryptoNote::difficulty_type commulative_diffic = cummulative_difficulties.empty() ? 0 : cummulative_difficulties.back();
    CryptoNote::Block blk_prev = blk_last;
    for (size_t i = 0; i < new_block_count; ++i) {
      CryptoNote::Block blk_next;
	  CryptoNote::difficulty_type diffic = currency.nextDifficulty(block_major_version, timestamps, cummulative_difficulties);
      if (!generator.constructBlockManually(blk_next, blk_prev, miner_account,
        test_generator::bf_major_ver | test_generator::bf_timestamp | test_generator::bf_diffic, 
        block_major_version, 0, blk_prev.timestamp, Crypto::Hash(), diffic)) {
        return false;
      }

      commulative_diffic += diffic;
      if (timestamps.size() == currency.difficultyWindow()) {
        timestamps.erase(timestamps.begin());
        cummulative_difficulties.erase(cummulative_difficulties.begin());
      }
      timestamps.push_back(blk_next.timestamp);
      cummulative_difficulties.push_back(commulative_diffic);

      events.push_back(blk_next);
      blk_prev = blk_next;
    }

    return true;
  }

  void clearTransaction(CryptoNote::Transaction& tx) {
    tx.version = 0;
    tx.unlockTime = 0;
    tx.inputs.clear();
    tx.outputs.clear();
    tx.extra.clear();
    tx.signatures.clear();
  }

}


bool TestBlockMajorVersionAccepted::generate(std::vector<test_event_entry>& events) const {
  TestGenerator bg(m_currency, events);
  bg.generateBlocks(1, BLOCK_MAJOR_VERSION_1);
  DO_CALLBACK(events, "check_block_accepted");
  return true;
}

bool TestBlockMajorVersionRejected::generate(std::vector<test_event_entry>& events) const {
  TestGenerator bg(m_currency, events);
  bg.generateBlocks(1, BLOCK_MAJOR_VERSION_1 + 1);
  DO_CALLBACK(events, "check_block_purged");
  return true;
}

bool TestBlockBigMinorVersion::generate(std::vector<test_event_entry>& events) const {
  BLOCK_VALIDATION_INIT_GENERATE();

  CryptoNote::Block blk_1;
  generator.constructBlockManually(blk_1, blk_0, miner_account,
    test_generator::bf_major_ver | test_generator::bf_minor_ver, BLOCK_MAJOR_VERSION_1, BLOCK_MINOR_VERSION_0 + 1);

  events.push_back(blk_1);

  DO_CALLBACK(events, "check_block_accepted");

  return true;
}

bool gen_block_ts_not_checked::generate(std::vector<test_event_entry>& events) const
{
  BLOCK_VALIDATION_INIT_GENERATE();

  REWIND_BLOCKS_N(events, blk_0r, blk_0, miner_account, m_currency.timestampCheckWindow() - 2);

  Block blk_1;
  generator.constructBlockManually(blk_1, blk_0r, miner_account, 
    test_generator::bf_major_ver | test_generator::bf_timestamp, BLOCK_MAJOR_VERSION_1, 0, blk_0.timestamp - 60 * 60);
  events.push_back(blk_1);

  DO_CALLBACK(events, "check_block_accepted");

  return true;
}

bool gen_block_ts_in_past::generate(std::vector<test_event_entry>& events) const
{
  BLOCK_VALIDATION_INIT_GENERATE();

  REWIND_BLOCKS_N(events, blk_0r, blk_0, miner_account, m_currency.timestampCheckWindow() - 1);

  uint64_t ts_below_median = boost::get<Block>(events[m_currency.timestampCheckWindow() / 2 - 1]).timestamp;
  Block blk_1;
  generator.constructBlockManually(blk_1, blk_0r, miner_account, 
    test_generator::bf_major_ver | test_generator::bf_timestamp, BLOCK_MAJOR_VERSION_1, 0, ts_below_median);
  events.push_back(blk_1);

  DO_CALLBACK(events, "check_block_purged");

  return true;
}

bool gen_block_ts_in_future_rejected::generate(std::vector<test_event_entry>& events) const
{
  BLOCK_VALIDATION_INIT_GENERATE();

  Block blk_1;
  generator.constructBlockManually(blk_1, blk_0, miner_account, test_generator::bf_major_ver | test_generator::bf_timestamp,
    BLOCK_MAJOR_VERSION_1, 0, time(NULL) + 60 * 60 + m_currency.blockFutureTimeLimit());
  events.push_back(blk_1);

  DO_CALLBACK(events, "check_block_purged");

  return true;
}

bool gen_block_ts_in_future_accepted::generate(std::vector<test_event_entry>& events) const
{
  BLOCK_VALIDATION_INIT_GENERATE();

  Block blk_1;
  generator.constructBlockManually(blk_1, blk_0, miner_account, test_generator::bf_major_ver | test_generator::bf_timestamp,
    BLOCK_MAJOR_VERSION_1, 0, time(NULL) - 60 + m_currency.blockFutureTimeLimit());
  events.push_back(blk_1);

  DO_CALLBACK(events, "check_block_accepted");

  return true;
}


bool gen_block_invalid_prev_id::generate(std::vector<test_event_entry>& events) const
{
  BLOCK_VALIDATION_INIT_GENERATE();

  Block blk_1;
  Crypto::Hash prev_id = get_block_hash(blk_0);
  reinterpret_cast<char &>(prev_id) ^= 1;
  generator.constructBlockManually(blk_1, blk_0, miner_account, 
    test_generator::bf_major_ver | test_generator::bf_prev_id, BLOCK_MAJOR_VERSION_1, 0, 0, prev_id);
  events.push_back(blk_1);

  DO_CALLBACK(events, "check_block_purged");

  return true;
}

bool gen_block_invalid_prev_id::check_block_verification_context(const CryptoNote::block_verification_context& bvc, size_t event_idx, const CryptoNote::Block& /*blk*/)
{
  if (1 == event_idx)
    return bvc.m_marked_as_orphaned && !bvc.m_added_to_main_chain && !bvc.m_verifivation_failed;
  else
    return !bvc.m_marked_as_orphaned && bvc.m_added_to_main_chain && !bvc.m_verifivation_failed;
}

bool gen_block_invalid_nonce::generate(std::vector<test_event_entry>& events) const
{
  BLOCK_VALIDATION_INIT_GENERATE();

  std::vector<uint64_t> timestamps;
  std::vector<difficulty_type> commulative_difficulties;
  if (!lift_up_difficulty(m_currency, events, timestamps, commulative_difficulties, generator, 2, blk_0, miner_account,
    BLOCK_MAJOR_VERSION_1)) {
    return false;
  }

  // Create invalid nonce
  difficulty_type diffic = m_currency.nextDifficulty(m_blockMajorVersion, timestamps, commulative_difficulties);
  assert(1 < diffic);
  const Block& blk_last = boost::get<Block>(events.back());
  uint64_t timestamp = blk_last.timestamp;
  Block blk_3;
  do
  {
    ++timestamp;
    clearTransaction(blk_3.baseTransaction);
    if (!generator.constructBlockManually(blk_3, blk_last, miner_account,
      test_generator::bf_major_ver | test_generator::bf_diffic | test_generator::bf_timestamp, BLOCK_MAJOR_VERSION_1, 0, timestamp, Crypto::Hash(), diffic))
      return false;
  }
  while (0 == blk_3.nonce);
  --blk_3.nonce;
  events.push_back(blk_3);

  return true;
}

bool gen_block_no_miner_tx::generate(std::vector<test_event_entry>& events) const
{
  BLOCK_VALIDATION_INIT_GENERATE();

  Transaction miner_tx;
  clearTransaction(miner_tx);

  Block blk_1;
  generator.constructBlockManually(blk_1, blk_0, miner_account, 
    test_generator::bf_major_ver | test_generator::bf_miner_tx, BLOCK_MAJOR_VERSION_1, 0, 0, Crypto::Hash(), 0, miner_tx);
  events.push_back(blk_1);

  DO_CALLBACK(events, "check_block_purged");

  return true;
}

bool gen_block_unlock_time_is_low::generate(std::vector<test_event_entry>& events) const
{
  BLOCK_VALIDATION_INIT_GENERATE();

  MAKE_MINER_TX_MANUALLY(miner_tx, blk_0);
  --miner_tx.unlockTime;

  Block blk_1;
  generator.constructBlockManually(blk_1, blk_0, miner_account, 
    test_generator::bf_major_ver | test_generator::bf_miner_tx, BLOCK_MAJOR_VERSION_1, 0, 0, Crypto::Hash(), 0, miner_tx);
  events.push_back(blk_1);

  DO_CALLBACK(events, "check_block_purged");

  return true;
}

bool gen_block_unlock_time_is_high::generate(std::vector<test_event_entry>& events) const
{
  BLOCK_VALIDATION_INIT_GENERATE();

  MAKE_MINER_TX_MANUALLY(miner_tx, blk_0);
  ++miner_tx.unlockTime;

  Block blk_1;
  generator.constructBlockManually(blk_1, blk_0, miner_account, 
    test_generator::bf_major_ver | test_generator::bf_miner_tx, BLOCK_MAJOR_VERSION_1, 0, 0, Crypto::Hash(), 0, miner_tx);
  events.push_back(blk_1);

  DO_CALLBACK(events, "check_block_purged");

  return true;
}

bool gen_block_unlock_time_is_timestamp_in_past::generate(std::vector<test_event_entry>& events) const
{
  BLOCK_VALIDATION_INIT_GENERATE();

  MAKE_MINER_TX_MANUALLY(miner_tx, blk_0);
  miner_tx.unlockTime = blk_0.timestamp - 10 * 60;

  Block blk_1;
  generator.constructBlockManually(blk_1, blk_0, miner_account, 
    test_generator::bf_major_ver | test_generator::bf_miner_tx, BLOCK_MAJOR_VERSION_1, 0, 0, Crypto::Hash(), 0, miner_tx);
  events.push_back(blk_1);

  DO_CALLBACK(events, "check_block_purged");

  return true;
}

bool gen_block_unlock_time_is_timestamp_in_future::generate(std::vector<test_event_entry>& events) const
{
  BLOCK_VALIDATION_INIT_GENERATE();

  MAKE_MINER_TX_MANUALLY(miner_tx, blk_0);
  miner_tx.unlockTime = blk_0.timestamp + 3 * m_currency.minedMoneyUnlockWindow() * m_currency.difficultyTarget();

  Block blk_1;
  generator.constructBlockManually(blk_1, blk_0, miner_account, 
    test_generator::bf_major_ver | test_generator::bf_miner_tx, BLOCK_MAJOR_VERSION_1, 0, 0, Crypto::Hash(), 0, miner_tx);
  events.push_back(blk_1);

  DO_CALLBACK(events, "check_block_purged");

  return true;
}

bool gen_block_height_is_low::generate(std::vector<test_event_entry>& events) const
{
  BLOCK_VALIDATION_INIT_GENERATE();

  MAKE_MINER_TX_MANUALLY(miner_tx, blk_0);
  boost::get<BaseInput>(miner_tx.inputs[0]).blockIndex--;

  Block blk_1;
  generator.constructBlockManually(blk_1, blk_0, miner_account, 
    test_generator::bf_major_ver | test_generator::bf_miner_tx, BLOCK_MAJOR_VERSION_1, 0, 0, Crypto::Hash(), 0, miner_tx);
  events.push_back(blk_1);

  DO_CALLBACK(events, "check_block_purged");

  return true;
}

bool gen_block_height_is_high::generate(std::vector<test_event_entry>& events) const
{
  BLOCK_VALIDATION_INIT_GENERATE();

  MAKE_MINER_TX_MANUALLY(miner_tx, blk_0);
  boost::get<BaseInput>(miner_tx.inputs[0]).blockIndex++;

  Block blk_1;
  generator.constructBlockManually(blk_1, blk_0, miner_account, 
    test_generator::bf_major_ver | test_generator::bf_miner_tx, BLOCK_MAJOR_VERSION_1, 0, 0, Crypto::Hash(), 0, miner_tx);
  events.push_back(blk_1);

  DO_CALLBACK(events, "check_block_purged");

  return true;
}

bool gen_block_miner_tx_has_2_tx_gen_in::generate(std::vector<test_event_entry>& events) const
{
  BLOCK_VALIDATION_INIT_GENERATE();

  MAKE_MINER_TX_MANUALLY(miner_tx, blk_0);

  BaseInput in;
  in.blockIndex = get_block_height(blk_0) + 1;
  miner_tx.inputs.push_back(in);

  Block blk_1;
  generator.constructBlockManually(blk_1, blk_0, miner_account, 
    test_generator::bf_major_ver | test_generator::bf_miner_tx, BLOCK_MAJOR_VERSION_1, 0, 0, Crypto::Hash(), 0, miner_tx);
  events.push_back(blk_1);

  DO_CALLBACK(events, "check_block_purged");

  return true;
}

bool gen_block_miner_tx_has_2_in::generate(std::vector<test_event_entry>& events) const
{
  BLOCK_VALIDATION_INIT_GENERATE();

  REWIND_BLOCKS(events, blk_0r, blk_0, miner_account);

  GENERATE_ACCOUNT(alice);

  TransactionSourceEntry se;
  se.amount = blk_0.baseTransaction.outputs[0].amount;
  se.outputs.push_back(std::make_pair(0, boost::get<KeyOutput>(blk_0.baseTransaction.outputs[0].target).key));
  se.realOutput = 0;
  se.realTransactionPublicKey = getTransactionPublicKeyFromExtra(blk_0.baseTransaction.extra);
  se.realOutputIndexInTransaction = 0;
  std::vector<TransactionSourceEntry> sources;
  sources.push_back(se);

  TransactionDestinationEntry de;
  de.addr = miner_account.getAccountKeys().address;
  de.amount = se.amount;
  std::vector<TransactionDestinationEntry> destinations;
  destinations.push_back(de);

  Transaction tmp_tx;
  if (!constructTransaction(miner_account.getAccountKeys(), sources, destinations, std::vector<uint8_t>(), tmp_tx, 0, m_logger))
    return false;

  MAKE_MINER_TX_MANUALLY(miner_tx, blk_0);
  miner_tx.inputs.push_back(tmp_tx.inputs[0]);

  Block blk_1;
  generator.constructBlockManually(blk_1, blk_0r, miner_account, 
    test_generator::bf_major_ver | test_generator::bf_miner_tx, BLOCK_MAJOR_VERSION_1, 0, 0, Crypto::Hash(), 0, miner_tx);
  events.push_back(blk_1);

  DO_CALLBACK(events, "check_block_purged");

  return true;
}

bool gen_block_miner_tx_with_txin_to_key::generate(std::vector<test_event_entry>& events) const
{
  BLOCK_VALIDATION_INIT_GENERATE();

  // This block has only one output
  Block blk_1;
  generator.constructBlockManually(blk_1, blk_0, miner_account, test_generator::bf_none);
  events.push_back(blk_1);

  REWIND_BLOCKS(events, blk_1r, blk_1, miner_account);

  TransactionSourceEntry se;
  se.amount = blk_1.baseTransaction.outputs[0].amount;
  se.outputs.push_back(std::make_pair(0, boost::get<KeyOutput>(blk_1.baseTransaction.outputs[0].target).key));
  se.realOutput = 0;
  se.realTransactionPublicKey = getTransactionPublicKeyFromExtra(blk_1.baseTransaction.extra);
  se.realOutputIndexInTransaction = 0;
  std::vector<TransactionSourceEntry> sources;
  sources.push_back(se);

  TransactionDestinationEntry de;
  de.addr = miner_account.getAccountKeys().address;
  de.amount = se.amount;
  std::vector<TransactionDestinationEntry> destinations;
  destinations.push_back(de);

  Transaction tmp_tx;
  if (!constructTransaction(miner_account.getAccountKeys(), sources, destinations, std::vector<uint8_t>(), tmp_tx, 0, m_logger))
    return false;

  MAKE_MINER_TX_MANUALLY(miner_tx, blk_1);
  miner_tx.inputs[0] = tmp_tx.inputs[0];

  Block blk_2;
  generator.constructBlockManually(blk_2, blk_1r, miner_account, 
    test_generator::bf_major_ver | test_generator::bf_miner_tx, BLOCK_MAJOR_VERSION_1, 0, 0, Crypto::Hash(), 0, miner_tx);
  events.push_back(blk_2);

  DO_CALLBACK(events, "check_block_purged");

  return true;
}

bool gen_block_miner_tx_out_is_small::generate(std::vector<test_event_entry>& events) const
{
  BLOCK_VALIDATION_INIT_GENERATE();

  MAKE_MINER_TX_MANUALLY(miner_tx, blk_0);
  miner_tx.outputs[0].amount /= 2;

  Block blk_1;
  generator.constructBlockManually(blk_1, blk_0, miner_account, 
    test_generator::bf_major_ver | test_generator::bf_miner_tx, BLOCK_MAJOR_VERSION_1, 0, 0, Crypto::Hash(), 0, miner_tx);
  events.push_back(blk_1);

  DO_CALLBACK(events, "check_block_purged");

  return true;
}

bool gen_block_miner_tx_out_is_big::generate(std::vector<test_event_entry>& events) const
{
  BLOCK_VALIDATION_INIT_GENERATE();

  MAKE_MINER_TX_MANUALLY(miner_tx, blk_0);
  miner_tx.outputs[0].amount *= 2;

  Block blk_1;
  generator.constructBlockManually(blk_1, blk_0, miner_account, 
    test_generator::bf_major_ver | test_generator::bf_miner_tx, BLOCK_MAJOR_VERSION_1, 0, 0, Crypto::Hash(), 0, miner_tx);
  events.push_back(blk_1);

  DO_CALLBACK(events, "check_block_purged");

  return true;
}

bool gen_block_miner_tx_has_no_out::generate(std::vector<test_event_entry>& events) const
{
  BLOCK_VALIDATION_INIT_GENERATE();

  MAKE_MINER_TX_MANUALLY(miner_tx, blk_0);
  miner_tx.outputs.clear();

  Block blk_1;
  generator.constructBlockManually(blk_1, blk_0, miner_account, 
    test_generator::bf_major_ver | test_generator::bf_miner_tx, BLOCK_MAJOR_VERSION_1, 0, 0, Crypto::Hash(), 0, miner_tx);
  events.push_back(blk_1);

  DO_CALLBACK(events, "check_block_purged");

  return true;
}

bool gen_block_miner_tx_has_out_to_alice::generate(std::vector<test_event_entry>& events) const
{
  BLOCK_VALIDATION_INIT_GENERATE();

  GENERATE_ACCOUNT(alice);

  KeyPair txkey;
  MAKE_MINER_TX_AND_KEY_MANUALLY(miner_tx, blk_0, &txkey);

  Crypto::KeyDerivation derivation;
  Crypto::PublicKey out_eph_public_key;
  Crypto::generate_key_derivation(alice.getAccountKeys().address.viewPublicKey, txkey.secretKey, derivation);
  Crypto::derive_public_key(derivation, 1, alice.getAccountKeys().address.spendPublicKey, out_eph_public_key);

  TransactionOutput out_to_alice;
  out_to_alice.amount = miner_tx.outputs[0].amount / 2;
  miner_tx.outputs[0].amount -= out_to_alice.amount;
  out_to_alice.target = KeyOutput{out_eph_public_key};
  miner_tx.outputs.push_back(out_to_alice);

  Block blk_1;
  generator.constructBlockManually(blk_1, blk_0, miner_account, 
    test_generator::bf_major_ver | test_generator::bf_miner_tx, BLOCK_MAJOR_VERSION_1, 0, 0, Crypto::Hash(), 0, miner_tx);
  events.push_back(blk_1);

  DO_CALLBACK(events, "check_block_accepted");

  return true;
}

bool gen_block_has_invalid_tx::generate(std::vector<test_event_entry>& events) const
{
  BLOCK_VALIDATION_INIT_GENERATE();

  std::vector<Crypto::Hash> tx_hashes;
  tx_hashes.push_back(Crypto::Hash());

  Block blk_1;
  generator.constructBlockManuallyTx(blk_1, blk_0, miner_account, tx_hashes, 0);
  events.push_back(blk_1);

  DO_CALLBACK(events, "check_block_purged");

  return true;
}

bool gen_block_is_too_big::generate(std::vector<test_event_entry>& events) const
{
  BLOCK_VALIDATION_INIT_GENERATE();

  Block blk_1;
  if (!generator.constructMaxSizeBlock(blk_1, blk_0, miner_account)) {
    return false;
  }

  blk_1.baseTransaction.extra.resize(blk_1.baseTransaction.extra.size() + 1);
  events.push_back(blk_1);

  DO_CALLBACK(events, "check_block_purged");

  return true;
}

bool TestBlockCumulativeSizeExceedsLimit::generate(std::vector<test_event_entry>& events) const {
  BLOCK_VALIDATION_INIT_GENERATE();

  Block prevBlock = blk_0;
  for (size_t height = 1; height < 1000; ++height) {
    Block block;
    if (!generator.constructMaxSizeBlock(block, prevBlock, miner_account)) {
      return false;
    }

    prevBlock = block;

    if (getObjectBinarySize(block.baseTransaction) <= m_currency.maxBlockCumulativeSize(height)) {
      events.push_back(block);
    } else {
      DO_CALLBACK(events, "markInvalidBlock");
      events.push_back(block);
      return true;
    }
  }

  return false;
}

gen_block_invalid_binary_format::gen_block_invalid_binary_format() : 
    m_corrupt_blocks_begin_idx(0) {
  CryptoNote::CurrencyBuilder currencyBuilder(m_logger);
<<<<<<< HEAD
=======
  currencyBuilder.upgradeHeightV2(blockMajorVersion == CryptoNote::BLOCK_MAJOR_VERSION_1 ? UNDEF_HEIGHT : 0);
>>>>>>> 231db527
  m_currency = currencyBuilder.currency();

  REGISTER_CALLBACK("check_all_blocks_purged", gen_block_invalid_binary_format::check_all_blocks_purged);
  REGISTER_CALLBACK("corrupt_blocks_boundary", gen_block_invalid_binary_format::corrupt_blocks_boundary);
}

bool gen_block_invalid_binary_format::generate(std::vector<test_event_entry>& events) const
{
  BLOCK_VALIDATION_INIT_GENERATE();

  std::vector<uint64_t> timestamps;
  std::vector<difficulty_type> cummulative_difficulties;
  difficulty_type cummulative_diff = 1;

  // Unlock blk_0 outputs
  Block blk_last = blk_0;
  assert(m_currency.minedMoneyUnlockWindow() < m_currency.difficultyWindow());
  for (size_t i = 0; i < m_currency.minedMoneyUnlockWindow(); ++i)
  {
    MAKE_NEXT_BLOCK(events, blk_curr, blk_last, miner_account);
    timestamps.push_back(blk_curr.timestamp);
    cummulative_difficulties.push_back(++cummulative_diff);
    blk_last = blk_curr;
  }

  // Lifting up takes a while
  difficulty_type diffic;
  do
  {
    blk_last = boost::get<Block>(events.back());
	diffic = m_currency.nextDifficulty(m_blockMajorVersion, timestamps, cummulative_difficulties);
    if (!lift_up_difficulty(m_currency, events, timestamps, cummulative_difficulties, generator, 1, blk_last,
      miner_account, BLOCK_MAJOR_VERSION_1)) {
      return false;
    }
    std::cout << "Block #" << events.size() << ", difficulty: " << diffic << std::endl;
  }
  while (diffic < 1500);

  blk_last = boost::get<Block>(events.back());
  MAKE_TX(events, tx_0, miner_account, miner_account, MK_COINS(120), boost::get<Block>(events[1]));
  DO_CALLBACK(events, "corrupt_blocks_boundary");

  Block blk_test;
  std::vector<Crypto::Hash> tx_hashes;
  tx_hashes.push_back(getObjectHash(tx_0));
  size_t txs_size = getObjectBinarySize(tx_0);
  diffic = m_currency.nextDifficulty(m_blockMajorVersion, timestamps, cummulative_difficulties);
  if (!generator.constructBlockManually(blk_test, blk_last, miner_account,
    test_generator::bf_major_ver | test_generator::bf_diffic | test_generator::bf_timestamp | test_generator::bf_tx_hashes, 
    BLOCK_MAJOR_VERSION_1, 0, blk_last.timestamp, Crypto::Hash(), diffic, Transaction(), tx_hashes, txs_size))
    return false;

  BinaryArray blob = toBinaryArray(blk_test);
  for (size_t i = 0; i < blob.size(); ++i)
  {
    for (size_t bit_idx = 0; bit_idx < sizeof(BinaryArray::value_type) * 8; ++bit_idx)
    {
      serialized_block sr_block(blob);
      BinaryArray::value_type& ch = sr_block.data[i];
      ch ^= 1 << bit_idx;

      events.push_back(sr_block);
    }
  }

  DO_CALLBACK(events, "check_all_blocks_purged");

  return true;
}

bool gen_block_invalid_binary_format::check_block_verification_context(const CryptoNote::block_verification_context& bvc,
                                                                       size_t event_idx, const CryptoNote::Block& blk)
{
  if (0 == m_corrupt_blocks_begin_idx || event_idx < m_corrupt_blocks_begin_idx)
  {
    return bvc.m_added_to_main_chain;
  }
  else
  {
    return !bvc.m_added_to_main_chain && (bvc.m_already_exists || bvc.m_marked_as_orphaned || bvc.m_verifivation_failed);
  }
}

bool gen_block_invalid_binary_format::corrupt_blocks_boundary(CryptoNote::core& c, size_t ev_index, const std::vector<test_event_entry>& events)
{
  m_corrupt_blocks_begin_idx = ev_index + 1;
  return true;
}

bool gen_block_invalid_binary_format::check_all_blocks_purged(CryptoNote::core& c, size_t ev_index, const std::vector<test_event_entry>& events)
{
  DEFINE_TESTS_ERROR_CONTEXT("gen_block_invalid_binary_format::check_all_blocks_purged");

  CHECK_EQ(1, c.get_pool_transactions_count());
  CHECK_EQ(m_corrupt_blocks_begin_idx - 2, c.get_current_blockchain_height());

  return true;
}<|MERGE_RESOLUTION|>--- conflicted
+++ resolved
@@ -1,8 +1,3 @@
-<<<<<<< HEAD
-// Copyright (c) 2011-2016 The Cryptonote developers
-// Distributed under the MIT/X11 software license, see the accompanying
-// file COPYING or http://www.opensource.org/licenses/mit-license.php.
-=======
 // Copyright (c) 2012-2016, The CryptoNote developers, The Bytecoin developers
 //
 // This file is part of Bytecoin.
@@ -19,7 +14,6 @@
 //
 // You should have received a copy of the GNU Lesser General Public License
 // along with Bytecoin.  If not, see <http://www.gnu.org/licenses/>.
->>>>>>> 231db527
 
 #include "BlockValidation.h"
 #include "TestGenerator.h"
@@ -66,6 +60,60 @@
     return true;
   }
 
+  bool getParentBlockSize(const CryptoNote::Block& block, size_t& size) {
+    auto serializer = CryptoNote::makeParentBlockSerializer(block, false, false);
+    if (!CryptoNote::getObjectBinarySize(serializer, size)) {
+      LOG_ERROR("Failed to get size of parent block");
+      return false;
+    }
+    return true;
+  }
+
+  bool adjustParentBlockSize(CryptoNote::Block& block, size_t targetSize) {
+    size_t parentBlockSize;
+    if (!getParentBlockSize(block, parentBlockSize)) {
+      return false;
+    }
+
+    if (parentBlockSize > targetSize) {
+      LOG_ERROR("Parent block size is " << parentBlockSize << " bytes that is already greater than target size " << targetSize << " bytes");
+      return false;
+    }
+
+    block.parentBlock.baseTransaction.extra.resize(block.parentBlock.baseTransaction.extra.size() + (targetSize - parentBlockSize));
+
+    if (!getParentBlockSize(block, parentBlockSize)) {
+      return false;
+    }
+
+    if (parentBlockSize > targetSize) {
+      if (block.parentBlock.baseTransaction.extra.size() < parentBlockSize - targetSize) {
+        LOG_ERROR("Failed to adjust parent block size to " << targetSize);
+        return false;
+      }
+
+      block.parentBlock.baseTransaction.extra.resize(block.parentBlock.baseTransaction.extra.size() - (parentBlockSize - targetSize));
+
+      if (!getParentBlockSize(block, parentBlockSize)) {
+        return false;
+      }
+
+      if (parentBlockSize + 1 == targetSize) {
+        block.timestamp = std::max(block.timestamp, UINT64_C(1)) << 7;
+        if (!getParentBlockSize(block, parentBlockSize)) {
+          return false;
+        }
+      }
+    }
+
+    if (parentBlockSize != targetSize) {
+      LOG_ERROR("Failed to adjust parent block size to " << targetSize);
+      return false;
+    }
+
+    return true;
+  }
+
   void clearTransaction(CryptoNote::Transaction& tx) {
     tx.version = 0;
     tx.unlockTime = 0;
@@ -80,14 +128,14 @@
 
 bool TestBlockMajorVersionAccepted::generate(std::vector<test_event_entry>& events) const {
   TestGenerator bg(m_currency, events);
-  bg.generateBlocks(1, BLOCK_MAJOR_VERSION_1);
+  bg.generateBlocks(1, m_blockMajorVersion);
   DO_CALLBACK(events, "check_block_accepted");
   return true;
 }
 
 bool TestBlockMajorVersionRejected::generate(std::vector<test_event_entry>& events) const {
   TestGenerator bg(m_currency, events);
-  bg.generateBlocks(1, BLOCK_MAJOR_VERSION_1 + 1);
+  bg.generateBlocks(1, m_blockGeneratedVersion);
   DO_CALLBACK(events, "check_block_purged");
   return true;
 }
@@ -97,7 +145,7 @@
 
   CryptoNote::Block blk_1;
   generator.constructBlockManually(blk_1, blk_0, miner_account,
-    test_generator::bf_major_ver | test_generator::bf_minor_ver, BLOCK_MAJOR_VERSION_1, BLOCK_MINOR_VERSION_0 + 1);
+    test_generator::bf_major_ver | test_generator::bf_minor_ver, m_blockMajorVersion, BLOCK_MINOR_VERSION_0 + 1);
 
   events.push_back(blk_1);
 
@@ -110,11 +158,13 @@
 {
   BLOCK_VALIDATION_INIT_GENERATE();
 
+  generator.defaultMajorVersion = m_blockMajorVersion;
+
   REWIND_BLOCKS_N(events, blk_0r, blk_0, miner_account, m_currency.timestampCheckWindow() - 2);
 
   Block blk_1;
   generator.constructBlockManually(blk_1, blk_0r, miner_account, 
-    test_generator::bf_major_ver | test_generator::bf_timestamp, BLOCK_MAJOR_VERSION_1, 0, blk_0.timestamp - 60 * 60);
+    test_generator::bf_major_ver | test_generator::bf_timestamp, m_blockMajorVersion, 0, blk_0.timestamp - 60 * 60);
   events.push_back(blk_1);
 
   DO_CALLBACK(events, "check_block_accepted");
@@ -126,12 +176,14 @@
 {
   BLOCK_VALIDATION_INIT_GENERATE();
 
+  generator.defaultMajorVersion = m_blockMajorVersion;
+
   REWIND_BLOCKS_N(events, blk_0r, blk_0, miner_account, m_currency.timestampCheckWindow() - 1);
 
   uint64_t ts_below_median = boost::get<Block>(events[m_currency.timestampCheckWindow() / 2 - 1]).timestamp;
   Block blk_1;
   generator.constructBlockManually(blk_1, blk_0r, miner_account, 
-    test_generator::bf_major_ver | test_generator::bf_timestamp, BLOCK_MAJOR_VERSION_1, 0, ts_below_median);
+    test_generator::bf_major_ver | test_generator::bf_timestamp, m_blockMajorVersion, 0, ts_below_median);
   events.push_back(blk_1);
 
   DO_CALLBACK(events, "check_block_purged");
@@ -145,7 +197,7 @@
 
   Block blk_1;
   generator.constructBlockManually(blk_1, blk_0, miner_account, test_generator::bf_major_ver | test_generator::bf_timestamp,
-    BLOCK_MAJOR_VERSION_1, 0, time(NULL) + 60 * 60 + m_currency.blockFutureTimeLimit());
+    m_blockMajorVersion, 0, time(NULL) + 60 * 60 + m_currency.blockFutureTimeLimit());
   events.push_back(blk_1);
 
   DO_CALLBACK(events, "check_block_purged");
@@ -159,7 +211,7 @@
 
   Block blk_1;
   generator.constructBlockManually(blk_1, blk_0, miner_account, test_generator::bf_major_ver | test_generator::bf_timestamp,
-    BLOCK_MAJOR_VERSION_1, 0, time(NULL) - 60 + m_currency.blockFutureTimeLimit());
+    m_blockMajorVersion, 0, time(NULL) - 60 + m_currency.blockFutureTimeLimit());
   events.push_back(blk_1);
 
   DO_CALLBACK(events, "check_block_accepted");
@@ -176,7 +228,7 @@
   Crypto::Hash prev_id = get_block_hash(blk_0);
   reinterpret_cast<char &>(prev_id) ^= 1;
   generator.constructBlockManually(blk_1, blk_0, miner_account, 
-    test_generator::bf_major_ver | test_generator::bf_prev_id, BLOCK_MAJOR_VERSION_1, 0, 0, prev_id);
+    test_generator::bf_major_ver | test_generator::bf_prev_id, m_blockMajorVersion, 0, 0, prev_id);
   events.push_back(blk_1);
 
   DO_CALLBACK(events, "check_block_purged");
@@ -199,7 +251,7 @@
   std::vector<uint64_t> timestamps;
   std::vector<difficulty_type> commulative_difficulties;
   if (!lift_up_difficulty(m_currency, events, timestamps, commulative_difficulties, generator, 2, blk_0, miner_account,
-    BLOCK_MAJOR_VERSION_1)) {
+    m_blockMajorVersion)) {
     return false;
   }
 
@@ -214,7 +266,7 @@
     ++timestamp;
     clearTransaction(blk_3.baseTransaction);
     if (!generator.constructBlockManually(blk_3, blk_last, miner_account,
-      test_generator::bf_major_ver | test_generator::bf_diffic | test_generator::bf_timestamp, BLOCK_MAJOR_VERSION_1, 0, timestamp, Crypto::Hash(), diffic))
+      test_generator::bf_major_ver | test_generator::bf_diffic | test_generator::bf_timestamp, m_blockMajorVersion, 0, timestamp, Crypto::Hash(), diffic))
       return false;
   }
   while (0 == blk_3.nonce);
@@ -233,7 +285,7 @@
 
   Block blk_1;
   generator.constructBlockManually(blk_1, blk_0, miner_account, 
-    test_generator::bf_major_ver | test_generator::bf_miner_tx, BLOCK_MAJOR_VERSION_1, 0, 0, Crypto::Hash(), 0, miner_tx);
+    test_generator::bf_major_ver | test_generator::bf_miner_tx, m_blockMajorVersion, 0, 0, Crypto::Hash(), 0, miner_tx);
   events.push_back(blk_1);
 
   DO_CALLBACK(events, "check_block_purged");
@@ -250,7 +302,7 @@
 
   Block blk_1;
   generator.constructBlockManually(blk_1, blk_0, miner_account, 
-    test_generator::bf_major_ver | test_generator::bf_miner_tx, BLOCK_MAJOR_VERSION_1, 0, 0, Crypto::Hash(), 0, miner_tx);
+    test_generator::bf_major_ver | test_generator::bf_miner_tx, m_blockMajorVersion, 0, 0, Crypto::Hash(), 0, miner_tx);
   events.push_back(blk_1);
 
   DO_CALLBACK(events, "check_block_purged");
@@ -267,7 +319,7 @@
 
   Block blk_1;
   generator.constructBlockManually(blk_1, blk_0, miner_account, 
-    test_generator::bf_major_ver | test_generator::bf_miner_tx, BLOCK_MAJOR_VERSION_1, 0, 0, Crypto::Hash(), 0, miner_tx);
+    test_generator::bf_major_ver | test_generator::bf_miner_tx, m_blockMajorVersion, 0, 0, Crypto::Hash(), 0, miner_tx);
   events.push_back(blk_1);
 
   DO_CALLBACK(events, "check_block_purged");
@@ -284,7 +336,7 @@
 
   Block blk_1;
   generator.constructBlockManually(blk_1, blk_0, miner_account, 
-    test_generator::bf_major_ver | test_generator::bf_miner_tx, BLOCK_MAJOR_VERSION_1, 0, 0, Crypto::Hash(), 0, miner_tx);
+    test_generator::bf_major_ver | test_generator::bf_miner_tx, m_blockMajorVersion, 0, 0, Crypto::Hash(), 0, miner_tx);
   events.push_back(blk_1);
 
   DO_CALLBACK(events, "check_block_purged");
@@ -301,7 +353,7 @@
 
   Block blk_1;
   generator.constructBlockManually(blk_1, blk_0, miner_account, 
-    test_generator::bf_major_ver | test_generator::bf_miner_tx, BLOCK_MAJOR_VERSION_1, 0, 0, Crypto::Hash(), 0, miner_tx);
+    test_generator::bf_major_ver | test_generator::bf_miner_tx, m_blockMajorVersion, 0, 0, Crypto::Hash(), 0, miner_tx);
   events.push_back(blk_1);
 
   DO_CALLBACK(events, "check_block_purged");
@@ -318,7 +370,7 @@
 
   Block blk_1;
   generator.constructBlockManually(blk_1, blk_0, miner_account, 
-    test_generator::bf_major_ver | test_generator::bf_miner_tx, BLOCK_MAJOR_VERSION_1, 0, 0, Crypto::Hash(), 0, miner_tx);
+    test_generator::bf_major_ver | test_generator::bf_miner_tx, m_blockMajorVersion, 0, 0, Crypto::Hash(), 0, miner_tx);
   events.push_back(blk_1);
 
   DO_CALLBACK(events, "check_block_purged");
@@ -335,7 +387,7 @@
 
   Block blk_1;
   generator.constructBlockManually(blk_1, blk_0, miner_account, 
-    test_generator::bf_major_ver | test_generator::bf_miner_tx, BLOCK_MAJOR_VERSION_1, 0, 0, Crypto::Hash(), 0, miner_tx);
+    test_generator::bf_major_ver | test_generator::bf_miner_tx, m_blockMajorVersion, 0, 0, Crypto::Hash(), 0, miner_tx);
   events.push_back(blk_1);
 
   DO_CALLBACK(events, "check_block_purged");
@@ -355,7 +407,7 @@
 
   Block blk_1;
   generator.constructBlockManually(blk_1, blk_0, miner_account, 
-    test_generator::bf_major_ver | test_generator::bf_miner_tx, BLOCK_MAJOR_VERSION_1, 0, 0, Crypto::Hash(), 0, miner_tx);
+    test_generator::bf_major_ver | test_generator::bf_miner_tx, m_blockMajorVersion, 0, 0, Crypto::Hash(), 0, miner_tx);
   events.push_back(blk_1);
 
   DO_CALLBACK(events, "check_block_purged");
@@ -366,6 +418,8 @@
 bool gen_block_miner_tx_has_2_in::generate(std::vector<test_event_entry>& events) const
 {
   BLOCK_VALIDATION_INIT_GENERATE();
+
+  generator.defaultMajorVersion = m_blockMajorVersion;
 
   REWIND_BLOCKS(events, blk_0r, blk_0, miner_account);
 
@@ -395,7 +449,7 @@
 
   Block blk_1;
   generator.constructBlockManually(blk_1, blk_0r, miner_account, 
-    test_generator::bf_major_ver | test_generator::bf_miner_tx, BLOCK_MAJOR_VERSION_1, 0, 0, Crypto::Hash(), 0, miner_tx);
+    test_generator::bf_major_ver | test_generator::bf_miner_tx, m_blockMajorVersion, 0, 0, Crypto::Hash(), 0, miner_tx);
   events.push_back(blk_1);
 
   DO_CALLBACK(events, "check_block_purged");
@@ -406,6 +460,8 @@
 bool gen_block_miner_tx_with_txin_to_key::generate(std::vector<test_event_entry>& events) const
 {
   BLOCK_VALIDATION_INIT_GENERATE();
+
+  generator.defaultMajorVersion = m_blockMajorVersion;
 
   // This block has only one output
   Block blk_1;
@@ -438,7 +494,7 @@
 
   Block blk_2;
   generator.constructBlockManually(blk_2, blk_1r, miner_account, 
-    test_generator::bf_major_ver | test_generator::bf_miner_tx, BLOCK_MAJOR_VERSION_1, 0, 0, Crypto::Hash(), 0, miner_tx);
+    test_generator::bf_major_ver | test_generator::bf_miner_tx, m_blockMajorVersion, 0, 0, Crypto::Hash(), 0, miner_tx);
   events.push_back(blk_2);
 
   DO_CALLBACK(events, "check_block_purged");
@@ -455,7 +511,7 @@
 
   Block blk_1;
   generator.constructBlockManually(blk_1, blk_0, miner_account, 
-    test_generator::bf_major_ver | test_generator::bf_miner_tx, BLOCK_MAJOR_VERSION_1, 0, 0, Crypto::Hash(), 0, miner_tx);
+    test_generator::bf_major_ver | test_generator::bf_miner_tx, m_blockMajorVersion, 0, 0, Crypto::Hash(), 0, miner_tx);
   events.push_back(blk_1);
 
   DO_CALLBACK(events, "check_block_purged");
@@ -472,7 +528,7 @@
 
   Block blk_1;
   generator.constructBlockManually(blk_1, blk_0, miner_account, 
-    test_generator::bf_major_ver | test_generator::bf_miner_tx, BLOCK_MAJOR_VERSION_1, 0, 0, Crypto::Hash(), 0, miner_tx);
+    test_generator::bf_major_ver | test_generator::bf_miner_tx, m_blockMajorVersion, 0, 0, Crypto::Hash(), 0, miner_tx);
   events.push_back(blk_1);
 
   DO_CALLBACK(events, "check_block_purged");
@@ -489,7 +545,7 @@
 
   Block blk_1;
   generator.constructBlockManually(blk_1, blk_0, miner_account, 
-    test_generator::bf_major_ver | test_generator::bf_miner_tx, BLOCK_MAJOR_VERSION_1, 0, 0, Crypto::Hash(), 0, miner_tx);
+    test_generator::bf_major_ver | test_generator::bf_miner_tx, m_blockMajorVersion, 0, 0, Crypto::Hash(), 0, miner_tx);
   events.push_back(blk_1);
 
   DO_CALLBACK(events, "check_block_purged");
@@ -519,7 +575,7 @@
 
   Block blk_1;
   generator.constructBlockManually(blk_1, blk_0, miner_account, 
-    test_generator::bf_major_ver | test_generator::bf_miner_tx, BLOCK_MAJOR_VERSION_1, 0, 0, Crypto::Hash(), 0, miner_tx);
+    test_generator::bf_major_ver | test_generator::bf_miner_tx, m_blockMajorVersion, 0, 0, Crypto::Hash(), 0, miner_tx);
   events.push_back(blk_1);
 
   DO_CALLBACK(events, "check_block_accepted");
@@ -530,6 +586,8 @@
 bool gen_block_has_invalid_tx::generate(std::vector<test_event_entry>& events) const
 {
   BLOCK_VALIDATION_INIT_GENERATE();
+
+  generator.defaultMajorVersion = m_blockMajorVersion;
 
   std::vector<Crypto::Hash> tx_hashes;
   tx_hashes.push_back(Crypto::Hash());
@@ -546,6 +604,7 @@
 bool gen_block_is_too_big::generate(std::vector<test_event_entry>& events) const
 {
   BLOCK_VALIDATION_INIT_GENERATE();
+  generator.defaultMajorVersion = m_blockMajorVersion;
 
   Block blk_1;
   if (!generator.constructMaxSizeBlock(blk_1, blk_0, miner_account)) {
@@ -562,6 +621,8 @@
 
 bool TestBlockCumulativeSizeExceedsLimit::generate(std::vector<test_event_entry>& events) const {
   BLOCK_VALIDATION_INIT_GENERATE();
+
+  generator.defaultMajorVersion = m_blockMajorVersion;
 
   Block prevBlock = blk_0;
   for (size_t height = 1; height < 1000; ++height) {
@@ -584,13 +645,11 @@
   return false;
 }
 
-gen_block_invalid_binary_format::gen_block_invalid_binary_format() : 
-    m_corrupt_blocks_begin_idx(0) {
+gen_block_invalid_binary_format::gen_block_invalid_binary_format(uint8_t blockMajorVersion) : 
+    m_corrupt_blocks_begin_idx(0),
+    m_blockMajorVersion(blockMajorVersion) {
   CryptoNote::CurrencyBuilder currencyBuilder(m_logger);
-<<<<<<< HEAD
-=======
   currencyBuilder.upgradeHeightV2(blockMajorVersion == CryptoNote::BLOCK_MAJOR_VERSION_1 ? UNDEF_HEIGHT : 0);
->>>>>>> 231db527
   m_currency = currencyBuilder.currency();
 
   REGISTER_CALLBACK("check_all_blocks_purged", gen_block_invalid_binary_format::check_all_blocks_purged);
@@ -600,6 +659,8 @@
 bool gen_block_invalid_binary_format::generate(std::vector<test_event_entry>& events) const
 {
   BLOCK_VALIDATION_INIT_GENERATE();
+
+  generator.defaultMajorVersion = m_blockMajorVersion;
 
   std::vector<uint64_t> timestamps;
   std::vector<difficulty_type> cummulative_difficulties;
@@ -623,7 +684,7 @@
     blk_last = boost::get<Block>(events.back());
 	diffic = m_currency.nextDifficulty(m_blockMajorVersion, timestamps, cummulative_difficulties);
     if (!lift_up_difficulty(m_currency, events, timestamps, cummulative_difficulties, generator, 1, blk_last,
-      miner_account, BLOCK_MAJOR_VERSION_1)) {
+      miner_account, m_blockMajorVersion)) {
       return false;
     }
     std::cout << "Block #" << events.size() << ", difficulty: " << diffic << std::endl;
@@ -641,7 +702,7 @@
   diffic = m_currency.nextDifficulty(m_blockMajorVersion, timestamps, cummulative_difficulties);
   if (!generator.constructBlockManually(blk_test, blk_last, miner_account,
     test_generator::bf_major_ver | test_generator::bf_diffic | test_generator::bf_timestamp | test_generator::bf_tx_hashes, 
-    BLOCK_MAJOR_VERSION_1, 0, blk_last.timestamp, Crypto::Hash(), diffic, Transaction(), tx_hashes, txs_size))
+    m_blockMajorVersion, 0, blk_last.timestamp, Crypto::Hash(), diffic, Transaction(), tx_hashes, txs_size))
     return false;
 
   BinaryArray blob = toBinaryArray(blk_test);
@@ -689,4 +750,77 @@
   CHECK_EQ(m_corrupt_blocks_begin_idx - 2, c.get_current_blockchain_height());
 
   return true;
+}
+
+bool TestMaxSizeOfParentBlock::generate(std::vector<test_event_entry>& events) const {
+  BLOCK_VALIDATION_INIT_GENERATE();
+
+  CryptoNote::Block blk_1;
+  generator.constructBlockManually(blk_1, blk_0, miner_account, test_generator::bf_major_ver, BLOCK_MAJOR_VERSION_2);
+  if (!adjustParentBlockSize(blk_1, 2 * 1024)) {
+    return false;
+  }
+  events.push_back(blk_1);
+
+  DO_CALLBACK(events, "check_block_accepted");
+
+  return true;
+}
+
+bool TestBigParentBlock::generate(std::vector<test_event_entry>& events) const {
+  BLOCK_VALIDATION_INIT_GENERATE();
+
+  CryptoNote::Block blk_1;
+  generator.constructBlockManually(blk_1, blk_0, miner_account, test_generator::bf_major_ver, BLOCK_MAJOR_VERSION_2);
+  if (!adjustParentBlockSize(blk_1, 2 * 1024 + 1)) {
+    return false;
+  }
+  events.push_back(blk_1);
+
+  DO_CALLBACK(events, "check_block_purged");
+
+  return true;
+}
+
+
+namespace
+{
+  template <typename MutateFunc>
+  bool GenerateAndMutateBlockV2(const CryptoNote::Currency& currency, std::vector<test_event_entry>& events, const std::string& callback, MutateFunc mf) {
+    TestGenerator bg(currency, events);
+
+    CryptoNote::Block blk_1;
+    bg.generator.constructBlockManually(
+      blk_1, bg.lastBlock, bg.minerAccount, test_generator::bf_major_ver, BLOCK_MAJOR_VERSION_2);
+
+    mf(blk_1);
+
+    events.push_back(blk_1);
+    bg.addCallback(callback);
+
+    return true;
+  }
+}
+
+bool TestBlock2ExtraEmpty::generate(std::vector<test_event_entry>& events) const {
+  return GenerateAndMutateBlockV2(m_currency, events, "check_block_purged", [](CryptoNote::Block& blk) {
+    blk.parentBlock.baseTransaction.extra.clear();
+  });
+}
+
+bool TestBlock2ExtraWithoutMMTag::generate(std::vector<test_event_entry>& events) const {
+  return GenerateAndMutateBlockV2(m_currency, events, "check_block_purged", [](CryptoNote::Block& blk) {
+    blk.parentBlock.baseTransaction.extra.clear();
+    CryptoNote::addExtraNonceToTransactionExtra(blk.parentBlock.baseTransaction.extra, asBinaryArray("0xdeadbeef"));
+  });
+}
+
+bool TestBlock2ExtraWithGarbage::generate(std::vector<test_event_entry>& events) const {
+  return GenerateAndMutateBlockV2(m_currency, events, "check_block_accepted", [](CryptoNote::Block& blk) {
+    CryptoNote::addExtraNonceToTransactionExtra(blk.parentBlock.baseTransaction.extra, asBinaryArray("0xdeadbeef"));
+    blk.parentBlock.baseTransaction.extra.push_back(0xde);
+    blk.parentBlock.baseTransaction.extra.push_back(0xad);
+    blk.parentBlock.baseTransaction.extra.push_back(0xbe);
+    blk.parentBlock.baseTransaction.extra.push_back(0xef);
+  });
 }