<<<<<<< HEAD
// Copyright (c) 2011-2016 The Cryptonote developers
// Distributed under the MIT/X11 software license, see the accompanying
// file COPYING or http://www.opensource.org/licenses/mit-license.php.
=======
// Copyright (c) 2012-2016, The CryptoNote developers, The Bytecoin developers
//
// This file is part of Bytecoin.
//
// Bytecoin is free software: you can redistribute it and/or modify
// it under the terms of the GNU Lesser General Public License as published by
// the Free Software Foundation, either version 3 of the License, or
// (at your option) any later version.
//
// Bytecoin is distributed in the hope that it will be useful,
// but WITHOUT ANY WARRANTY; without even the implied warranty of
// MERCHANTABILITY or FITNESS FOR A PARTICULAR PURPOSE.  See the
// GNU Lesser General Public License for more details.
//
// You should have received a copy of the GNU Lesser General Public License
// along with Bytecoin.  If not, see <http://www.gnu.org/licenses/>.
>>>>>>> 231db527

#pragma once 

#include "Chaingen.h"

class CheckBlockPurged : public test_chain_unit_base {
public:
  CheckBlockPurged(size_t invalidBlockIdx) :
    m_invalidBlockIdx(invalidBlockIdx) {

    CryptoNote::CurrencyBuilder currencyBuilder(m_logger);
<<<<<<< HEAD
=======
    currencyBuilder.upgradeHeightV2(blockMajorVersion == CryptoNote::BLOCK_MAJOR_VERSION_1 ? UNDEF_HEIGHT : UINT64_C(0));
>>>>>>> 231db527
    m_currency = currencyBuilder.currency();

    REGISTER_CALLBACK("check_block_purged", CheckBlockPurged::check_block_purged);
    REGISTER_CALLBACK("markInvalidBlock", CheckBlockPurged::markInvalidBlock);
  }

  bool check_block_verification_context(const CryptoNote::block_verification_context& bvc, size_t eventIdx, const CryptoNote::Block& /*blk*/) {
    if (m_invalidBlockIdx == eventIdx) {
      return bvc.m_verifivation_failed;
    } else {
      return !bvc.m_verifivation_failed;
    }
  }

  bool check_block_purged(CryptoNote::core& c, size_t eventIdx, const std::vector<test_event_entry>& events) {
    DEFINE_TESTS_ERROR_CONTEXT("CheckBlockPurged::check_block_purged");

    CHECK_TEST_CONDITION(m_invalidBlockIdx < eventIdx);
    CHECK_EQ(0, c.get_pool_transactions_count());
    CHECK_EQ(m_invalidBlockIdx, c.get_current_blockchain_height());

    return true;
  }

  bool markInvalidBlock(CryptoNote::core& c, size_t eventIdx, const std::vector<test_event_entry>& events) {
    m_invalidBlockIdx = eventIdx + 1;
    return true;
  }

protected:
  size_t m_invalidBlockIdx;
};


struct CheckBlockAccepted : public test_chain_unit_base {
  CheckBlockAccepted(size_t expectedBlockchainHeight) :
    m_expectedBlockchainHeight(expectedBlockchainHeight) {

    CryptoNote::CurrencyBuilder currencyBuilder(m_logger);
<<<<<<< HEAD
=======
    currencyBuilder.upgradeHeightV2(blockMajorVersion == CryptoNote::BLOCK_MAJOR_VERSION_1 ? UNDEF_HEIGHT : UINT64_C(0));
>>>>>>> 231db527
    m_currency = currencyBuilder.currency();

    REGISTER_CALLBACK("check_block_accepted", CheckBlockAccepted::check_block_accepted);
  }

  bool check_block_accepted(CryptoNote::core& c, size_t /*eventIdx*/, const std::vector<test_event_entry>& /*events*/) {
    DEFINE_TESTS_ERROR_CONTEXT("CheckBlockAccepted::check_block_accepted");

    CHECK_EQ(0, c.get_pool_transactions_count());
    CHECK_EQ(m_expectedBlockchainHeight, c.get_current_blockchain_height());

    return true;
  }

protected:
  size_t m_expectedBlockchainHeight;
};


struct TestBlockMajorVersionAccepted : public CheckBlockAccepted {
  TestBlockMajorVersionAccepted() :
    CheckBlockAccepted(2) {}

  bool generate(std::vector<test_event_entry>& events) const;
};

struct TestBlockMajorVersionRejected : public CheckBlockPurged {
  TestBlockMajorVersionRejected() :
    CheckBlockPurged(1) {}

  bool generate(std::vector<test_event_entry>& events) const;
};

struct TestBlockBigMinorVersion : public CheckBlockAccepted {

  TestBlockBigMinorVersion()
    : CheckBlockAccepted(2) {}

  bool generate(std::vector<test_event_entry>& events) const;
};

struct gen_block_ts_not_checked : public CheckBlockAccepted
{
  gen_block_ts_not_checked()
    : CheckBlockAccepted(0) {
    m_expectedBlockchainHeight = m_currency.timestampCheckWindow();
  }

  bool generate(std::vector<test_event_entry>& events) const;
};

struct gen_block_ts_in_past : public CheckBlockPurged
{
  gen_block_ts_in_past()
    : CheckBlockPurged(0) {
    m_invalidBlockIdx = m_currency.timestampCheckWindow();
  }

  bool generate(std::vector<test_event_entry>& events) const;
};

struct gen_block_ts_in_future_rejected : public CheckBlockPurged
{
  gen_block_ts_in_future_rejected()
    : CheckBlockPurged(1) {}

  bool generate(std::vector<test_event_entry>& events) const;
};

struct gen_block_ts_in_future_accepted : public CheckBlockAccepted
{
  gen_block_ts_in_future_accepted()
    : CheckBlockAccepted(2) {}

  bool generate(std::vector<test_event_entry>& events) const;
};

struct gen_block_invalid_prev_id : public CheckBlockPurged
{
  gen_block_invalid_prev_id() 
    : CheckBlockPurged(1) {}

  bool generate(std::vector<test_event_entry>& events) const;
  bool check_block_verification_context(const CryptoNote::block_verification_context& bvc, size_t event_idx, const CryptoNote::Block& /*blk*/);
};

struct gen_block_invalid_nonce : public CheckBlockPurged
{
  gen_block_invalid_nonce()
    : CheckBlockPurged(3) {}

  bool generate(std::vector<test_event_entry>& events) const;
};

struct gen_block_no_miner_tx : public CheckBlockPurged
{
  gen_block_no_miner_tx()
    : CheckBlockPurged(1) {}

  bool generate(std::vector<test_event_entry>& events) const;
};

struct gen_block_unlock_time_is_low : public CheckBlockPurged
{
  gen_block_unlock_time_is_low()
    : CheckBlockPurged(1) {}

  bool generate(std::vector<test_event_entry>& events) const;
};

struct gen_block_unlock_time_is_high : public CheckBlockPurged
{
  gen_block_unlock_time_is_high()
    : CheckBlockPurged(1) {}

  bool generate(std::vector<test_event_entry>& events) const;
};

struct gen_block_unlock_time_is_timestamp_in_past : public CheckBlockPurged
{
  gen_block_unlock_time_is_timestamp_in_past()
    : CheckBlockPurged(1) {}

  bool generate(std::vector<test_event_entry>& events) const;
};

struct gen_block_unlock_time_is_timestamp_in_future : public CheckBlockPurged
{
  gen_block_unlock_time_is_timestamp_in_future()
    : CheckBlockPurged(1) {}

  bool generate(std::vector<test_event_entry>& events) const;
};

struct gen_block_height_is_low : public CheckBlockPurged
{
  gen_block_height_is_low()
    : CheckBlockPurged(1) {}

  bool generate(std::vector<test_event_entry>& events) const;
};

struct gen_block_height_is_high : public CheckBlockPurged
{
  gen_block_height_is_high()
    : CheckBlockPurged(1) {}

  bool generate(std::vector<test_event_entry>& events) const;
};

struct gen_block_miner_tx_has_2_tx_gen_in : public CheckBlockPurged
{
  gen_block_miner_tx_has_2_tx_gen_in()
    : CheckBlockPurged(1) {}

  bool generate(std::vector<test_event_entry>& events) const;
};

struct gen_block_miner_tx_has_2_in : public CheckBlockPurged
{
  gen_block_miner_tx_has_2_in()
    : CheckBlockPurged(0) {
    m_invalidBlockIdx = m_currency.minedMoneyUnlockWindow() + 1;
  }

  bool generate(std::vector<test_event_entry>& events) const;
};

struct gen_block_miner_tx_with_txin_to_key : public CheckBlockPurged
{
  gen_block_miner_tx_with_txin_to_key()
    : CheckBlockPurged(0) {
    m_invalidBlockIdx = m_currency.minedMoneyUnlockWindow() + 2;
  }

  bool generate(std::vector<test_event_entry>& events) const;
};

struct gen_block_miner_tx_out_is_small : public CheckBlockPurged
{
  gen_block_miner_tx_out_is_small()
    : CheckBlockPurged(1) {}

  bool generate(std::vector<test_event_entry>& events) const;
};

struct gen_block_miner_tx_out_is_big : public CheckBlockPurged
{
  gen_block_miner_tx_out_is_big()
    : CheckBlockPurged(1) {}

  bool generate(std::vector<test_event_entry>& events) const;
};

struct gen_block_miner_tx_has_no_out : public CheckBlockPurged
{
  gen_block_miner_tx_has_no_out()
    : CheckBlockPurged(1) {}

  bool generate(std::vector<test_event_entry>& events) const;
};

struct gen_block_miner_tx_has_out_to_alice : public CheckBlockAccepted
{
  gen_block_miner_tx_has_out_to_alice()
    : CheckBlockAccepted(2) {}

  bool generate(std::vector<test_event_entry>& events) const;
};

struct gen_block_has_invalid_tx : public CheckBlockPurged
{
  gen_block_has_invalid_tx()
    : CheckBlockPurged(1) {}

  bool generate(std::vector<test_event_entry>& events) const;
};

struct gen_block_is_too_big : public CheckBlockPurged
{
  gen_block_is_too_big()
      : CheckBlockPurged(1) {
    CryptoNote::CurrencyBuilder currencyBuilder(m_logger);
<<<<<<< HEAD
=======
    currencyBuilder.upgradeHeightV2(blockMajorVersion == CryptoNote::BLOCK_MAJOR_VERSION_1 ? UNDEF_HEIGHT : UINT64_C(0));
>>>>>>> 231db527
    currencyBuilder.maxBlockSizeInitial(std::numeric_limits<size_t>::max() / 2);
    m_currency = currencyBuilder.currency();
  }

  bool generate(std::vector<test_event_entry>& events) const;
};

struct TestBlockCumulativeSizeExceedsLimit : public CheckBlockPurged {
  TestBlockCumulativeSizeExceedsLimit()
    : CheckBlockPurged(std::numeric_limits<size_t>::max()) {
  }

  bool generate(std::vector<test_event_entry>& events) const;
};

struct gen_block_invalid_binary_format : public test_chain_unit_base
{
  gen_block_invalid_binary_format();

  bool generate(std::vector<test_event_entry>& events) const;
  bool check_block_verification_context(const CryptoNote::block_verification_context& bvc, size_t event_idx, const CryptoNote::Block& /*blk*/);
  bool check_all_blocks_purged(CryptoNote::core& c, size_t ev_index, const std::vector<test_event_entry>& events);
  bool corrupt_blocks_boundary(CryptoNote::core& c, size_t ev_index, const std::vector<test_event_entry>& events);

private:
  size_t m_corrupt_blocks_begin_idx;
};<|MERGE_RESOLUTION|>--- conflicted
+++ resolved
@@ -1,8 +1,3 @@
-<<<<<<< HEAD
-// Copyright (c) 2011-2016 The Cryptonote developers
-// Distributed under the MIT/X11 software license, see the accompanying
-// file COPYING or http://www.opensource.org/licenses/mit-license.php.
-=======
 // Copyright (c) 2012-2016, The CryptoNote developers, The Bytecoin developers
 //
 // This file is part of Bytecoin.
@@ -19,22 +14,22 @@
 //
 // You should have received a copy of the GNU Lesser General Public License
 // along with Bytecoin.  If not, see <http://www.gnu.org/licenses/>.
->>>>>>> 231db527
 
 #pragma once 
 
 #include "Chaingen.h"
+
+const uint64_t UNDEF_HEIGHT = static_cast<uint64_t>(CryptoNote::UpgradeDetectorBase::UNDEF_HEIGHT);
 
 class CheckBlockPurged : public test_chain_unit_base {
 public:
-  CheckBlockPurged(size_t invalidBlockIdx) :
-    m_invalidBlockIdx(invalidBlockIdx) {
+  CheckBlockPurged(size_t invalidBlockIdx, uint8_t blockMajorVersion) :
+    m_invalidBlockIdx(invalidBlockIdx),
+    m_blockMajorVersion(blockMajorVersion) {
+    assert(blockMajorVersion == CryptoNote::BLOCK_MAJOR_VERSION_1 || blockMajorVersion == CryptoNote::BLOCK_MAJOR_VERSION_2);
 
     CryptoNote::CurrencyBuilder currencyBuilder(m_logger);
-<<<<<<< HEAD
-=======
     currencyBuilder.upgradeHeightV2(blockMajorVersion == CryptoNote::BLOCK_MAJOR_VERSION_1 ? UNDEF_HEIGHT : UINT64_C(0));
->>>>>>> 231db527
     m_currency = currencyBuilder.currency();
 
     REGISTER_CALLBACK("check_block_purged", CheckBlockPurged::check_block_purged);
@@ -66,18 +61,18 @@
 
 protected:
   size_t m_invalidBlockIdx;
+  const uint8_t m_blockMajorVersion;
 };
 
 
 struct CheckBlockAccepted : public test_chain_unit_base {
-  CheckBlockAccepted(size_t expectedBlockchainHeight) :
-    m_expectedBlockchainHeight(expectedBlockchainHeight) {
+  CheckBlockAccepted(size_t expectedBlockchainHeight, uint8_t blockMajorVersion) :
+    m_expectedBlockchainHeight(expectedBlockchainHeight),
+    m_blockMajorVersion(blockMajorVersion) {
+    assert(blockMajorVersion == CryptoNote::BLOCK_MAJOR_VERSION_1 || blockMajorVersion == CryptoNote::BLOCK_MAJOR_VERSION_2);
 
     CryptoNote::CurrencyBuilder currencyBuilder(m_logger);
-<<<<<<< HEAD
-=======
     currencyBuilder.upgradeHeightV2(blockMajorVersion == CryptoNote::BLOCK_MAJOR_VERSION_1 ? UNDEF_HEIGHT : UINT64_C(0));
->>>>>>> 231db527
     m_currency = currencyBuilder.currency();
 
     REGISTER_CALLBACK("check_block_accepted", CheckBlockAccepted::check_block_accepted);
@@ -94,35 +89,38 @@
 
 protected:
   size_t m_expectedBlockchainHeight;
+  const uint8_t m_blockMajorVersion;
 };
 
 
 struct TestBlockMajorVersionAccepted : public CheckBlockAccepted {
-  TestBlockMajorVersionAccepted() :
-    CheckBlockAccepted(2) {}
+  TestBlockMajorVersionAccepted(uint8_t blockMajorVersion) :
+    CheckBlockAccepted(2, blockMajorVersion) {}
 
   bool generate(std::vector<test_event_entry>& events) const;
 };
 
 struct TestBlockMajorVersionRejected : public CheckBlockPurged {
-  TestBlockMajorVersionRejected() :
-    CheckBlockPurged(1) {}
+  TestBlockMajorVersionRejected(uint8_t blockAcceptedVersion, uint8_t blockGeneratedVersion) :
+    CheckBlockPurged(1, blockAcceptedVersion), m_blockGeneratedVersion(blockGeneratedVersion) {}
+
+  const uint8_t m_blockGeneratedVersion;
 
   bool generate(std::vector<test_event_entry>& events) const;
 };
 
 struct TestBlockBigMinorVersion : public CheckBlockAccepted {
 
-  TestBlockBigMinorVersion()
-    : CheckBlockAccepted(2) {}
+  TestBlockBigMinorVersion(uint8_t blockMajorVersion)
+    : CheckBlockAccepted(2, blockMajorVersion) {}
 
   bool generate(std::vector<test_event_entry>& events) const;
 };
 
 struct gen_block_ts_not_checked : public CheckBlockAccepted
 {
-  gen_block_ts_not_checked()
-    : CheckBlockAccepted(0) {
+  gen_block_ts_not_checked(uint8_t blockMajorVersion)
+    : CheckBlockAccepted(0, blockMajorVersion) {
     m_expectedBlockchainHeight = m_currency.timestampCheckWindow();
   }
 
@@ -131,8 +129,8 @@
 
 struct gen_block_ts_in_past : public CheckBlockPurged
 {
-  gen_block_ts_in_past()
-    : CheckBlockPurged(0) {
+  gen_block_ts_in_past(uint8_t blockMajorVersion)
+    : CheckBlockPurged(0, blockMajorVersion) {
     m_invalidBlockIdx = m_currency.timestampCheckWindow();
   }
 
@@ -141,24 +139,24 @@
 
 struct gen_block_ts_in_future_rejected : public CheckBlockPurged
 {
-  gen_block_ts_in_future_rejected()
-    : CheckBlockPurged(1) {}
+  gen_block_ts_in_future_rejected(uint8_t blockMajorVersion)
+    : CheckBlockPurged(1, blockMajorVersion) {}
 
   bool generate(std::vector<test_event_entry>& events) const;
 };
 
 struct gen_block_ts_in_future_accepted : public CheckBlockAccepted
 {
-  gen_block_ts_in_future_accepted()
-    : CheckBlockAccepted(2) {}
+  gen_block_ts_in_future_accepted(uint8_t blockMajorVersion)
+    : CheckBlockAccepted(2, blockMajorVersion) {}
 
   bool generate(std::vector<test_event_entry>& events) const;
 };
 
 struct gen_block_invalid_prev_id : public CheckBlockPurged
 {
-  gen_block_invalid_prev_id() 
-    : CheckBlockPurged(1) {}
+  gen_block_invalid_prev_id(uint8_t blockMajorVersion) 
+    : CheckBlockPurged(1, blockMajorVersion) {}
 
   bool generate(std::vector<test_event_entry>& events) const;
   bool check_block_verification_context(const CryptoNote::block_verification_context& bvc, size_t event_idx, const CryptoNote::Block& /*blk*/);
@@ -166,80 +164,80 @@
 
 struct gen_block_invalid_nonce : public CheckBlockPurged
 {
-  gen_block_invalid_nonce()
-    : CheckBlockPurged(3) {}
+  gen_block_invalid_nonce(uint8_t blockMajorVersion)
+    : CheckBlockPurged(3, blockMajorVersion) {}
 
   bool generate(std::vector<test_event_entry>& events) const;
 };
 
 struct gen_block_no_miner_tx : public CheckBlockPurged
 {
-  gen_block_no_miner_tx()
-    : CheckBlockPurged(1) {}
+  gen_block_no_miner_tx(uint8_t blockMajorVersion)
+    : CheckBlockPurged(1, blockMajorVersion) {}
 
   bool generate(std::vector<test_event_entry>& events) const;
 };
 
 struct gen_block_unlock_time_is_low : public CheckBlockPurged
 {
-  gen_block_unlock_time_is_low()
-    : CheckBlockPurged(1) {}
+  gen_block_unlock_time_is_low(uint8_t blockMajorVersion)
+    : CheckBlockPurged(1, blockMajorVersion) {}
 
   bool generate(std::vector<test_event_entry>& events) const;
 };
 
 struct gen_block_unlock_time_is_high : public CheckBlockPurged
 {
-  gen_block_unlock_time_is_high()
-    : CheckBlockPurged(1) {}
+  gen_block_unlock_time_is_high(uint8_t blockMajorVersion)
+    : CheckBlockPurged(1, blockMajorVersion) {}
 
   bool generate(std::vector<test_event_entry>& events) const;
 };
 
 struct gen_block_unlock_time_is_timestamp_in_past : public CheckBlockPurged
 {
-  gen_block_unlock_time_is_timestamp_in_past()
-    : CheckBlockPurged(1) {}
+  gen_block_unlock_time_is_timestamp_in_past(uint8_t blockMajorVersion)
+    : CheckBlockPurged(1, blockMajorVersion) {}
 
   bool generate(std::vector<test_event_entry>& events) const;
 };
 
 struct gen_block_unlock_time_is_timestamp_in_future : public CheckBlockPurged
 {
-  gen_block_unlock_time_is_timestamp_in_future()
-    : CheckBlockPurged(1) {}
+  gen_block_unlock_time_is_timestamp_in_future(uint8_t blockMajorVersion)
+    : CheckBlockPurged(1, blockMajorVersion) {}
 
   bool generate(std::vector<test_event_entry>& events) const;
 };
 
 struct gen_block_height_is_low : public CheckBlockPurged
 {
-  gen_block_height_is_low()
-    : CheckBlockPurged(1) {}
+  gen_block_height_is_low(uint8_t blockMajorVersion)
+    : CheckBlockPurged(1, blockMajorVersion) {}
 
   bool generate(std::vector<test_event_entry>& events) const;
 };
 
 struct gen_block_height_is_high : public CheckBlockPurged
 {
-  gen_block_height_is_high()
-    : CheckBlockPurged(1) {}
+  gen_block_height_is_high(uint8_t blockMajorVersion)
+    : CheckBlockPurged(1, blockMajorVersion) {}
 
   bool generate(std::vector<test_event_entry>& events) const;
 };
 
 struct gen_block_miner_tx_has_2_tx_gen_in : public CheckBlockPurged
 {
-  gen_block_miner_tx_has_2_tx_gen_in()
-    : CheckBlockPurged(1) {}
+  gen_block_miner_tx_has_2_tx_gen_in(uint8_t blockMajorVersion)
+    : CheckBlockPurged(1, blockMajorVersion) {}
 
   bool generate(std::vector<test_event_entry>& events) const;
 };
 
 struct gen_block_miner_tx_has_2_in : public CheckBlockPurged
 {
-  gen_block_miner_tx_has_2_in()
-    : CheckBlockPurged(0) {
+  gen_block_miner_tx_has_2_in(uint8_t blockMajorVersion)
+    : CheckBlockPurged(0, blockMajorVersion) {
     m_invalidBlockIdx = m_currency.minedMoneyUnlockWindow() + 1;
   }
 
@@ -248,8 +246,8 @@
 
 struct gen_block_miner_tx_with_txin_to_key : public CheckBlockPurged
 {
-  gen_block_miner_tx_with_txin_to_key()
-    : CheckBlockPurged(0) {
+  gen_block_miner_tx_with_txin_to_key(uint8_t blockMajorVersion)
+    : CheckBlockPurged(0, blockMajorVersion) {
     m_invalidBlockIdx = m_currency.minedMoneyUnlockWindow() + 2;
   }
 
@@ -258,53 +256,50 @@
 
 struct gen_block_miner_tx_out_is_small : public CheckBlockPurged
 {
-  gen_block_miner_tx_out_is_small()
-    : CheckBlockPurged(1) {}
+  gen_block_miner_tx_out_is_small(uint8_t blockMajorVersion)
+    : CheckBlockPurged(1, blockMajorVersion) {}
 
   bool generate(std::vector<test_event_entry>& events) const;
 };
 
 struct gen_block_miner_tx_out_is_big : public CheckBlockPurged
 {
-  gen_block_miner_tx_out_is_big()
-    : CheckBlockPurged(1) {}
+  gen_block_miner_tx_out_is_big(uint8_t blockMajorVersion)
+    : CheckBlockPurged(1, blockMajorVersion) {}
 
   bool generate(std::vector<test_event_entry>& events) const;
 };
 
 struct gen_block_miner_tx_has_no_out : public CheckBlockPurged
 {
-  gen_block_miner_tx_has_no_out()
-    : CheckBlockPurged(1) {}
+  gen_block_miner_tx_has_no_out(uint8_t blockMajorVersion)
+    : CheckBlockPurged(1, blockMajorVersion) {}
 
   bool generate(std::vector<test_event_entry>& events) const;
 };
 
 struct gen_block_miner_tx_has_out_to_alice : public CheckBlockAccepted
 {
-  gen_block_miner_tx_has_out_to_alice()
-    : CheckBlockAccepted(2) {}
+  gen_block_miner_tx_has_out_to_alice(uint8_t blockMajorVersion)
+    : CheckBlockAccepted(2, blockMajorVersion) {}
 
   bool generate(std::vector<test_event_entry>& events) const;
 };
 
 struct gen_block_has_invalid_tx : public CheckBlockPurged
 {
-  gen_block_has_invalid_tx()
-    : CheckBlockPurged(1) {}
+  gen_block_has_invalid_tx(uint8_t blockMajorVersion)
+    : CheckBlockPurged(1, blockMajorVersion) {}
 
   bool generate(std::vector<test_event_entry>& events) const;
 };
 
 struct gen_block_is_too_big : public CheckBlockPurged
 {
-  gen_block_is_too_big()
-      : CheckBlockPurged(1) {
+  gen_block_is_too_big(uint8_t blockMajorVersion)
+      : CheckBlockPurged(1, blockMajorVersion) {
     CryptoNote::CurrencyBuilder currencyBuilder(m_logger);
-<<<<<<< HEAD
-=======
     currencyBuilder.upgradeHeightV2(blockMajorVersion == CryptoNote::BLOCK_MAJOR_VERSION_1 ? UNDEF_HEIGHT : UINT64_C(0));
->>>>>>> 231db527
     currencyBuilder.maxBlockSizeInitial(std::numeric_limits<size_t>::max() / 2);
     m_currency = currencyBuilder.currency();
   }
@@ -313,8 +308,8 @@
 };
 
 struct TestBlockCumulativeSizeExceedsLimit : public CheckBlockPurged {
-  TestBlockCumulativeSizeExceedsLimit()
-    : CheckBlockPurged(std::numeric_limits<size_t>::max()) {
+  TestBlockCumulativeSizeExceedsLimit(uint8_t blockMajorVersion)
+    : CheckBlockPurged(std::numeric_limits<size_t>::max(), blockMajorVersion) {
   }
 
   bool generate(std::vector<test_event_entry>& events) const;
@@ -322,7 +317,7 @@
 
 struct gen_block_invalid_binary_format : public test_chain_unit_base
 {
-  gen_block_invalid_binary_format();
+  gen_block_invalid_binary_format(uint8_t blockMajorVersion);
 
   bool generate(std::vector<test_event_entry>& events) const;
   bool check_block_verification_context(const CryptoNote::block_verification_context& bvc, size_t event_idx, const CryptoNote::Block& /*blk*/);
@@ -330,5 +325,41 @@
   bool corrupt_blocks_boundary(CryptoNote::core& c, size_t ev_index, const std::vector<test_event_entry>& events);
 
 private:
+  const uint8_t m_blockMajorVersion;
   size_t m_corrupt_blocks_begin_idx;
+};
+
+struct TestMaxSizeOfParentBlock : public CheckBlockAccepted {
+  TestMaxSizeOfParentBlock() : CheckBlockAccepted(2, CryptoNote::BLOCK_MAJOR_VERSION_2) {
+  }
+
+  bool generate(std::vector<test_event_entry>& events) const;
+};
+
+struct TestBigParentBlock : public CheckBlockPurged {
+  TestBigParentBlock() : CheckBlockPurged(1, CryptoNote::BLOCK_MAJOR_VERSION_2) {
+  }
+
+  bool generate(std::vector<test_event_entry>& events) const;
+};
+
+struct TestBlock2ExtraEmpty : public CheckBlockPurged {
+
+  TestBlock2ExtraEmpty() : CheckBlockPurged(1, CryptoNote::BLOCK_MAJOR_VERSION_2) {}
+
+  bool generate(std::vector<test_event_entry>& events) const;
+};
+
+struct TestBlock2ExtraWithoutMMTag : public CheckBlockPurged {
+
+  TestBlock2ExtraWithoutMMTag() : CheckBlockPurged(1, CryptoNote::BLOCK_MAJOR_VERSION_2) {}
+
+  bool generate(std::vector<test_event_entry>& events) const;
+};
+
+struct TestBlock2ExtraWithGarbage : public CheckBlockAccepted {
+
+  TestBlock2ExtraWithGarbage() : CheckBlockAccepted(2, CryptoNote::BLOCK_MAJOR_VERSION_2) {}
+
+  bool generate(std::vector<test_event_entry>& events) const;
 };