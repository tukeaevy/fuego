--- conflicted
+++ resolved
@@ -1,8 +1,3 @@
-<<<<<<< HEAD
-// Copyright (c) 2011-2016 The Cryptonote developers
-// Distributed under the MIT/X11 software license, see the accompanying
-// file COPYING or http://www.opensource.org/licenses/mit-license.php.
-=======
 // Copyright (c) 2012-2016, The CryptoNote developers, The Bytecoin developers
 //
 // This file is part of Bytecoin.
@@ -19,7 +14,6 @@
 //
 // You should have received a copy of the GNU Lesser General Public License
 // along with Bytecoin.  If not, see <http://www.gnu.org/licenses/>.
->>>>>>> 231db527
 
 #include "gtest/gtest.h"
 
@@ -57,19 +51,11 @@
     uint64_t m_blockReward;
   };
 
-<<<<<<< HEAD
-  #define TEST_ALREADY_GENERATED_COINS(alreadyGeneratedCoins, expectedReward)                                  \
-    m_blockTooBig = !m_currency.getBlockReward(0, currentBlockSize, alreadyGeneratedCoins, 0,                  \
-      m_blockReward, m_emissionChange);                                                                        \
-    ASSERT_FALSE(m_blockTooBig);                                                                               \
-    ASSERT_EQ(UINT64_C(expectedReward), m_blockReward);                                                        \
-=======
   #define TEST_ALREADY_GENERATED_COINS(alreadyGeneratedCoins, expectedReward)              \
     m_blockTooBig = !m_currency.getBlockReward(BLOCK_MAJOR_VERSION_1, 0, currentBlockSize, \
       alreadyGeneratedCoins, 0, m_blockReward, m_emissionChange);                          \
     ASSERT_FALSE(m_blockTooBig);                                                           \
     ASSERT_EQ(UINT64_C(expectedReward), m_blockReward);                                    \
->>>>>>> 231db527
     ASSERT_EQ(UINT64_C(expectedReward), m_emissionChange);
 
   TEST_F(getBlockReward_and_already_generated_coins, handles_first_values) {
@@ -108,22 +94,13 @@
     static const uint64_t alreadyGeneratedCoins = 0;
 
     virtual void SetUp() override {
-<<<<<<< HEAD
-      m_blockTooBig = !m_currency.getBlockReward(0, 0, alreadyGeneratedCoins, 0,
-        m_standardBlockReward, m_emissionChange);
-=======
       m_blockTooBig = !m_currency.getBlockReward(BLOCK_MAJOR_VERSION_1, 0, 0, alreadyGeneratedCoins, 0, m_standardBlockReward, m_emissionChange);
->>>>>>> 231db527
       ASSERT_FALSE(m_blockTooBig);
       ASSERT_EQ(UINT64_C(70368744177663), m_standardBlockReward);
     }
 
     void do_test(size_t medianBlockSize, size_t currentBlockSize) {
-<<<<<<< HEAD
-      m_blockTooBig = !m_currency.getBlockReward(medianBlockSize, currentBlockSize, alreadyGeneratedCoins, 0,
-=======
       m_blockTooBig = !m_currency.getBlockReward(BLOCK_MAJOR_VERSION_1, medianBlockSize, currentBlockSize, alreadyGeneratedCoins, 0,
->>>>>>> 231db527
         m_blockReward, m_emissionChange);
     }
 
@@ -213,24 +190,14 @@
     static const uint64_t alreadyGeneratedCoins = 0;
 
     virtual void SetUp() override {
-<<<<<<< HEAD
-      m_blockTooBig = !m_currency.getBlockReward(testMedian, 0, alreadyGeneratedCoins, 0,
-        m_standardBlockReward, m_emissionChange);
-=======
       m_blockTooBig = !m_currency.getBlockReward(BLOCK_MAJOR_VERSION_3, testMedian, 0, alreadyGeneratedCoins, 0, m_standardBlockReward, m_emissionChange);
->>>>>>> 231db527
 
       ASSERT_FALSE(m_blockTooBig);
       ASSERT_EQ(UINT64_C(70368744177663), m_standardBlockReward);
     }
 
     void do_test(size_t currentBlockSize) {
-<<<<<<< HEAD
-      m_blockTooBig = !m_currency.getBlockReward(testMedian, currentBlockSize, alreadyGeneratedCoins, 0,
-        m_blockReward, m_emissionChange);
-=======
       m_blockTooBig = !m_currency.getBlockReward(BLOCK_MAJOR_VERSION_3, testMedian, currentBlockSize, alreadyGeneratedCoins, 0, m_blockReward, m_emissionChange);
->>>>>>> 231db527
     }
 
     Logging::LoggerGroup m_logger;
@@ -303,7 +270,7 @@
   }
   //--------------------------------------------------------------------------------------------------------------------
   const unsigned int testEmissionSpeedFactor = 4;
-  const size_t testGrantedFullRewardZone = 10000;
+  const size_t testGrantedFullRewardZone = CryptoNote::parameters::CRYPTONOTE_BLOCK_GRANTED_FULL_REWARD_ZONE_V1;
   const size_t testMedian = testGrantedFullRewardZone;
   const size_t testBlockSize = testMedian + testMedian * 8 / 10; // expected penalty 0.64 * reward
   const uint64_t testPenalty = 64; // percentage
@@ -327,26 +294,16 @@
       uint64_t blockReward;
       int64_t emissionChange;
 
-<<<<<<< HEAD
-      m_blockTooBig = !m_currency.getBlockReward(testMedian, testBlockSize, 0, 0, blockReward, emissionChange);
-=======
       m_blockTooBig = !m_currency.getBlockReward(BLOCK_MAJOR_VERSION_3, testMedian, testBlockSize, 0, 0, blockReward, emissionChange);
->>>>>>> 231db527
 
       ASSERT_FALSE(m_blockTooBig);
       ASSERT_EQ(expectedBlockReward, blockReward);
       ASSERT_EQ(expectedBlockReward, emissionChange);
     }
 
-<<<<<<< HEAD
-    void do_test(uint64_t alreadyGeneratedCoins, uint64_t fee) {
-      m_blockTooBig = !m_currency.getBlockReward(testMedian, testBlockSize, alreadyGeneratedCoins, fee,
-        m_blockReward, m_emissionChange);
-=======
     void do_test(uint64_t alreadyGeneratedCoins, uint64_t fee, bool penalizeFee) {
       uint8_t blockMajorVersion = penalizeFee ? BLOCK_MAJOR_VERSION_3 : BLOCK_MAJOR_VERSION_1;
       m_blockTooBig = !m_currency.getBlockReward(blockMajorVersion, testMedian, testBlockSize, alreadyGeneratedCoins, fee, m_blockReward, m_emissionChange);
->>>>>>> 231db527
     }
 
     Logging::LoggerGroup m_logger;
@@ -356,8 +313,8 @@
     uint64_t m_blockReward;
   };
 
-  TEST_F(getBlockReward_fee_and_penalizeFee_test, handles_zero_fee_and_penalize_fee) {
-    do_test(0, 0);
+  TEST_F(getBlockReward_fee_and_penalizeFee_test, handles_zero_fee_and_no_penalize_fee) {
+    do_test(0, 0, false);
 
     ASSERT_FALSE(m_blockTooBig);
     ASSERT_EQ(expectedBlockReward, m_blockReward);
@@ -365,9 +322,28 @@
     ASSERT_GT(m_emissionChange, 0);
   }
 
+  TEST_F(getBlockReward_fee_and_penalizeFee_test, handles_zero_fee_and_penalize_fee) {
+    do_test(0, 0, true);
+
+    ASSERT_FALSE(m_blockTooBig);
+    ASSERT_EQ(expectedBlockReward, m_blockReward);
+    ASSERT_EQ(expectedBlockReward, m_emissionChange);
+    ASSERT_GT(m_emissionChange, 0);
+  }
+
+  TEST_F(getBlockReward_fee_and_penalizeFee_test, handles_fee_lt_block_reward_and_no_penalize_fee) {
+    uint64_t fee = expectedBlockReward / 2;
+    do_test(0, fee, false);
+
+    ASSERT_FALSE(m_blockTooBig);
+    ASSERT_EQ(expectedBlockReward + fee, m_blockReward);
+    ASSERT_EQ(expectedBlockReward, m_emissionChange);
+    ASSERT_GT(m_emissionChange, 0);
+  }
+
   TEST_F(getBlockReward_fee_and_penalizeFee_test, handles_fee_lt_block_reward_and_penalize_fee) {
     uint64_t fee = expectedBlockReward / 2;
-    do_test(0, fee);
+    do_test(0, fee, true);
 
     ASSERT_FALSE(m_blockTooBig);
     ASSERT_EQ(expectedBlockReward + fee - fee * testPenalty / 100, m_blockReward);
@@ -375,9 +351,19 @@
     ASSERT_GT(m_emissionChange, 0);
   }
 
+  TEST_F(getBlockReward_fee_and_penalizeFee_test, handles_fee_eq_block_reward_and_no_penalize_fee) {
+    uint64_t fee = expectedBlockReward;
+    do_test(0, fee, false);
+
+    ASSERT_FALSE(m_blockTooBig);
+    ASSERT_EQ(expectedBlockReward + fee, m_blockReward);
+    ASSERT_EQ(expectedBlockReward, m_emissionChange);
+    ASSERT_GT(m_emissionChange, 0);
+  }
+
   TEST_F(getBlockReward_fee_and_penalizeFee_test, handles_fee_eq_block_reward_and_penalize_fee) {
     uint64_t fee = expectedBlockReward;
-    do_test(0, fee);
+    do_test(0, fee, true);
 
     ASSERT_FALSE(m_blockTooBig);
     ASSERT_EQ(expectedBlockReward + fee - fee * testPenalty / 100, m_blockReward);
@@ -385,9 +371,18 @@
     ASSERT_GT(m_emissionChange, 0);
   }
 
+  TEST_F(getBlockReward_fee_and_penalizeFee_test, handles_fee_gt_block_reward_and_no_penalize_fee) {
+    uint64_t fee = 2 * expectedBlockReward;
+    do_test(0, fee, false);
+
+    ASSERT_FALSE(m_blockTooBig);
+    ASSERT_EQ(expectedBlockReward + fee, m_blockReward);
+    ASSERT_EQ(expectedBlockReward, m_emissionChange);
+  }
+
   TEST_F(getBlockReward_fee_and_penalizeFee_test, handles_fee_gt_block_reward_and_penalize_fee) {
     uint64_t fee = 2 * expectedBlockReward;
-    do_test(0, fee);
+    do_test(0, fee, true);
 
     ASSERT_FALSE(m_blockTooBig);
     ASSERT_EQ(expectedBlockReward + fee - fee * testPenalty / 100, m_blockReward);
@@ -397,16 +392,25 @@
 
   TEST_F(getBlockReward_fee_and_penalizeFee_test, handles_emission_change_eq_zero) {
     uint64_t fee = expectedBlockReward * 100 / testPenalty;
-    do_test(0, fee);
+    do_test(0, fee, true);
 
     ASSERT_FALSE(m_blockTooBig);
     ASSERT_EQ(expectedBlockReward + fee - fee * testPenalty / 100, m_blockReward);
     ASSERT_EQ(0, m_emissionChange);
   }
 
+  TEST_F(getBlockReward_fee_and_penalizeFee_test, handles_fee_if_block_reward_is_zero_and_no_penalize_fee) {
+    uint64_t fee = UINT64_C(100);
+    do_test(m_currency.moneySupply(), fee, false);
+
+    ASSERT_FALSE(m_blockTooBig);
+    ASSERT_EQ(fee, m_blockReward);
+    ASSERT_EQ(0, m_emissionChange);
+  }
+
   TEST_F(getBlockReward_fee_and_penalizeFee_test, handles_fee_if_block_reward_is_zero_and_penalize_fee) {
     uint64_t fee = UINT64_C(100);
-    do_test(m_currency.moneySupply(), fee);
+    do_test(m_currency.moneySupply(), fee, true);
 
     ASSERT_FALSE(m_blockTooBig);
     ASSERT_EQ(fee - fee * testPenalty / 100, m_blockReward);
