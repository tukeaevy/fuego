--- conflicted
+++ resolved
@@ -1,4 +1,4 @@
-// Copyright (c) 2011-2015 The Cryptonote developers
+// Copyright (c) 2011-2016 The Cryptonote developers
 // Distributed under the MIT/X11 software license, see the accompanying
 // file COPYING or http://www.opensource.org/licenses/mit-license.php.
 
@@ -80,13 +80,8 @@
   protected:
     static const uint64_t alreadyGeneratedCoins = 0;
 
-<<<<<<< HEAD
-    virtual void SetUp() {
+    virtual void SetUp() override {
       m_blockTooBig = !m_currency.getBlockReward(0, 0, alreadyGeneratedCoins, 0,
-=======
-    virtual void SetUp() override {
-      m_blockTooBig = !m_currency.getBlockReward(0, 0, alreadyGeneratedCoins, 0, false,
->>>>>>> 64feea73
         m_standardBlockReward, m_emissionChange);
       ASSERT_FALSE(m_blockTooBig);
       ASSERT_EQ(UINT64_C(70368744177663), m_standardBlockReward);
@@ -182,13 +177,8 @@
     static const size_t testMedian = 7 * TEST_GRANTED_FULL_REWARD_ZONE;
     static const uint64_t alreadyGeneratedCoins = 0;
 
-<<<<<<< HEAD
-    virtual void SetUp() {
+    virtual void SetUp() override {
       m_blockTooBig = !m_currency.getBlockReward(testMedian, 0, alreadyGeneratedCoins, 0,
-=======
-    virtual void SetUp() override {
-      m_blockTooBig = !m_currency.getBlockReward(testMedian, 0, alreadyGeneratedCoins, 0, false,
->>>>>>> 64feea73
         m_standardBlockReward, m_emissionChange);
 
       ASSERT_FALSE(m_blockTooBig);
