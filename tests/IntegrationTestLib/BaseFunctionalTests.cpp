--- conflicted
+++ resolved
@@ -1,8 +1,3 @@
-<<<<<<< HEAD
-// Copyright (c) 2011-2016 The Cryptonote developers
-// Distributed under the MIT/X11 software license, see the accompanying
-// file COPYING or http://www.opensource.org/licenses/mit-license.php.
-=======
 // Copyright (c) 2012-2016, The CryptoNote developers, The Bytecoin developers
 //
 // This file is part of Bytecoin.
@@ -19,7 +14,6 @@
 //
 // You should have received a copy of the GNU Lesser General Public License
 // along with Bytecoin.  If not, see <http://www.gnu.org/licenses/>.
->>>>>>> 231db527
 
 #include "BaseFunctionalTests.h"
 
@@ -54,9 +48,9 @@
 #endif
 
 #ifdef _WIN32
-const std::string DAEMON_FILENAME = std::string(CRYPTONOTE_NAME) + "d.exe";
+const std::string DAEMON_FILENAME = "bytecoind.exe";
 #else
-const std::string DAEMON_FILENAME = std::string(CRYPTONOTE_NAME) + "d";
+const std::string DAEMON_FILENAME = "bytecoind";
 #endif
 
 using namespace Tests::Common;
@@ -173,7 +167,7 @@
     << "rpc-bind-port=" << rpcPort << std::endl
     << "p2p-bind-port=" << p2pPort << std::endl
     << "log-level=4" << std::endl
-    << "log-file=test_" << CRYPTONOTE_NAME << "d_" << index << ".log" << std::endl;
+    << "log-file=test_bytecoind_" << index << ".log" << std::endl;
 
   switch (m_topology) {
   case Line:
@@ -208,7 +202,7 @@
   }
 
 #if defined WIN32
-  std::string commandLine = "start /MIN \"" + std::string(CRYPTONOTE_NAME) + "d" + std::to_string(index) + "\" \"" + daemonPath.string() +
+  std::string commandLine = "start /MIN \"bytecoind" + std::to_string(index) + "\" \"" + daemonPath.string() +
     "\" --testnet --data-dir=\"" + dataDirPath + "\" --config-file=daemon.conf";
   LOG_DEBUG(commandLine);
   system(commandLine.c_str());
@@ -220,7 +214,7 @@
     close(2);
     std::string dataDir = "--data-dir=" + dataDirPath + "";
     LOG_TRACE(pathToDaemon);
-    if (execl(pathToDaemon.c_str(), (std::string(CRYPTONOTE_NAME) + "d").c_str(), "--testnet", dataDir.c_str(), "--config-file=daemon.conf", NULL) == -1) {
+    if (execl(pathToDaemon.c_str(), "bytecoind", "--testnet", dataDir.c_str(), "--config-file=daemon.conf", NULL) == -1) {
       LOG_ERROR(TO_STRING(errno));
     }
     abort();
@@ -338,8 +332,6 @@
   blockTemplate.timestamp = m_nextTimestamp;
   m_nextTimestamp += 2 * m_currency.difficultyTarget();
 
-<<<<<<< HEAD
-=======
   if (blockTemplate.majorVersion >= BLOCK_MAJOR_VERSION_2) {
     blockTemplate.parentBlock.majorVersion = BLOCK_MAJOR_VERSION_1;
     blockTemplate.parentBlock.minorVersion = BLOCK_MINOR_VERSION_0;
@@ -357,7 +349,6 @@
     }
   }
 
->>>>>>> 231db527
   BinaryArray blockBlob = CryptoNote::toBinaryArray(blockTemplate);
   return node.submitBlock(::Common::toHex(blockBlob.data(), blockBlob.size()));
 }
