name: Windows

on:
  push:
    tags:
      - "*"

jobs:
  build-windows:
    name: Windows
    runs-on: windows-2022
    env:
      BOOST_ROOT: C:\thirdparties\boost-1.83.0
    steps:
      - uses: actions/checkout@v4
        with:
          submodules: recursive
        
      - name: Add msbuild to PATH
        uses: microsoft/setup-msbuild@v1.3
        
      - name: Download and Install Boost 1.83
        run: |
<<<<<<< HEAD
          $Url = "https://github.com/boostorg/boost/releases/download/boost-1.83.0/boost_1_83_0-msvc-14.2-64.exe"
=======
          $Url = "https://sourceforge.net/projects/boost/files/boost-binaries/1.83.0/boost_1_83_0-msvc-14.3-64.exe"
>>>>>>> 83ec34fb
          $OutputPath = "C:\\Users\\runneradmin\\AppData\\Local\\Temp\\boost-installer.exe"
          curl -L $Url -o $OutputPath
          Start-Process -Wait -FilePath $OutputPath "/SILENT","/SP-","/SUPPRESSMSGBOXES","/DIR=C:\\thirdparties\\boost-1.83.0"

      - name: Build
        shell: powershell
        id: build
        run: |
          $ErrorActionPreference = "Stop"
          $build_folder = "build"
          $sha = "${{ github.sha }}"
          $xfg_ver = $sha.SubString(0,7)
          $release_name = "fuego-cli-win64-v$xfg_ver"
          mkdir "$build_folder" -Force
          cd "$build_folder"
          cmake -G "Visual Studio 17 2022" -A x64 -DBOOST_ROOT="$env:BOOST_ROOT" -DBOOST_INCLUDE_DIRS="$env:BOOST_ROOT/include" ..
<<<<<<< HEAD
          if ($LASTEXITCODE -ne 0) { throw "CMake configuration failed" }
          msbuild fuegoX.sln /p:Configuration=Release /m /v:minimal
          if ($LASTEXITCODE -ne 0) { throw "Build failed" }
=======
          msbuild fuegoX.sln /p:Configuration=Release /m
>>>>>>> 83ec34fb
          cd src\Release
          Compress-Archive -Path *.exe -DestinationPath "$release_name.zip"
          $sha256 = (Get-FileHash "$release_name.zip").Hash
          $asset_path = "./$build_folder/src/Release/$release_name.zip"
          mkdir "$release_name" -Force
          cp *.exe "$release_name/"
          echo "sha256=${sha256}" >> $env:GITHUB_OUTPUT
          echo "release_name=${release_name}.zip" >> $env:GITHUB_OUTPUT
          echo "asset_path=${asset_path}" >> $env:GITHUB_OUTPUT
          echo "xfg_version=${xfg_ver}" >> $env:GITHUB_OUTPUT

      - name: Create Release
        uses: softprops/action-gh-release@v2
        with:
          files: ${{ steps.build.outputs.asset_path }}
          name: Fuego CLI Suite v${{ steps.build.outputs.xfg_version }}
          body: |
            🪟 [Download for Windows](../../releases/download/${{ steps.build.outputs.xfg_version }}/${{ steps.build.outputs.release_name }}) **${{ steps.build.outputs.release_name }}**
            
            `SHA256 : ${{ steps.build.outputs.sha256 }}`
          append_body: true
        env:
          GITHUB_TOKEN: ${{ secrets.GITHUB_TOKEN }}<|MERGE_RESOLUTION|>--- conflicted
+++ resolved
@@ -17,15 +17,11 @@
           submodules: recursive
         
       - name: Add msbuild to PATH
-        uses: microsoft/setup-msbuild@v1.3
+        uses: microsoft/setup-msbuild@v1.1
         
       - name: Download and Install Boost 1.83
         run: |
-<<<<<<< HEAD
-          $Url = "https://github.com/boostorg/boost/releases/download/boost-1.83.0/boost_1_83_0-msvc-14.2-64.exe"
-=======
           $Url = "https://sourceforge.net/projects/boost/files/boost-binaries/1.83.0/boost_1_83_0-msvc-14.3-64.exe"
->>>>>>> 83ec34fb
           $OutputPath = "C:\\Users\\runneradmin\\AppData\\Local\\Temp\\boost-installer.exe"
           curl -L $Url -o $OutputPath
           Start-Process -Wait -FilePath $OutputPath "/SILENT","/SP-","/SUPPRESSMSGBOXES","/DIR=C:\\thirdparties\\boost-1.83.0"
@@ -34,26 +30,19 @@
         shell: powershell
         id: build
         run: |
-          $ErrorActionPreference = "Stop"
           $build_folder = "build"
           $sha = "${{ github.sha }}"
           $xfg_ver = $sha.SubString(0,7)
           $release_name = "fuego-cli-win64-v$xfg_ver"
-          mkdir "$build_folder" -Force
+          mkdir "$build_folder"
           cd "$build_folder"
           cmake -G "Visual Studio 17 2022" -A x64 -DBOOST_ROOT="$env:BOOST_ROOT" -DBOOST_INCLUDE_DIRS="$env:BOOST_ROOT/include" ..
-<<<<<<< HEAD
-          if ($LASTEXITCODE -ne 0) { throw "CMake configuration failed" }
-          msbuild fuegoX.sln /p:Configuration=Release /m /v:minimal
-          if ($LASTEXITCODE -ne 0) { throw "Build failed" }
-=======
           msbuild fuegoX.sln /p:Configuration=Release /m
->>>>>>> 83ec34fb
           cd src\Release
           Compress-Archive -Path *.exe -DestinationPath "$release_name.zip"
           $sha256 = (Get-FileHash "$release_name.zip").Hash
           $asset_path = "./$build_folder/src/Release/$release_name.zip"
-          mkdir "$release_name" -Force
+          mkdir "$release_name"
           cp *.exe "$release_name/"
           echo "sha256=${sha256}" >> $env:GITHUB_OUTPUT
           echo "release_name=${release_name}.zip" >> $env:GITHUB_OUTPUT
@@ -61,7 +50,7 @@
           echo "xfg_version=${xfg_ver}" >> $env:GITHUB_OUTPUT
 
       - name: Create Release
-        uses: softprops/action-gh-release@v2
+        uses: softprops/action-gh-release@v1
         with:
           files: ${{ steps.build.outputs.asset_path }}
           name: Fuego CLI Suite v${{ steps.build.outputs.xfg_version }}
