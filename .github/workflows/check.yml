name: Build check

on:
  push:
    branches:
      - "**"
    tags-ignore:
      - "*" # We don't want this to run on release
  pull_request:

jobs:
  build-windows:
    name: Windows
    runs-on: windows-2022
    env:

      BOOST_ROOT: C:\thirdparties\boost-1.83.0

    steps:
      - uses: actions/checkout@v4

      - name: Prepare version
        shell: powershell
        id: setup
        run: |
          $os="windows"
          $xfg_version="${{ github.sha }}".SubString(0,7)
          $release_name="xfg-cli-$os-dev-$xfg_version"
          echo "release_name=${release_name}" >> $env:GITHUB_OUTPUT

      - name: Install msbuild
        uses: microsoft/setup-msbuild@v1.3


      - name: Download and Install Boost 1.83
        run: |
<<<<<<< HEAD
          $Url = "https://github.com/boostorg/boost/releases/download/boost-1.83.0/boost_1_83_0-msvc-14.2-64.exe"
=======
          $Url = "https://sourceforge.net/projects/boost/files/boost-binaries/1.83.0/boost_1_83_0-msvc-14.3-64.exe"
>>>>>>> 83ec34fb
          $OutputPath = "C:\\Users\\runneradmin\\AppData\\Local\\Temp\\boost-installer.exe"
          curl -L $Url -o $OutputPath
          Start-Process -Wait -FilePath $OutputPath "/SILENT","/SP-","/SUPPRESSMSGBOXES","/DIR=C:\\thirdparties\\boost-1.83.0"
    
      - name: Build
        shell: powershell
        id: build
        run: |
          $ErrorActionPreference = "Stop"
          $build_folder = "build"
          $sha = "${{ github.sha }}"
          $xfg_ver = $sha.SubString(0,7)
          $release_name = "fuego-cli-win64-v$xfg_ver"
          mkdir "$build_folder" -Force
          cd "$build_folder"
          cmake -G "Visual Studio 17 2022" -A x64 -DBOOST_ROOT="$env:BOOST_ROOT" -DBOOST_INCLUDE_DIRS="$env:BOOST_ROOT/include" ..
<<<<<<< HEAD
          if ($LASTEXITCODE -ne 0) { throw "CMake configuration failed" }
          msbuild fuegoX.sln /p:Configuration=Release /m /v:minimal
          if ($LASTEXITCODE -ne 0) { throw "Build failed" }
=======
          msbuild fuegoX.sln /p:Configuration=Release /m
>>>>>>> 83ec34fb
          cd src\Release
          Compress-Archive -Path *.exe -DestinationPath "$release_name.zip"
          $sha256 = (Get-FileHash "$release_name.zip").Hash
          $asset_path = "./$build_folder/src/Release/$release_name.zip"
          mkdir "$release_name" -Force
          cp *.exe "$release_name/"
          echo "sha256=${sha256}" >> $env:GITHUB_OUTPUT
          echo "release_name=${release_name}.zip" >> $env:GITHUB_OUTPUT
          echo "asset_path=${asset_path}" >> $env:GITHUB_OUTPUT
          echo "xfg_version=${xfg_ver}" >> $env:GITHUB_OUTPUT
          echo "artifact_path=$build_folder/src/Release/$release_name" >> $env:GITHUB_OUTPUT

      - name: Upload To GH Artifacts
        uses: actions/upload-artifact@v4
        with:
          name: ${{ steps.build.outputs.release_name }}
          path: ${{ steps.build.outputs.artifact_path }}
        env:
          GITHUB_TOKEN: ${{ secrets.GITHUB_TOKEN }}

  build-ubuntu22:
    name: Ubuntu 22.04
    runs-on: ubuntu-22.04
    steps:
      - uses: actions/checkout@v4

      - name: Build
        id: build
        run: |
          set -e
          sudo apt-get update
          sudo apt-get install -y build-essential libboost-all-dev cmake
          build_folder="build/debug"
          xfg_ver=${GITHUB_SHA::7}
          xfg_ver_folder=$(echo $xfg_ver | sed 's/\.//g')
          release_name=fuego-cli-ubuntu-2204-dev"$xfg_ver"
          mkdir -p "$build_folder"
          cd "$build_folder"
          cmake ../.. -DCMAKE_BUILD_TYPE=Debug
          make -j$(nproc)
          mkdir -p "$release_name"
          exeFiles=()
          for f in src/*; do [[ -x $f && -f $f ]] && exeFiles+=( "$f" ); done
          strip "${exeFiles[@]}"
          cp "${exeFiles[@]}" "$release_name/"
          echo "release_name=${release_name}.tar.gz" >> $GITHUB_OUTPUT
          echo "artifact_path=$build_folder/$release_name" >> $GITHUB_OUTPUT

      - name: Upload To GH Artifacts
        uses: actions/upload-artifact@v4
        with:
          name: ${{ steps.build.outputs.release_name }}
          path: ${{ steps.build.outputs.artifact_path }}
        env:
          GITHUB_TOKEN: ${{ secrets.GITHUB_TOKEN }}

  build-ubuntu24:
    name: Ubuntu 24.04
    runs-on: ubuntu-24.04
    steps:
      - uses: actions/checkout@v4

      - name: Build
        id: build
        run: |
          set -e
          sudo apt-get update
          sudo apt-get install -y build-essential libboost-all-dev cmake
          build_folder="build/debug"
          xfg_ver=${GITHUB_SHA::7}
          xfg_ver_folder=$(echo $xfg_ver | sed 's/\.//g')
          release_name=fuego-cli-ubuntu-2404-dev"$xfg_ver"
          mkdir -p "$build_folder"
          cd "$build_folder"
          cmake ../.. -DCMAKE_BUILD_TYPE=Debug
          make -j$(nproc)
          mkdir -p "$release_name"
          exeFiles=()
          for f in src/*; do [[ -x $f && -f $f ]] && exeFiles+=( "$f" ); done
          strip "${exeFiles[@]}"
          cp "${exeFiles[@]}" "$release_name/"
          echo "release_name=${release_name}.tar.gz" >> $GITHUB_OUTPUT
          echo "artifact_path=$build_folder/$release_name" >> $GITHUB_OUTPUT

      - name: Upload To GH Artifacts
        uses: actions/upload-artifact@v4
        with:
          name: ${{ steps.build.outputs.release_name }}
          path: ${{ steps.build.outputs.artifact_path }}
        env:
          GITHUB_TOKEN: ${{ secrets.GITHUB_TOKEN }}

  build-macos:
    name: macOS
    runs-on: ${{ matrix.os }}
    strategy:
      matrix:
        include:
          - os: macos-12
            arch: intel
            arch_flag: x86_64
          - os: macos-14
            arch: apple
            arch_flag: arm64
          - os: macos-15
            arch: apple
            arch_flag: arm64

    steps:
      - uses: actions/checkout@v4

      - name: Build
        id: build
        run: |
          set -e
          build_folder="build/"
          xfg_ver=${GITHUB_SHA::7}
          release_name=fuego-cli-macos-${{ matrix.arch }}-dev"$xfg_ver"
<<<<<<< HEAD
          brew install gcc boost cmake
          mkdir "$build_folder"
          cd "$build_folder"
          cmake -DCMAKE_C_FLAGS="-mmacosx-version-min=10.12" -DCMAKE_CXX_FLAGS="-mmacosx-version-min=10.12" -DCMAKE_OSX_ARCHITECTURES=${{ matrix.arch_flag }} ..
          make -j$(sysctl -n hw.ncpu)
=======

          brew install gcc boost ccache
          export CC=clang
          export CXX=clang++
          export PATH="/usr/local/opt/ccache/libexec:$PATH"

          mkdir "$build_folder"
          cd "$build_folder"
          cmake .. \
            -DCMAKE_BUILD_TYPE=Release \
            -DCMAKE_OSX_ARCHITECTURES=${{ matrix.arch_flag }} \
            -DCMAKE_C_FLAGS="-mmacosx-version-min=10.12" \
            -DCMAKE_CXX_FLAGS="-mmacosx-version-min=10.12 -Wno-unknown-warning-option"
          make -j2
>>>>>>> 83ec34fb
          mkdir "$release_name"
          exeFiles=()
          for f in src/*; do [[ -x $f && -f $f ]] && strip "$f" && exeFiles+=( "$f" ); done
          strip "${exeFiles[@]}"
          cp "${exeFiles[@]}" "$release_name/"
          zip -r "$release_name".zip "$release_name"
          sha256=$(shasum -a 256 "$release_name".zip | awk '{print toupper($1)}')
          artifact_path="$build_folder/$release_name"
          asset_path="./$build_folder$release_name.zip"
          echo "sha256=${sha256}" >> $GITHUB_OUTPUT
          echo "release_name=${release_name}.zip" >> $GITHUB_OUTPUT
          echo "asset_path=${asset_path}" >> $GITHUB_OUTPUT
          echo "xfg_version=${xfg_ver}" >> $GITHUB_OUTPUT
          echo "artifact_path=${artifact_path}" >> $GITHUB_OUTPUT

      - name: Upload To GH Artifacts
        uses: actions/upload-artifact@v4
        with:
          name: ${{ steps.build.outputs.release_name }}-${{ matrix.os }}-${{ matrix.arch }}-${{ github.run_attempt }}-${{ github.job }}
          path: ${{ steps.build.outputs.artifact_path }}
        env:
          GITHUB_TOKEN: ${{ secrets.GITHUB_TOKEN }}
          <|MERGE_RESOLUTION|>--- conflicted
+++ resolved
@@ -29,16 +29,12 @@
           echo "release_name=${release_name}" >> $env:GITHUB_OUTPUT
 
       - name: Install msbuild
-        uses: microsoft/setup-msbuild@v1.3
+        uses: microsoft/setup-msbuild@v1.1
 
 
       - name: Download and Install Boost 1.83
         run: |
-<<<<<<< HEAD
-          $Url = "https://github.com/boostorg/boost/releases/download/boost-1.83.0/boost_1_83_0-msvc-14.2-64.exe"
-=======
           $Url = "https://sourceforge.net/projects/boost/files/boost-binaries/1.83.0/boost_1_83_0-msvc-14.3-64.exe"
->>>>>>> 83ec34fb
           $OutputPath = "C:\\Users\\runneradmin\\AppData\\Local\\Temp\\boost-installer.exe"
           curl -L $Url -o $OutputPath
           Start-Process -Wait -FilePath $OutputPath "/SILENT","/SP-","/SUPPRESSMSGBOXES","/DIR=C:\\thirdparties\\boost-1.83.0"
@@ -47,26 +43,19 @@
         shell: powershell
         id: build
         run: |
-          $ErrorActionPreference = "Stop"
           $build_folder = "build"
           $sha = "${{ github.sha }}"
           $xfg_ver = $sha.SubString(0,7)
           $release_name = "fuego-cli-win64-v$xfg_ver"
-          mkdir "$build_folder" -Force
+          mkdir "$build_folder"
           cd "$build_folder"
           cmake -G "Visual Studio 17 2022" -A x64 -DBOOST_ROOT="$env:BOOST_ROOT" -DBOOST_INCLUDE_DIRS="$env:BOOST_ROOT/include" ..
-<<<<<<< HEAD
-          if ($LASTEXITCODE -ne 0) { throw "CMake configuration failed" }
-          msbuild fuegoX.sln /p:Configuration=Release /m /v:minimal
-          if ($LASTEXITCODE -ne 0) { throw "Build failed" }
-=======
           msbuild fuegoX.sln /p:Configuration=Release /m
->>>>>>> 83ec34fb
           cd src\Release
           Compress-Archive -Path *.exe -DestinationPath "$release_name.zip"
           $sha256 = (Get-FileHash "$release_name.zip").Hash
           $asset_path = "./$build_folder/src/Release/$release_name.zip"
-          mkdir "$release_name" -Force
+          mkdir "$release_name"
           cp *.exe "$release_name/"
           echo "sha256=${sha256}" >> $env:GITHUB_OUTPUT
           echo "release_name=${release_name}.zip" >> $env:GITHUB_OUTPUT
@@ -91,9 +80,8 @@
       - name: Build
         id: build
         run: |
-          set -e
           sudo apt-get update
-          sudo apt-get install -y build-essential libboost-all-dev cmake
+          sudo apt-get install -y libboost-all-dev
           build_folder="build/debug"
           xfg_ver=${GITHUB_SHA::7}
           xfg_ver_folder=$(echo $xfg_ver | sed 's/\.//g')
@@ -101,7 +89,7 @@
           mkdir -p "$build_folder"
           cd "$build_folder"
           cmake ../.. -DCMAKE_BUILD_TYPE=Debug
-          make -j$(nproc)
+          make -j4
           mkdir -p "$release_name"
           exeFiles=()
           for f in src/*; do [[ -x $f && -f $f ]] && exeFiles+=( "$f" ); done
@@ -127,9 +115,8 @@
       - name: Build
         id: build
         run: |
-          set -e
           sudo apt-get update
-          sudo apt-get install -y build-essential libboost-all-dev cmake
+          sudo apt-get install -y libboost-all-dev
           build_folder="build/debug"
           xfg_ver=${GITHUB_SHA::7}
           xfg_ver_folder=$(echo $xfg_ver | sed 's/\.//g')
@@ -137,7 +124,7 @@
           mkdir -p "$build_folder"
           cd "$build_folder"
           cmake ../.. -DCMAKE_BUILD_TYPE=Debug
-          make -j$(nproc)
+          make -j4
           mkdir -p "$release_name"
           exeFiles=()
           for f in src/*; do [[ -x $f && -f $f ]] && exeFiles+=( "$f" ); done
@@ -160,7 +147,7 @@
     strategy:
       matrix:
         include:
-          - os: macos-12
+          - os: macos-13
             arch: intel
             arch_flag: x86_64
           - os: macos-14
@@ -176,17 +163,9 @@
       - name: Build
         id: build
         run: |
-          set -e
           build_folder="build/"
           xfg_ver=${GITHUB_SHA::7}
           release_name=fuego-cli-macos-${{ matrix.arch }}-dev"$xfg_ver"
-<<<<<<< HEAD
-          brew install gcc boost cmake
-          mkdir "$build_folder"
-          cd "$build_folder"
-          cmake -DCMAKE_C_FLAGS="-mmacosx-version-min=10.12" -DCMAKE_CXX_FLAGS="-mmacosx-version-min=10.12" -DCMAKE_OSX_ARCHITECTURES=${{ matrix.arch_flag }} ..
-          make -j$(sysctl -n hw.ncpu)
-=======
 
           brew install gcc boost ccache
           export CC=clang
@@ -201,7 +180,6 @@
             -DCMAKE_C_FLAGS="-mmacosx-version-min=10.12" \
             -DCMAKE_CXX_FLAGS="-mmacosx-version-min=10.12 -Wno-unknown-warning-option"
           make -j2
->>>>>>> 83ec34fb
           mkdir "$release_name"
           exeFiles=()
           for f in src/*; do [[ -x $f && -f $f ]] && strip "$f" && exeFiles+=( "$f" ); done
