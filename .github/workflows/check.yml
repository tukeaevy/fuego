name: Build check

on:
  push:
    branches:
      - "**"
    tags-ignore:
      - "*" # We don't want this to run on release
  pull_request:

jobs:
  build-windows:
    name: Windows
    runs-on: windows-2022
    env:
      BOOST_ROOT: C:\thirdparties\boost-1.83.0
    steps:
      - uses: actions/checkout@v4

      - name: Prepare version
        shell: powershell
        id: setup
        run: |
          $os="windows"
          $xfg_version="${{ github.sha }}".SubString(0,7)
          $release_name="xfg-cli-$os-dev-$xfg_version"
          echo "release_name=${release_name}" >> $env:GITHUB_OUTPUT

      - name: Install msbuild
        uses: microsoft/setup-msbuild@v1.3

      - name: Download and Install Boost 1.83
        run: |
          $Url = "https://github.com/boostorg/boost/releases/download/boost-1.83.0/boost_1_83_0-msvc-14.2-64.exe"
          $OutputPath = "C:\\Users\\runneradmin\\AppData\\Local\\Temp\\boost-installer.exe"
          curl -L $Url -o $OutputPath
          Start-Process -Wait -FilePath $OutputPath "/SILENT","/SP-","/SUPPRESSMSGBOXES","/DIR=C:\\thirdparties\\boost-1.83.0"
    
      - name: Build
        shell: powershell
        id: build
        run: |
          $ErrorActionPreference = "Stop"
          $build_folder = "build"
          $sha = "${{ github.sha }}"
          $xfg_ver = $sha.SubString(0,7)
          $release_name = "fuego-cli-win64-v$xfg_ver"
          mkdir "$build_folder" -Force
          cd "$build_folder"
          cmake -G "Visual Studio 17 2022" -A x64 -DBOOST_ROOT="$env:BOOST_ROOT" -DBOOST_INCLUDE_DIRS="$env:BOOST_ROOT/include" ..
          if ($LASTEXITCODE -ne 0) { throw "CMake configuration failed" }
          msbuild fuegoX.sln /p:Configuration=Release /m /v:minimal
          if ($LASTEXITCODE -ne 0) { throw "Build failed" }
          cd src\Release
          Compress-Archive -Path *.exe -DestinationPath "$release_name.zip"
          $sha256 = (Get-FileHash "$release_name.zip").Hash
          $asset_path = "./$build_folder/src/Release/$release_name.zip"
          mkdir "$release_name" -Force
          cp *.exe "$release_name/"
          echo "sha256=${sha256}" >> $env:GITHUB_OUTPUT
          echo "release_name=${release_name}.zip" >> $env:GITHUB_OUTPUT
          echo "asset_path=${asset_path}" >> $env:GITHUB_OUTPUT
          echo "xfg_version=${xfg_version}" >> $env:GITHUB_OUTPUT
          echo "artifact_path=$build_folder/src/Release/$release_name" >> $env:GITHUB_OUTPUT

      - name: Upload To GH Artifacts
        uses: actions/upload-artifact@v4
        with:
          name: ${{ steps.build.outputs.release_name }}
          path: ${{ steps.build.outputs.artifact_path }}
        env:
          GITHUB_TOKEN: ${{ secrets.GITHUB_TOKEN }}


  build-ubuntu24:
    name: Ubuntu 24.04
    runs-on: ubuntu-24.04
    steps:
      - uses: actions/checkout@v4

      - name: Build
        id: build
        run: |
          set -e
          sudo apt-get update
          sudo apt-get install -y build-essential libboost-all-dev cmake
          build_folder="build/debug"
          xfg_ver=${GITHUB_SHA::7}
          xfg_ver_folder=$(echo $xfg_ver | sed 's/\.//g')
          release_name=fuego-cli-ubuntu-2404-dev"$xfg_ver"
          mkdir -p "$build_folder"
          cd "$build_folder"
          cmake ../.. -DCMAKE_BUILD_TYPE=Debug
          make -j$(nproc)
          mkdir -p "$release_name"
          exeFiles=()
          for f in src/*; do [[ -x $f && -f $f ]] && exeFiles+=( "$f" ); done
          strip "${exeFiles[@]}"
          cp "${exeFiles[@]}" "$release_name/"
          echo "release_name=${release_name}.tar.gz" >> $GITHUB_OUTPUT
          echo "artifact_path=$build_folder/$release_name" >> $GITHUB_OUTPUT

      - name: Upload To GH Artifacts
        uses: actions/upload-artifact@v4
        with:
          name: ${{ steps.build.outputs.release_name }}
          path: ${{ steps.build.outputs.artifact_path }}
        env:
          GITHUB_TOKEN: ${{ secrets.GITHUB_TOKEN }}
          
          
  build-ubuntu22:
    name: Ubuntu 22.04
    runs-on: ubuntu-22.04
    steps:
      - uses: actions/checkout@v4

      - name: Build
        id: build
        run: |
          set -e
          sudo apt-get update
          sudo apt-get install -y build-essential libboost-all-dev cmake
          build_folder="build/debug"
          xfg_ver=${GITHUB_SHA::7}
          xfg_ver_folder=$(echo $xfg_ver | sed 's/\.//g')
          release_name=fuego-cli-ubuntu-2204-dev"$xfg_ver"
          mkdir -p "$build_folder"
          cd "$build_folder"
          cmake ../.. -DCMAKE_BUILD_TYPE=Debug
          make -j$(nproc)
          mkdir -p "$release_name"
          exeFiles=()
          for f in src/*; do [[ -x $f && -f $f ]] && exeFiles+=( "$f" ); done
          strip "${exeFiles[@]}"
          cp "${exeFiles[@]}" "$release_name/"
          echo "release_name=${release_name}.tar.gz" >> $GITHUB_OUTPUT
          echo "artifact_path=$build_folder/$release_name" >> $GITHUB_OUTPUT

      - name: Upload To GH Artifacts
        uses: actions/upload-artifact@v4
        with:
          name: ${{ steps.build.outputs.release_name }}
          path: ${{ steps.build.outputs.artifact_path }}
        env:
          GITHUB_TOKEN: ${{ secrets.GITHUB_TOKEN }}

  build-macos:
    name: macOS
    runs-on: ${{ matrix.os }}
    strategy:
      matrix:
        include:
          - os: macos-12
            arch: intel
            arch_flag: x86_64
          - os: macos-14
            arch: apple
            arch_flag: arm64
    steps:
      - uses: actions/checkout@v4

      - name: Build
        id: build
        run: |
          set -e
          build_folder="build/"
          xfg_ver=${GITHUB_SHA::7}
          xfg_ver_folder=$(echo $xfg_ver | sed 's/\.//g')
          release_name=fuego-cli-macos-${{ matrix.arch }}-dev"$xfg_ver"
          brew install gcc boost cmake
          mkdir "$build_folder"
          cd "$build_folder"
<<<<<<< HEAD
          # Set Boost paths for CMake and force FindBoost usage
          export BOOST_ROOT="/opt/homebrew"
          export Boost_INCLUDE_DIR="/opt/homebrew/include"
          export Boost_LIBRARY_DIR="/opt/homebrew/lib"
          export Boost_NO_BOOST_CMAKE=ON
          export Boost_NO_CMAKE_FIND_ROOT_PATH=ON
          cmake -DCMAKE_C_FLAGS="-mmacosx-version-min=10.12" -DCMAKE_CXX_FLAGS="-mmacosx-version-min=10.12" -DCMAKE_OSX_ARCHITECTURES=${{ matrix.arch_flag }} -DBOOST_ROOT="/opt/homebrew" -DBoost_NO_BOOST_CMAKE=ON -DBoost_NO_CMAKE_FIND_ROOT_PATH=ON -DCMAKE_PREFIX_PATH="/opt/homebrew" ..
          make -j4
=======
          cmake -DCMAKE_C_FLAGS="-mmacosx-version-min=10.12" -DCMAKE_CXX_FLAGS="-mmacosx-version-min=10.12" -DCMAKE_OSX_ARCHITECTURES=${{ matrix.arch_flag }} ..
          make -j$(sysctl -n hw.ncpu)
>>>>>>> f0599ec8
          mkdir "$release_name"
          exeFiles=()
          for f in src/*; do [[ -x $f && -f $f ]] && strip "$f" && exeFiles+=( "$f" ); done
          strip "${exeFiles[@]}"
          cp "${exeFiles[@]}" "$release_name/"
          zip -r "$release_name".zip "$release_name"
          sha256=$(shasum -a 256 "$release_name".zip | awk '{print toupper($1)}')
          artifact_path="$build_folder/$release_name"
          asset_path="./$build_folder$release_name.zip"
          echo "sha256=${sha256}" >> $GITHUB_OUTPUT
          echo "release_name=${release_name}.zip" >> $GITHUB_OUTPUT
          echo "asset_path=${asset_path}" >> $GITHUB_OUTPUT
          echo "xfg_version=${xfg_ver}" >> $GITHUB_OUTPUT
          echo "artifact_path=${artifact_path}" >> $GITHUB_OUTPUT


      - name: Upload To GH Artifacts
        uses: actions/upload-artifact@v4
        with:
          name: ${{ steps.build.outputs.release_name }}
          path: ${{ steps.build.outputs.artifact_path }}
        env:
          GITHUB_TOKEN: ${{ secrets.GITHUB_TOKEN }}<|MERGE_RESOLUTION|>--- conflicted
+++ resolved
@@ -171,19 +171,8 @@
           brew install gcc boost cmake
           mkdir "$build_folder"
           cd "$build_folder"
-<<<<<<< HEAD
-          # Set Boost paths for CMake and force FindBoost usage
-          export BOOST_ROOT="/opt/homebrew"
-          export Boost_INCLUDE_DIR="/opt/homebrew/include"
-          export Boost_LIBRARY_DIR="/opt/homebrew/lib"
-          export Boost_NO_BOOST_CMAKE=ON
-          export Boost_NO_CMAKE_FIND_ROOT_PATH=ON
-          cmake -DCMAKE_C_FLAGS="-mmacosx-version-min=10.12" -DCMAKE_CXX_FLAGS="-mmacosx-version-min=10.12" -DCMAKE_OSX_ARCHITECTURES=${{ matrix.arch_flag }} -DBOOST_ROOT="/opt/homebrew" -DBoost_NO_BOOST_CMAKE=ON -DBoost_NO_CMAKE_FIND_ROOT_PATH=ON -DCMAKE_PREFIX_PATH="/opt/homebrew" ..
-          make -j4
-=======
           cmake -DCMAKE_C_FLAGS="-mmacosx-version-min=10.12" -DCMAKE_CXX_FLAGS="-mmacosx-version-min=10.12" -DCMAKE_OSX_ARCHITECTURES=${{ matrix.arch_flag }} ..
           make -j$(sysctl -n hw.ncpu)
->>>>>>> f0599ec8
           mkdir "$release_name"
           exeFiles=()
           for f in src/*; do [[ -x $f && -f $f ]] && strip "$f" && exeFiles+=( "$f" ); done
