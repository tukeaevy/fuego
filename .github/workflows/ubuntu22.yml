name: Ubuntu 22.04

on:
  push:
    tags:
      - "*"

jobs:
  build-ubuntu22:
    name: Ubuntu 22.04
    runs-on: ubuntu-22.04
    steps:
      - uses: actions/checkout@v4

      - name: Build
        id: build
        run: |
          set -e
          sudo fallocate -l 6G /swapfile
          sudo chmod 600 /swapfile
          sudo mkswap /swapfile
          sudo swapon /swapfile
          sudo apt-get update
<<<<<<< HEAD
          sudo apt-get install -y build-essential libstdc++-dev libboost-all-dev cmake
=======
          sudo apt-get install -y build-essential libstdc++-11-dev libboost-all-dev          
>>>>>>> 83ec34fb
          build_folder="build/debug"
          xfg_version=$(echo "$GITHUB_REF" | sed 's|refs/tags/||')
          xfg_ver_folder=$(echo $xfg_version | sed 's/\.//g')
          release_name=fuego-cli-ubuntu-2204-v"$xfg_version"
          mkdir -p "$build_folder"
          cd "$build_folder"
<<<<<<< HEAD
          cmake ../.. -DCMAKE_BUILD_TYPE=Release
          make -j$(nproc)
=======
          cmake ../..
          make -j4
>>>>>>> 83ec34fb
          mkdir -p "$release_name/$xfg_ver_folder"
          exeFiles=()
          for f in src/*; do [[ -x $f && -f $f ]] && exeFiles+=( "$f" ); done
          cp "${exeFiles[@]}" "$release_name/$xfg_ver_folder"
          cd "$release_name"
          tar -czf "$release_name".tar.gz "$xfg_ver_folder"
          sha256=$(shasum -a 256 "$release_name".tar.gz | awk '{print toupper($1)}')
          asset_path="./$build_folder/$release_name/$release_name.tar.gz"
          echo "sha256=${sha256}" >> $GITHUB_OUTPUT
          echo "release_name=${release_name}.tar.gz" >> $GITHUB_OUTPUT
          echo "asset_path=${asset_path}" >> $GITHUB_OUTPUT
          echo "xfg_version=${xfg_version}" >> $GITHUB_OUTPUT

      - name: Create Release
        uses: softprops/action-gh-release@v2
        with:
          files: ${{ steps.build.outputs.asset_path }}
          name: Fuego CLI Suite v${{ steps.build.outputs.xfg_version }}
          body: |
            🐧 [Download for Ubuntu 22.04](../../releases/download/${{ steps.build.outputs.xfg_version }}/${{ steps.build.outputs.release_name }}) **${{ steps.build.outputs.release_name }}**
            
            `SHA256 : ${{ steps.build.outputs.sha256 }}`
          append_body: true
        env:
          GITHUB_TOKEN: ${{ secrets.GITHUB_TOKEN }}<|MERGE_RESOLUTION|>--- conflicted
+++ resolved
@@ -10,35 +10,25 @@
     name: Ubuntu 22.04
     runs-on: ubuntu-22.04
     steps:
-      - uses: actions/checkout@v4
+      - uses: actions/checkout@master
 
       - name: Build
         id: build
         run: |
-          set -e
           sudo fallocate -l 6G /swapfile
           sudo chmod 600 /swapfile
           sudo mkswap /swapfile
           sudo swapon /swapfile
           sudo apt-get update
-<<<<<<< HEAD
-          sudo apt-get install -y build-essential libstdc++-dev libboost-all-dev cmake
-=======
           sudo apt-get install -y build-essential libstdc++-11-dev libboost-all-dev          
->>>>>>> 83ec34fb
           build_folder="build/debug"
           xfg_version=$(echo "$GITHUB_REF" | sed 's|refs/tags/||')
           xfg_ver_folder=$(echo $xfg_version | sed 's/\.//g')
           release_name=fuego-cli-ubuntu-2204-v"$xfg_version"
           mkdir -p "$build_folder"
           cd "$build_folder"
-<<<<<<< HEAD
-          cmake ../.. -DCMAKE_BUILD_TYPE=Release
-          make -j$(nproc)
-=======
           cmake ../..
           make -j4
->>>>>>> 83ec34fb
           mkdir -p "$release_name/$xfg_ver_folder"
           exeFiles=()
           for f in src/*; do [[ -x $f && -f $f ]] && exeFiles+=( "$f" ); done
@@ -53,7 +43,7 @@
           echo "xfg_version=${xfg_version}" >> $GITHUB_OUTPUT
 
       - name: Create Release
-        uses: softprops/action-gh-release@v2
+        uses: softprops/action-gh-release@v1
         with:
           files: ${{ steps.build.outputs.asset_path }}
           name: Fuego CLI Suite v${{ steps.build.outputs.xfg_version }}
