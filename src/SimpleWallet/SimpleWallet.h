<<<<<<< HEAD
=======

// {DRGL} Kills White Walkers

// 2018 {DRÆGONGLASS}
// <http://www.ZirtysPerzys.org>

>>>>>>> d24ea3e1
// Copyright (c) 2012-2016, The CryptoNote developers, The Bytecoin developers
// Copyright (c) 2014-2016, XDN developers
// Copyright (c) 2016-2018, Karbo developers
//
// All rights reserved.
// 
// Redistribution and use in source and binary forms, with or without modification, are
// permitted provided that the following conditions are met:
// 
// 1. Redistributions of source code must retain the above copyright notice, this list of
//    conditions and the following disclaimer.
// 
// 2. Redistributions in binary form must reproduce the above copyright notice, this list
//    of conditions and the following disclaimer in the documentation and/or other
//    materials provided with the distribution.
// 
// 3. Neither the name of the copyright holder nor the names of its contributors may be
//    used to endorse or promote products derived from this software without specific
//    prior written permission.
// 
// THIS SOFTWARE IS PROVIDED BY THE COPYRIGHT HOLDERS AND CONTRIBUTORS "AS IS" AND ANY
// EXPRESS OR IMPLIED WARRANTIES, INCLUDING, BUT NOT LIMITED TO, THE IMPLIED WARRANTIES OF
// MERCHANTABILITY AND FITNESS FOR A PARTICULAR PURPOSE ARE DISCLAIMED. IN NO EVENT SHALL
// THE COPYRIGHT HOLDER OR CONTRIBUTORS BE LIABLE FOR ANY DIRECT, INDIRECT, INCIDENTAL,
// SPECIAL, EXEMPLARY, OR CONSEQUENTIAL DAMAGES (INCLUDING, BUT NOT LIMITED TO,
// PROCUREMENT OF SUBSTITUTE GOODS OR SERVICES; LOSS OF USE, DATA, OR PROFITS; OR BUSINESS
// INTERRUPTION) HOWEVER CAUSED AND ON ANY THEORY OF LIABILITY, WHETHER IN CONTRACT,
// STRICT LIABILITY, OR TORT (INCLUDING NEGLIGENCE OR OTHERWISE) ARISING IN ANY WAY OUT OF
// THE USE OF THIS SOFTWARE, EVEN IF ADVISED OF THE POSSIBILITY OF SUCH DAMAGE.

#pragma once

#include <condition_variable>
#include <future>
#include <memory>
#include <mutex>

#include <boost/program_options/variables_map.hpp>

#include "android.h"
#include "IWalletLegacy.h"
#include "PasswordContainer.h"

#include "Common/ConsoleHandler.h"
#include "CryptoNoteCore/CryptoNoteBasicImpl.h"
#include "CryptoNoteCore/Currency.h"
#include "NodeRpcProxy/NodeRpcProxy.h"
#include "WalletLegacy/WalletHelper.h"
#include "WalletLegacy/WalletLegacy.h"

#include <Logging/LoggerRef.h>
#include <Logging/LoggerManager.h>

#include <System/Dispatcher.h>
#include <System/Ipv4Address.h>

std::string remote_fee_address;

namespace CryptoNote
{
  /************************************************************************/
  /*                                 DRGL                                 */
  /************************************************************************/
  class simple_wallet : public CryptoNote::INodeObserver, public CryptoNote::IWalletLegacyObserver, public CryptoNote::INodeRpcProxyObserver {
  public:
    simple_wallet(System::Dispatcher& dispatcher, const CryptoNote::Currency& currency, Logging::LoggerManager& log);

    bool init(const boost::program_options::variables_map& vm);
    bool deinit();
    bool run();
    void stop();

    bool process_command(const std::vector<std::string> &args);
    std::string get_commands_str();
    std::string getFeeAddress();

    const CryptoNote::Currency& currency() const { return m_currency; }

  private:

    Logging::LoggerMessage success_msg_writer(bool color = false) {
      return logger(Logging::INFO, color ? Logging::GREEN : Logging::DEFAULT);
    }

    Logging::LoggerMessage fail_msg_writer() const {
      auto msg = logger(Logging::ERROR, Logging::BRIGHT_RED);
      msg << "Error: ";
      return msg;
    }

    void handle_command_line(const boost::program_options::variables_map& vm);

    bool run_console_handler();

    bool new_wallet(const std::string &wallet_file, const std::string& password);
	bool new_wallet(Crypto::SecretKey &secret_key, Crypto::SecretKey &view_key, const std::string &wallet_file, const std::string& password);
	bool gen_wallet(const std::string &wallet_file, const std::string& password, const Crypto::SecretKey& recovery_key = Crypto::SecretKey(), bool recover = false, bool two_random = false);
    bool new_wallet(AccountKeys &private_key, const std::string &wallet_file, const std::string& password);
    bool new_tracking_wallet(AccountKeys &tracking_key, const std::string &wallet_file, const std::string& password);
    bool open_wallet(const std::string &wallet_file, const std::string& password);
    bool close_wallet();

    bool help(const std::vector<std::string> &args = std::vector<std::string>());
	bool seed(const std::vector<std::string> &args = std::vector<std::string>());
    bool exit(const std::vector<std::string> &args);
    bool start_mining(const std::vector<std::string> &args);
    bool stop_mining(const std::vector<std::string> &args);
    bool show_balance(const std::vector<std::string> &args = std::vector<std::string>());
    bool export_keys(const std::vector<std::string> &args = std::vector<std::string>());
    bool export_tracking_key(const std::vector<std::string> &args = std::vector<std::string>());
    bool show_incoming_transfers(const std::vector<std::string> &args);
    bool show_outgoing_transfers(const std::vector<std::string> &args);
    bool show_payments(const std::vector<std::string> &args);
    bool show_blockchain_height(const std::vector<std::string> &args);
    bool listTransfers(const std::vector<std::string> &args);
    bool transfer(const std::vector<std::string> &args);
    bool print_address(const std::vector<std::string> &args = std::vector<std::string>());
    bool save(const std::vector<std::string> &args);
    bool reset(const std::vector<std::string> &args);
    bool set_log(const std::vector<std::string> &args);
	bool payment_id(const std::vector<std::string> &args);
	bool change_password(const std::vector<std::string> &args);

#ifndef __ANDROID__
	std::string resolveAlias(const std::string& aliasUrl);
	bool fetch_dns_txt(const std::string domain, std::string &record);
#endif

    bool ask_wallet_create_if_needed();

    void printConnectionError() const;

    //---------------- IWalletLegacyObserver -------------------------
    virtual void initCompleted(std::error_code result) override;
    virtual void externalTransactionCreated(CryptoNote::TransactionId transactionId) override;
    virtual void synchronizationCompleted(std::error_code result) override;
    virtual void synchronizationProgressUpdated(uint32_t current, uint32_t total) override;
    //----------------------------------------------------------

    //----------------- INodeRpcProxyObserver --------------------------
    virtual void connectionStatusUpdated(bool connected) override;
    //----------------------------------------------------------

    friend class refresh_progress_reporter_t;

    class refresh_progress_reporter_t
    {
    public:
      refresh_progress_reporter_t(CryptoNote::simple_wallet& simple_wallet)
        : m_simple_wallet(simple_wallet)
        , m_blockchain_height(0)
        , m_blockchain_height_update_time()
        , m_print_time()
      {
      }

      void update(uint64_t height, bool force = false)
      {
        auto current_time = std::chrono::system_clock::now();
        if (std::chrono::seconds(m_simple_wallet.currency().difficultyTarget() / 2) < current_time - m_blockchain_height_update_time ||
            m_blockchain_height <= height) {
          update_blockchain_height();
          m_blockchain_height = (std::max)(m_blockchain_height, height);
        }

        if (std::chrono::milliseconds(1) < current_time - m_print_time || force) {
          std::cout << "Height " << height << " of " << m_blockchain_height << '\r';
          m_print_time = current_time;
        }
      }

    private:
      void update_blockchain_height()
      {
        uint64_t blockchain_height = m_simple_wallet.m_node->getLastLocalBlockHeight();
        m_blockchain_height = blockchain_height;
        m_blockchain_height_update_time = std::chrono::system_clock::now();
      }

    private:
      CryptoNote::simple_wallet& m_simple_wallet;
      uint64_t m_blockchain_height;
      std::chrono::system_clock::time_point m_blockchain_height_update_time;
      std::chrono::system_clock::time_point m_print_time;
    };

  private:
    std::string m_wallet_file_arg;
    std::string m_generate_new;
    std::string m_import_new;
    std::string m_restore_new;
    std::string m_track_new;
    std::string m_import_path;
    std::string m_daemon_address;
    std::string m_daemon_host;
	std::string m_mnemonic_seed;
    std::string m_wallet_file;
	uint16_t m_daemon_port;
	Crypto::SecretKey m_recovery_key;  // recovery key (used as random for wallet gen)
	bool m_restore_deterministic_wallet;  // recover flag
	bool m_non_deterministic;  // old 2-random generation

    std::unique_ptr<std::promise<std::error_code>> m_initResultPromise;

    Common::ConsoleHandler m_consoleHandler;
    const CryptoNote::Currency& m_currency;
    Logging::LoggerManager& m_logManager;
    System::Dispatcher& m_dispatcher;
    Logging::LoggerRef logger;
    Tools::PasswordContainer pwd_container;

    std::unique_ptr<CryptoNote::NodeRpcProxy> m_node;
    std::unique_ptr<CryptoNote::IWalletLegacy> m_wallet;
    refresh_progress_reporter_t m_refresh_progress_reporter;

    bool m_walletSynchronized;
    bool m_trackingWallet;
    std::mutex m_walletSynchronizedMutex;
    std::condition_variable m_walletSynchronizedCV;
  };
}
<|MERGE_RESOLUTION|>--- conflicted
+++ resolved
@@ -1,12 +1,10 @@
-<<<<<<< HEAD
-=======
+
 
 // {DRGL} Kills White Walkers
 
 // 2018 {DRÆGONGLASS}
 // <http://www.ZirtysPerzys.org>
 
->>>>>>> d24ea3e1
 // Copyright (c) 2012-2016, The CryptoNote developers, The Bytecoin developers
 // Copyright (c) 2014-2016, XDN developers
 // Copyright (c) 2016-2018, Karbo developers
