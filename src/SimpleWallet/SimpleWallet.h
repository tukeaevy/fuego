--- conflicted
+++ resolved
@@ -3,14 +3,9 @@
 
 // 2018 {DRÆGONGLASS}
 // <http://www.ZirtysPerzys.org>
-// Copyright (c) 2012-2016, The CryptoNote developers, The Bytecoin developers, The Karbovanets developers
+// Copyright (c) 2012-2016, The CryptoNote developers, The Bytecoin developers
 // Copyright (c) 2014-2016 XDN developers
-<<<<<<< HEAD
 // Copyright (c) 2016-2017 The Karbowanec developers
-//
-=======
-// Copyright (c) 2014-2016 The Karbovanets developers
->>>>>>> 1346a7bd
 // This file is part of Bytecoin.
 // Bytecoin is free software: you can redistribute it and/or modify
 // it under the terms of the GNU Lesser General Public License as published by
