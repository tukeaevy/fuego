// {DRGL} Kills White Walkers

// 2018 {DRÆGONGLASS}
// <http://www.ZirtysPerzys.org>

// Copyright (c) 2012-2016, The CryptoNote developers, The Bytecoin developers, The Karbovanets developers
// Copyright (c) 2014-2016, XDN developers
// Copyright (c) 2014-2017, The Forknote developers
// Copyright (c) 2016-2018, Karbo developers
//
// All rights reserved.
// 
// Redistribution and use in source and binary forms, with or without modification, are
// permitted provided that the following conditions are met:
// 
// 1. Redistributions of source code must retain the above copyright notice, this list of
//    conditions and the following disclaimer.
// 
// 2. Redistributions in binary form must reproduce the above copyright notice, this list
//    of conditions and the following disclaimer in the documentation and/or other
//    materials provided with the distribution.
// 
// 3. Neither the name of the copyright holder nor the names of its contributors may be
//    used to endorse or promote products derived from this software without specific
//    prior written permission.
// 
// THIS SOFTWARE IS PROVIDED BY THE COPYRIGHT HOLDERS AND CONTRIBUTORS "AS IS" AND ANY
// EXPRESS OR IMPLIED WARRANTIES, INCLUDING, BUT NOT LIMITED TO, THE IMPLIED WARRANTIES OF
// MERCHANTABILITY AND FITNESS FOR A PARTICULAR PURPOSE ARE DISCLAIMED. IN NO EVENT SHALL
// THE COPYRIGHT HOLDER OR CONTRIBUTORS BE LIABLE FOR ANY DIRECT, INDIRECT, INCIDENTAL,
// SPECIAL, EXEMPLARY, OR CONSEQUENTIAL DAMAGES (INCLUDING, BUT NOT LIMITED TO,
// PROCUREMENT OF SUBSTITUTE GOODS OR SERVICES; LOSS OF USE, DATA, OR PROFITS; OR BUSINESS
// INTERRUPTION) HOWEVER CAUSED AND ON ANY THEORY OF LIABILITY, WHETHER IN CONTRACT,
// STRICT LIABILITY, OR TORT (INCLUDING NEGLIGENCE OR OTHERWISE) ARISING IN ANY WAY OUT OF
// THE USE OF THIS SOFTWARE, EVEN IF ADVISED OF THE POSSIBILITY OF SUCH DAMAGE.

#include "SimpleWallet.h"
//#include "vld.h"

#include <ctime>
#include <fstream>
#include <future>
#include <iomanip>
#include <thread>
#include <set>
#include <sstream>
#include <locale>

#include <functional>
#include <iostream>
#include <cstring>
#include <string>
#include <map>

#include <boost/bind.hpp>
#if defined __linux__ && !defined __ANDROID__
#define BOOST_NO_CXX11_SCOPED_ENUMS
#endif
#include <boost/filesystem.hpp>
#if defined __linux__ && !defined __ANDROID__
#undef BOOST_NO_CXX11_SCOPED_ENUMS
#endif
#include <boost/lexical_cast.hpp>
#include <boost/program_options.hpp>
#include <boost/algorithm/string.hpp>
#include <boost/utility/value_init.hpp>

#include "Common/CommandLine.h"
#include "Common/SignalHandler.h"
#include "Common/StringTools.h"
#include <Common/Base58.h>
#include "Common/PathTools.h"
#include "Common/Util.h"
#include "CryptoNoteCore/CryptoNoteFormatUtils.h"
#include "CryptoNoteProtocol/CryptoNoteProtocolHandler.h"
#include "NodeRpcProxy/NodeRpcProxy.h"
#include "Rpc/CoreRpcServerCommandsDefinitions.h"
#include "Rpc/HttpClient.h"

#include "Wallet/WalletRpcServer.h"
#include "WalletLegacy/WalletLegacy.h"
#include "Wallet/LegacyKeysImporter.h"
#include "WalletLegacy/WalletHelper.h"

#include "version.h"
#include "mnemonics/electrum-words.h"

#include <Logging/LoggerManager.h>

#if defined(WIN32)
#include <Windows.h>
#include <crtdbg.h>
#include <winsock2.h>
#include <windns.h>
#include <Rpc.h>
# else 
#include <arpa/nameser.h>
#include <sys/types.h>
#include <sys/socket.h>
#include <netinet/in.h>
#include <resolv.h>
#include <netdb.h>
#endif

using namespace CryptoNote;
using namespace Logging;
using Common::JsonValue;

namespace po = boost::program_options;

#define EXTENDED_LOGS_FILE "wallet_details.log"
#undef ERROR

namespace {

const command_line::arg_descriptor<std::string> arg_config_file = { "config-file", "Specify configuration file", "" };
const command_line::arg_descriptor<std::string> arg_wallet_file = { "wallet-file", "Use wallet <arg>", "" };
const command_line::arg_descriptor<std::string> arg_generate_new_wallet = { "generate-new-wallet", "Generate new wallet and save it to <arg>", "" };
const command_line::arg_descriptor<std::string> arg_daemon_address = { "daemon-address", "Use daemon instance at <host>:<port>", "" };
const command_line::arg_descriptor<std::string> arg_daemon_host = { "daemon-host", "Use daemon instance at host <arg> instead of localhost", "" };
const command_line::arg_descriptor<std::string> arg_password = { "password", "Wallet password", "", true };
const command_line::arg_descriptor<std::string> arg_mnemonic_seed = { "mnemonic-seed", "Specify mnemonic seed for wallet recovery/creation", "" };
const command_line::arg_descriptor<bool> arg_restore_deterministic_wallet = { "restore-deterministic-wallet", "Recover wallet using electrum-style mnemonic", false };
const command_line::arg_descriptor<bool> arg_non_deterministic = { "non-deterministic", "Creates non-deterministic (classic) view and spend keys", false };
const command_line::arg_descriptor<uint16_t> arg_daemon_port = { "daemon-port", "Use daemon instance at port <arg> instead of 32348", 0 };
const command_line::arg_descriptor<std::string> arg_log_file = {"log-file", "Set the log file location", ""};
const command_line::arg_descriptor<uint32_t> arg_log_level = { "log-level", "Set the log verbosity level", INFO, true };
const command_line::arg_descriptor<bool> arg_testnet = { "testnet", "Used to deploy test nets. The daemon must be launched with --testnet flag", false };
const command_line::arg_descriptor< std::vector<std::string> > arg_command = { "command", "" };


bool parseUrlAddress(const std::string& url, std::string& address, uint16_t& port) {
  auto pos = url.find("://");
  size_t addrStart = 0;

  if (pos != std::string::npos) {
    addrStart = pos + 3;
  }

  auto addrEnd = url.find(':', addrStart);

  if (addrEnd != std::string::npos) {
    auto portEnd = url.find('/', addrEnd);
    port = Common::fromString<uint16_t>(url.substr(
      addrEnd + 1, portEnd == std::string::npos ? std::string::npos : portEnd - addrEnd - 1));
  } else {
    addrEnd = url.find('/');
    port = 80;
  }

  address = url.substr(addrStart, addrEnd - addrStart);
  return true;
}


inline std::string interpret_rpc_response(bool ok, const std::string& status) {
  std::string err;
  if (ok) {
    if (status == CORE_RPC_STATUS_BUSY) {
      err = "daemon is busy. Please try later";
    } else if (status != CORE_RPC_STATUS_OK) {
      err = status;
    }
  } else {
    err = "possibly lost connection to daemon";
  }
  return err;
}

template <typename IterT, typename ValueT = typename IterT::value_type>
class ArgumentReader {
public:

  ArgumentReader(IterT begin, IterT end) :
    m_begin(begin), m_end(end), m_cur(begin) {
  }

  bool eof() const {
    return m_cur == m_end;
  }

  ValueT next() {
    if (eof()) {
      throw std::runtime_error("unexpected end of arguments");
    }

    return *m_cur++;
  }

private:

  IterT m_cur;
  IterT m_begin;
  IterT m_end;
};

struct TransferCommand {
  const CryptoNote::Currency& m_currency;
  size_t fake_outs_count;
  std::vector<CryptoNote::WalletLegacyTransfer> dsts;
  std::vector<uint8_t> extra;
  uint64_t fee;
#ifndef __ANDROID__
  std::map<std::string, std::vector<WalletLegacyTransfer>> aliases;
#endif

  TransferCommand(const CryptoNote::Currency& currency) :
    m_currency(currency), fake_outs_count(0), fee(currency.minimumFee()) {
  }

  bool parseArguments(LoggerRef& logger, const std::vector<std::string> &args) {

    ArgumentReader<std::vector<std::string>::const_iterator> ar(args.begin(), args.end());

    try {

      auto mixin_str = ar.next();

      if (!Common::fromString(mixin_str, fake_outs_count)) {
        logger(ERROR, BRIGHT_RED) << "mixin_count should be non-negative integer, got " << mixin_str;
        return false;
      }

      while (!ar.eof()) {

        auto arg = ar.next();

        if (arg.size() && arg[0] == '-') {

          const auto& value = ar.next();

          if (arg == "-p") {
            if (!createTxExtraWithPaymentId(value, extra)) {
              logger(ERROR, BRIGHT_RED) << "payment ID has invalid format: \"" << value << "\", expected 64-character string";
              return false;
            }
          } else if (arg == "-f") {
            bool ok = m_currency.parseAmount(value, fee);
            if (!ok) {
              logger(ERROR, BRIGHT_RED) << "Fee value is invalid: " << value;
              return false;
            }

            if (fee < m_currency.minimumFee()) {
              logger(ERROR, BRIGHT_RED) << "Fee value is less than the network's minimum fee: " << m_currency.minimumFee();
              return false;
            }
          }
        } else {
          WalletLegacyTransfer destination;
          CryptoNote::TransactionDestinationEntry de;
#ifndef __ANDROID__		  
	  std::string aliasUrl;
#endif

          if (!m_currency.parseAccountAddressString(arg, de.addr)) {
            Crypto::Hash paymentId;
            if (CryptoNote::parsePaymentId(arg, paymentId)) {
              logger(ERROR, BRIGHT_RED) << "Invalid payment ID usage. Please, use -p <payment_id>. See help for details.";
            } else {
#ifndef __ANDROID__
<<<<<<< HEAD
=======

>>>>>>> d24ea3e1
			  // if string doesn't contain a dot, we won't consider it a url for now.
			  if (strchr(arg.c_str(), '.') == NULL) {
				logger(ERROR, BRIGHT_RED) << "Wrong address or alias: " << arg;
				return false;
			  }             
			  aliasUrl = arg;
#endif
            }
          }

		  auto value = ar.next();
		  bool ok = m_currency.parseAmount(value, de.amount);
		  if (!ok || 0 == de.amount) {
#if defined(WIN32)
#undef max
#undef min
#endif 

			  logger(ERROR, BRIGHT_RED) << "Invalid amount: " << arg << ' ' << value <<
				  ", expected number from 0 to " << m_currency.formatAmount(std::numeric_limits<uint64_t>::max());
			  return false;
		  }

#ifndef __ANDROID__
		  if (aliasUrl.empty()) {
#endif
			  destination.address = arg;
			  destination.amount = de.amount;
			  dsts.push_back(destination);
#ifndef __ANDROID__
		  }
		  else {
			  aliases[aliasUrl].emplace_back(WalletLegacyTransfer{ "", static_cast<int64_t>(de.amount) });
		  }
#endif
          
          if (!remote_fee_address.empty()) {
            destination.address = remote_fee_address;
            int64_t remote_node_fee = static_cast<int64_t>(de.amount * 0.0025);
<<<<<<< HEAD
            if (remote_node_fee > 10000000000000)
                remote_node_fee = 10000000000000;
=======
            if (remote_node_fee > 100000000)
                remote_node_fee = 100000000;

>>>>>>> d24ea3e1
            destination.amount = remote_node_fee;
            dsts.push_back(destination);
          }
          
        }
      }

	  if (dsts.empty()
#ifndef __ANDROID__
		&& aliases.empty()
#endif
){
        logger(ERROR, BRIGHT_RED) << "At least one destination address is required";
        return false;
      }
    } catch (const std::exception& e) {
      logger(ERROR, BRIGHT_RED) << e.what();
      return false;
    }

    return true;
  }
};

JsonValue buildLoggerConfiguration(Level level, const std::string& logfile) {
  JsonValue loggerConfiguration(JsonValue::OBJECT);
  loggerConfiguration.insert("globalLevel", static_cast<int64_t>(level));

  JsonValue& cfgLoggers = loggerConfiguration.insert("loggers", JsonValue::ARRAY);

  JsonValue& consoleLogger = cfgLoggers.pushBack(JsonValue::OBJECT);
  consoleLogger.insert("type", "console");
  consoleLogger.insert("level", static_cast<int64_t>(TRACE));
  consoleLogger.insert("pattern", "%D %T %L ");

  JsonValue& fileLogger = cfgLoggers.pushBack(JsonValue::OBJECT);
  fileLogger.insert("type", "file");
  fileLogger.insert("filename", logfile);
  fileLogger.insert("level", static_cast<int64_t>(TRACE));

  return loggerConfiguration;
}

std::error_code initAndLoadWallet(IWalletLegacy& wallet, std::istream& walletFile, const std::string& password) {
  WalletHelper::InitWalletResultObserver initObserver;
  std::future<std::error_code> f_initError = initObserver.initResult.get_future();

  WalletHelper::IWalletRemoveObserverGuard removeGuard(wallet, initObserver);
  wallet.initAndLoad(walletFile, password);
  auto initError = f_initError.get();

  return initError;
}

std::string tryToOpenWalletOrLoadKeysOrThrow(LoggerRef& logger, std::unique_ptr<IWalletLegacy>& wallet, const std::string& walletFile, const std::string& password) {
  std::string keys_file, walletFileName;
  WalletHelper::prepareFileNames(walletFile, keys_file, walletFileName);

  boost::system::error_code ignore;
  bool keysExists = boost::filesystem::exists(keys_file, ignore);
  bool walletExists = boost::filesystem::exists(walletFileName, ignore);
  if (!walletExists && !keysExists && boost::filesystem::exists(walletFile, ignore)) {
    boost::system::error_code renameEc;
    boost::filesystem::rename(walletFile, walletFileName, renameEc);
    if (renameEc) {
      throw std::runtime_error("failed to rename file '" + walletFile + "' to '" + walletFileName + "': " + renameEc.message());
    }

    walletExists = true;
  }

  if (walletExists) {
    logger(INFO) << "Loading wallet...";
    std::ifstream walletFile;
    walletFile.open(walletFileName, std::ios_base::binary | std::ios_base::in);
    if (walletFile.fail()) {
      throw std::runtime_error("error opening wallet file '" + walletFileName + "'");
    }

    auto initError = initAndLoadWallet(*wallet, walletFile, password);

    walletFile.close();
    if (initError) { //bad password, or legacy format
      if (keysExists) {
        std::stringstream ss;
        CryptoNote::importLegacyKeys(keys_file, password, ss);
        boost::filesystem::rename(keys_file, keys_file + ".back");
        boost::filesystem::rename(walletFileName, walletFileName + ".back");

        initError = initAndLoadWallet(*wallet, ss, password);
        if (initError) {
          throw std::runtime_error("failed to load wallet: " + initError.message());
        }

        logger(INFO) << "Preserving wallet...";

        try {
          CryptoNote::WalletHelper::storeWallet(*wallet, walletFileName);
        } catch (std::exception& e) {
          logger(ERROR, BRIGHT_RED) << "Failed to store wallet: " << e.what();
          throw std::runtime_error("error saving wallet file '" + walletFileName + "'");
        }

        logger(INFO, BRIGHT_GREEN) << "Wallet Preserved";
        return walletFileName;
      } else { // no keys, wallet error loading
        throw std::runtime_error("can't load wallet file '" + walletFileName + "', check password");
      }
    } else { //new wallet ok 
      return walletFileName;
    }
  } else if (keysExists) { //wallet doesn't exist but keys presented
    std::stringstream ss;
    CryptoNote::importLegacyKeys(keys_file, password, ss);
    boost::filesystem::rename(keys_file, keys_file + ".back");

    WalletHelper::InitWalletResultObserver initObserver;
    std::future<std::error_code> f_initError = initObserver.initResult.get_future();

    WalletHelper::IWalletRemoveObserverGuard removeGuard(*wallet, initObserver);
    wallet->initAndLoad(ss, password);
    auto initError = f_initError.get();

    removeGuard.removeObserver();
    if (initError) {
      throw std::runtime_error("failed to load wallet: " + initError.message());
    }

    logger(INFO) << "Preserving wallet...";

    try {
      CryptoNote::WalletHelper::storeWallet(*wallet, walletFileName);
    } catch(std::exception& e) {
      logger(ERROR, BRIGHT_RED) << "Failed to store wallet: " << e.what();
      throw std::runtime_error("error saving wallet file '" + walletFileName + "'");
    }

    logger(INFO, BRIGHT_GREEN) << "Wallet Preserved";
    return walletFileName;
  } else { //no wallet no keys
    throw std::runtime_error("wallet file '" + walletFileName + "' is not found");
  }
}

std::string makeCenteredString(size_t width, const std::string& text) {
  if (text.size() >= width) {
    return text;
  }

  size_t offset = (width - text.size() + 1) / 2;
  return std::string(offset, ' ') + text + std::string(width - text.size() - offset, ' ');
}

const size_t TIMESTAMP_MAX_WIDTH = 19;
const size_t HASH_MAX_WIDTH = 64;
const size_t TOTAL_AMOUNT_MAX_WIDTH = 20;
const size_t FEE_MAX_WIDTH = 14;
const size_t BLOCK_MAX_WIDTH = 7;
const size_t UNLOCK_TIME_MAX_WIDTH = 11;

void printListTransfersHeader(LoggerRef& logger) {
  std::string header = makeCenteredString(TIMESTAMP_MAX_WIDTH, "timestamp (UTC)") + "  ";
  header += makeCenteredString(HASH_MAX_WIDTH, "hash") + "  ";
  header += makeCenteredString(TOTAL_AMOUNT_MAX_WIDTH, "total amount") + "  ";
  header += makeCenteredString(FEE_MAX_WIDTH, "fee") + "  ";
  header += makeCenteredString(BLOCK_MAX_WIDTH, "block") + "  ";
  header += makeCenteredString(UNLOCK_TIME_MAX_WIDTH, "unlock time");

  logger(INFO) << header;
  logger(INFO) << std::string(header.size(), '-');
}

void printListTransfersItem(LoggerRef& logger, const WalletLegacyTransaction& txInfo, IWalletLegacy& wallet, const Currency& currency) {
  std::vector<uint8_t> extraVec = Common::asBinaryArray(txInfo.extra);

  Crypto::Hash paymentId;
  std::string paymentIdStr = (getPaymentIdFromTxExtra(extraVec, paymentId) && paymentId != NULL_HASH ? Common::podToHex(paymentId) : "");

  char timeString[TIMESTAMP_MAX_WIDTH + 1];
  time_t timestamp = static_cast<time_t>(txInfo.timestamp);
  if (std::strftime(timeString, sizeof(timeString), "%Y-%m-%d %H:%M:%S", std::gmtime(&timestamp)) == 0) {
    throw std::runtime_error("time buffer is too small");
  }

  std::string rowColor = txInfo.totalAmount < 0 ? MAGENTA : GREEN;
  logger(INFO, rowColor)
    << std::setw(TIMESTAMP_MAX_WIDTH) << timeString
    << "  " << std::setw(HASH_MAX_WIDTH) << Common::podToHex(txInfo.hash)
    << "  " << std::setw(TOTAL_AMOUNT_MAX_WIDTH) << currency.formatAmount(txInfo.totalAmount)
    << "  " << std::setw(FEE_MAX_WIDTH) << currency.formatAmount(txInfo.fee)
    << "  " << std::setw(BLOCK_MAX_WIDTH) << txInfo.blockHeight
    << "  " << std::setw(UNLOCK_TIME_MAX_WIDTH) << txInfo.unlockTime;

  if (!paymentIdStr.empty()) {
    logger(INFO, rowColor) << "payment ID: " << paymentIdStr;
  }

  if (txInfo.totalAmount < 0) {
    if (txInfo.transferCount > 0) {
      logger(INFO, rowColor) << "transfers:";
      for (TransferId id = txInfo.firstTransferId; id < txInfo.firstTransferId + txInfo.transferCount; ++id) {
        WalletLegacyTransfer tr;
        wallet.getTransfer(id, tr);
        logger(INFO, rowColor) << tr.address << "  " << std::setw(TOTAL_AMOUNT_MAX_WIDTH) << currency.formatAmount(tr.amount);
      }
    }
  }

  logger(INFO, rowColor) << " "; //just to make logger print one endline
}

std::string prepareWalletAddressFilename(const std::string& walletBaseName) {
  return walletBaseName + ".address";
}

bool writeAddressFile(const std::string& addressFilename, const std::string& address) {
  std::ofstream addressFile(addressFilename, std::ios::out | std::ios::trunc | std::ios::binary);
  if (!addressFile.good()) {
    return false;
  }

  addressFile << address;

  return true;
}

#ifndef __ANDROID__
bool processServerAliasResponse(const std::string& s, std::string& address) {
	try {

		// Courtesy of Monero Project
		// make sure the txt record has "oa1:krb" and find it
		auto pos = s.find("oa1:drgl");
		if (pos == std::string::npos)
			return false;
		// search from there to find "recipient_address="
		pos = s.find("recipient_address=", pos);
		if (pos == std::string::npos)
			return false;
		pos += 18; // move past "recipient_address="
		// find the next semicolon
		auto pos2 = s.find(";", pos);
		if (pos2 != std::string::npos)
		{
			// length of address == 95, we can at least validate that much here
			if (pos2 - pos == 95)
			{
				address = s.substr(pos, 95);
			} else {
				return false;
			}
		}
	}
	catch (std::exception&) {
		return false;
	}

	return true;
}

bool askAliasesTransfersConfirmation(const std::map<std::string, std::vector<WalletLegacyTransfer>>& aliases, const Currency& currency) {
	std::cout << "Would you like to send money to the following addresses?" << std::endl;

	for (const auto& kv : aliases) {
		for (const auto& transfer : kv.second) {
			std::cout << transfer.address << " " << std::setw(21) << currency.formatAmount(transfer.amount) << "  " << kv.first << std::endl;
		}
	}

	std::string answer;
	do {
		std::cout << "y/n: ";
		std::getline(std::cin, answer);
	} while (answer != "y" && answer != "Y" && answer != "n" && answer != "N");

	return answer == "y" || answer == "Y";
}
#endif

bool processServerFeeAddressResponse(const std::string& response, std::string& fee_address) {
    try {
        std::stringstream stream(response);
        JsonValue json;
        stream >> json;

        auto rootIt = json.getObject().find("fee_address");
        if (rootIt == json.getObject().end()) {
            return false;
        }

        fee_address = rootIt->second.getString();
    }
    catch (std::exception&) {
        return false;
    }

    return true;
}

}

std::string simple_wallet::get_commands_str() {
  std::stringstream ss;
  ss << "Commands: " << ENDL;
  std::string usage = m_consoleHandler.getUsage();
  boost::replace_all(usage, "\n", "\n  ");
  usage.insert(0, "  ");
  ss << usage << ENDL;
  return ss.str();
}

bool simple_wallet::help(const std::vector<std::string> &args/* = std::vector<std::string>()*/) {
  success_msg_writer() << get_commands_str();
  return true;
}

bool simple_wallet::seed(const std::vector<std::string> &args/* = std::vector<std::string>()*/) {
  std::string electrum_words;
  bool success = m_wallet->getSeed(electrum_words);

  if (success)
  {
    std::cout << "\nPLEASE NOTE: the following 25 words can be used to recover access to your wallet. Please write them down and store them somewhere safe & secure. Please do not store them in your email or on file storage services outside of YOUR immediate control.\n";
    std::cout << electrum_words << std::endl;
  }
  else
  {
    fail_msg_writer() << "The wallet is non-deterministic and doesn't have mnemonic seed.";
  }
  return true;
}

bool simple_wallet::exit(const std::vector<std::string> &args) {
  m_consoleHandler.requestStop();
  return true;
}

simple_wallet::simple_wallet(System::Dispatcher& dispatcher, const CryptoNote::Currency& currency, Logging::LoggerManager& log) :
  m_dispatcher(dispatcher),
  m_daemon_port(0), 
  m_currency(currency), 
  m_logManager(log),
  logger(log, "simplewallet"),
  m_refresh_progress_reporter(*this), 
  m_initResultPromise(nullptr),
  m_walletSynchronized(false),
  m_trackingWallet(false){
  m_consoleHandler.setHandler("start_mining", boost::bind(&simple_wallet::start_mining, this, _1), "start_mining [<number_of_threads>] - Start mining in daemon");
  m_consoleHandler.setHandler("stop_mining", boost::bind(&simple_wallet::stop_mining, this, _1), "Stop mining in daemon");
  //m_consoleHandler.setHandler("refresh", boost::bind(&simple_wallet::refresh, this, _1), "Resynchronize transactions and balance");
  m_consoleHandler.setHandler("export_keys", boost::bind(&simple_wallet::export_keys, this, _1), "Show the secret keys of the opened wallet");
  m_consoleHandler.setHandler("tracking_key", boost::bind(&simple_wallet::export_tracking_key, this, _1), "Show the tracking key of the opened wallet");
  m_consoleHandler.setHandler("balance", boost::bind(&simple_wallet::show_balance, this, _1), "Show current wallet balance");
  m_consoleHandler.setHandler("incoming_transfers", boost::bind(&simple_wallet::show_incoming_transfers, this, _1), "Show incoming transfers");
  m_consoleHandler.setHandler("outgoing_transfers", boost::bind(&simple_wallet::show_outgoing_transfers, this, _1), "Show outgoing transfers");
  m_consoleHandler.setHandler("list_transfers", boost::bind(&simple_wallet::listTransfers, this, _1), "Show all known transfers");
  m_consoleHandler.setHandler("payments", boost::bind(&simple_wallet::show_payments, this, _1), "payments <payment_id_1> [<payment_id_2> ... <payment_id_N>] - Show payments <payment_id_1>, ... <payment_id_N>");
  m_consoleHandler.setHandler("bc_height", boost::bind(&simple_wallet::show_blockchain_height, this, _1), "Show blockchain height");
  m_consoleHandler.setHandler("transfer", boost::bind(&simple_wallet::transfer, this, _1),
    "transfer <mixin_count> <addr_1> <amount_1> [<addr_2> <amount_2> ... <addr_N> <amount_N>] [-p payment_id] [-f fee]"
    " - Transfer <amount_1>,... <amount_N> to <address_1>,... <address_N>, respectively. "
    "<mixin_count> is the number of transactions yours is indistinguishable from (from 0 to maximum available)");
  m_consoleHandler.setHandler("set_log", boost::bind(&simple_wallet::set_log, this, _1), "set_log <level> - Change current log level, <level> is a number 0-4");
  m_consoleHandler.setHandler("address", boost::bind(&simple_wallet::print_address, this, _1), "Show current wallet public address");
  m_consoleHandler.setHandler("save", boost::bind(&simple_wallet::save, this, _1), "Save wallet synchronized data");
  m_consoleHandler.setHandler("reset", boost::bind(&simple_wallet::reset, this, _1), "Discard cache data and start synchronizing from the start");
  m_consoleHandler.setHandler("show_seed", boost::bind(&simple_wallet::seed, this, _1), "Get wallet recovery phrase (deterministic seed)");
  m_consoleHandler.setHandler("payment_id", boost::bind(&simple_wallet::payment_id, this, _1), "Generate random Payment ID");
  m_consoleHandler.setHandler("password", boost::bind(&simple_wallet::change_password, this, _1), "Change password");
  m_consoleHandler.setHandler("help", boost::bind(&simple_wallet::help, this, _1), "Show this help");
  m_consoleHandler.setHandler("exit", boost::bind(&simple_wallet::exit, this, _1), "Close wallet");
}
//----------------------------------------------------------------------------------------------------

bool simple_wallet::set_log(const std::vector<std::string> &args)
{
	if (args.size() != 1)
	{
		fail_msg_writer() << "use: set_log <log_level_number_0-4>";
		return true;
	}

	uint16_t l = 0;
	if (!Common::fromString(args[0], l))
	{
<<<<<<< HEAD
		fail_msg_writer() << "wrong number format, use: set_log <log_level_number_0-4>";
=======
		fail_msg_writer() << "number format is invalid, use: set_log <log_level_number_0-4>";
>>>>>>> d24ea3e1
		return true;
	}
 
	if (l > Logging::TRACE)
	{
<<<<<<< HEAD
		fail_msg_writer() << "wrong number range, use: set_log <log_level_number_0-4>";
=======
		fail_msg_writer() << "number range is invalid, use: set_log <log_level_number_0-4>";
>>>>>>> d24ea3e1
		return true;
	}

	m_logManager.setMaxLevel(static_cast<Logging::Level>(l));
	return true;
}
<<<<<<< HEAD

//----------------------------------------------------------------------------------------------------

=======

//----------------------------------------------------------------------------------------------------

>>>>>>> d24ea3e1
bool simple_wallet::payment_id(const std::vector<std::string> &args) {
  success_msg_writer() << "Payment ID: " << Crypto::rand<Crypto::Hash>();
  return true;
}

//----------------------------------------------------------------------------------------------------

bool simple_wallet::init(const boost::program_options::variables_map& vm)
{
	handle_command_line(vm);

	if (!m_daemon_address.empty() && (!m_daemon_host.empty() || 0 != m_daemon_port))
	{
		fail_msg_writer() << "you can't specify daemon host or port several times";
		return false;
	}

	if (m_generate_new.empty() && m_wallet_file_arg.empty())
	{
		std::cout << "Nor 'generate-new-wallet' neither 'wallet-file' argument was specified.\nWhat do you want to do?\n";
		std::cout << "O - open wallet\n";
		std::cout << "G - generate new wallet\n";
		std::cout << "I - import wallet from keys\n";
		std::cout << "R - restore backup/paperwallet\n";
		std::cout << "T - import tracking wallet\n";
		std::cout << "E - exit\n";
		
		char c;
		do
		{
			std::string answer;
			std::getline(std::cin, answer);
			c = answer[0];
			if (!(c == 'O' || c == 'G' || c == 'E' || c == 'I' || c == 'R' || c == 'T' || c == 'o' || c == 'g' || c == 'e' || c == 'i' || c == 'r' || c == 't' ))
				std::cout << "Unknown command: " << c <<std::endl;
			else
				break;
		}
		while (true);
<<<<<<< HEAD

		if (c == 'E' || c == 'e')
			return false;

=======

		if (c == 'E' || c == 'e')
			return false;

>>>>>>> d24ea3e1
		std::cout << "Specify wallet file name (e.g., wallet.bin).\n";
		std::string userInput;
		bool validInput = true;
		do 
		{
			std::cout << "Wallet file name: ";
			std::getline(std::cin, userInput);
			boost::algorithm::trim(userInput);
		
			if (c != 'o')
			{
				std::string ignoredString;
				std::string walletFileName;
				
				WalletHelper::prepareFileNames(userInput, ignoredString, walletFileName);
				boost::system::error_code ignore;
				if (boost::filesystem::exists(walletFileName, ignore))
				{
					std::cout << walletFileName << " already exists! Try a different name." << std::endl;
					validInput = false;
				}
				else
				{
					validInput = true;
				}
			}
			
		} while (!validInput);

		if (c == 'i' || c == 'I')
			m_import_new = userInput;
		else if (c == 'r' || c == 'R')
			m_restore_new = userInput;
		else if (c == 'g' || c == 'G')
			m_generate_new = userInput;
		else if (c == 't' || c == 'T')
			m_track_new = userInput;
		else
			m_wallet_file_arg = userInput;
	}

	if (!m_generate_new.empty() && !m_wallet_file_arg.empty())
	{
		fail_msg_writer() << "You can't specify 'generate-new-wallet' and 'wallet-file' arguments simultaneously";
		return false;
	}

	if (!m_generate_new.empty() && m_restore_deterministic_wallet)
	{
		fail_msg_writer() << "You can't generate new and restore wallet simultaneously.";
		return false;
	}

	std::string walletFileName;
	if (!m_generate_new.empty() || !m_import_new.empty() || !m_restore_new.empty() || !m_track_new.empty())
	{
		std::string ignoredString;
		if (!m_generate_new.empty())
			WalletHelper::prepareFileNames(m_generate_new, ignoredString, walletFileName);
		else if (!m_import_new.empty())
			WalletHelper::prepareFileNames(m_import_new, ignoredString, walletFileName);
		else if (!m_restore_new.empty())
			WalletHelper::prepareFileNames(m_restore_new, ignoredString, walletFileName);
		else if (!m_track_new.empty())
			WalletHelper::prepareFileNames(m_track_new, ignoredString, walletFileName);

		boost::system::error_code ignore;
		if (boost::filesystem::exists(walletFileName, ignore))
		{
			fail_msg_writer() << walletFileName << " already exists";
			return false;
		}
	}

	if (m_daemon_host.empty())
		m_daemon_host = "localhost";
	if (!m_daemon_port)
		m_daemon_port = RPC_DEFAULT_PORT;
  
	if (!m_daemon_address.empty())
	{
		if (!parseUrlAddress(m_daemon_address, m_daemon_host, m_daemon_port))
		{
			fail_msg_writer() << "failed to parse daemon address: " << m_daemon_address;
			return false;
		}
		remote_fee_address = getFeeAddress();
	}
	else
	{
		if (!m_daemon_host.empty())
			remote_fee_address = getFeeAddress();
		m_daemon_address = std::string("http://") + m_daemon_host + ":" + std::to_string(m_daemon_port);
	}

	if (command_line::has_arg(vm, arg_password))
	{
		pwd_container.password(command_line::get_arg(vm, arg_password));
	}
	else if (!pwd_container.read_password(!m_generate_new.empty() || !m_import_new.empty() || !m_restore_new.empty() || !m_track_new.empty()))
	{
		fail_msg_writer() << "failed to read wallet password";
		return false;
	}

	this->m_node.reset(new NodeRpcProxy(m_daemon_host, m_daemon_port));

	std::promise<std::error_code> errorPromise;
	std::future<std::error_code> f_error = errorPromise.get_future();
	auto callback = [&errorPromise](std::error_code e) {errorPromise.set_value(e); };

	m_node->addObserver(static_cast<INodeRpcProxyObserver*>(this));
	m_node->init(callback);
	auto error = f_error.get();
	if (error)
	{
		fail_msg_writer() << "failed to init NodeRPCProxy: " << error.message();
		return false;
	}

	if (m_restore_deterministic_wallet && !m_wallet_file_arg.empty())
	{
		// check for recover flag. If present, require electrum word list (only recovery option for now).
		if (m_restore_deterministic_wallet)
		{
			if (m_non_deterministic)
			{
				fail_msg_writer() << "Cannot specify both --restore-deterministic-wallet and --non-deterministic";
				return false;
			}

			if (m_mnemonic_seed.empty())
			{
				std::cout << "Specify mnemonic seed: ";
				std::getline(std::cin, m_mnemonic_seed);

				if (m_mnemonic_seed.empty())
				{
					fail_msg_writer() << "Specify a recovery parameter with the --mnemonic-seed=\"words list here\"";
					return false;
				}
			}

			std::string languageName;
			if (!Crypto::ElectrumWords::words_to_bytes(m_mnemonic_seed, m_recovery_key, languageName))
			{
				fail_msg_writer() << "Electrum-style word list failed verification";
				return false;
			}
		}

		std::string walletAddressFile = prepareWalletAddressFilename(m_wallet_file_arg);
		boost::system::error_code ignore;
		if (boost::filesystem::exists(walletAddressFile, ignore))
		{
			logger(ERROR, BRIGHT_RED) << "Address file already exists: " + walletAddressFile;
			return false;
		}

		bool r = gen_wallet(m_wallet_file_arg, pwd_container.password(), m_recovery_key, 
			m_restore_deterministic_wallet, m_non_deterministic);
		if (!r)
		{
			logger(ERROR, BRIGHT_RED) << "Account creation failed";
			return false;
		}
	}

	if (!m_generate_new.empty())
	{
		std::string walletAddressFile = prepareWalletAddressFilename(m_generate_new);
		boost::system::error_code ignore;
		if (boost::filesystem::exists(walletAddressFile, ignore))
		{
			logger(ERROR, BRIGHT_RED) << "Address file already exists: " + walletAddressFile;
			return false;
		}

		if (!new_wallet(walletFileName, pwd_container.password()))
		{
			logger(ERROR, BRIGHT_RED) << "account creation failed";
			return false;
		}

		if (!writeAddressFile(walletAddressFile, m_wallet->getAddress()))
		{
			logger(WARNING, BRIGHT_RED) << "Couldn't write wallet address file: " + walletAddressFile;
		}
	}
	else if (!m_import_new.empty())
	{
		std::string walletAddressFile = prepareWalletAddressFilename(m_import_new);
		boost::system::error_code ignore;
		if (boost::filesystem::exists(walletAddressFile, ignore))
		{
			logger(ERROR, BRIGHT_RED) << "Address file already exists: " + walletAddressFile;
			return false;
		}

		std::string private_spend_key_string;
		std::string private_view_key_string;
		do
		{
			std::cout << "Private Spend Key: ";
			std::getline(std::cin, private_spend_key_string);
			boost::algorithm::trim(private_spend_key_string);
		}
		while (private_spend_key_string.empty());
		do
		{
			std::cout << "Private View Key: ";
			std::getline(std::cin, private_view_key_string);
			boost::algorithm::trim(private_view_key_string);
		}
		while (private_view_key_string.empty());

		Crypto::Hash private_spend_key_hash;
		Crypto::Hash private_view_key_hash;
		size_t size;
		if (!Common::fromHex(private_spend_key_string, &private_spend_key_hash, sizeof(private_spend_key_hash), size) 
			|| size != sizeof(private_spend_key_hash))
			return false;

		if (!Common::fromHex(private_view_key_string, &private_view_key_hash, sizeof(private_view_key_hash), size) 
			|| size != sizeof(private_spend_key_hash))
			return false;
		
		Crypto::SecretKey private_spend_key = *(struct Crypto::SecretKey *) &private_spend_key_hash;
		Crypto::SecretKey private_view_key = *(struct Crypto::SecretKey *) &private_view_key_hash;

		if (!new_wallet(private_spend_key, private_view_key, walletFileName, pwd_container.password()))
		{
			logger(ERROR, BRIGHT_RED) << "account creation failed";
			return false;
		}

		if (!writeAddressFile(walletAddressFile, m_wallet->getAddress()))
		{
			logger(WARNING, BRIGHT_RED) << "Couldn't write wallet address file: " + walletAddressFile;
		}
	}
	else if (!m_restore_new.empty())
	{
		std::string walletAddressFile = prepareWalletAddressFilename(m_restore_new);
		boost::system::error_code ignore;
		if (boost::filesystem::exists(walletAddressFile, ignore))
		{
			logger(ERROR, BRIGHT_RED) << "Address file already exists: " + walletAddressFile;
			return false;
		}

		std::string private_key_string;
      
		do
		{
			std::cout << "Private Key: ";
			std::getline(std::cin, private_key_string);
			boost::algorithm::trim(private_key_string);
		}
		while (private_key_string.empty());
      
		AccountKeys keys;
		uint64_t addressPrefix;
		std::string data;

		if (private_key_string.length() != 183)
		{
			logger(ERROR, BRIGHT_RED) << "Wrong Private key.";
			return false;
		}

		if (Tools::Base58::decode_addr(private_key_string, addressPrefix, data) 
			&& addressPrefix == parameters::CRYPTONOTE_PUBLIC_ADDRESS_BASE58_PREFIX 
			&& data.size() == sizeof(keys))
		{
			std::memcpy(&keys, data.data(), sizeof(keys));
		}

		if (!new_wallet(keys, walletFileName, pwd_container.password()))
		{
			logger(ERROR, BRIGHT_RED) << "account creation failed";
			return false;
		}

		if (!writeAddressFile(walletAddressFile, m_wallet->getAddress()))
		{
			logger(WARNING, BRIGHT_RED) << "Couldn't write wallet address file: " + walletAddressFile;
		}
	}
	else if (!m_track_new.empty())
	{
		std::string walletAddressFile = prepareWalletAddressFilename(m_restore_new);
		boost::system::error_code ignore;
		if (boost::filesystem::exists(walletAddressFile, ignore))
		{
			logger(ERROR, BRIGHT_RED) << "Address file already exists: " + walletAddressFile;
			return false;
		}

		std::string tracking_key_string;
      
		do
		{
			std::cout << "Tracking Key: ";
			std::getline(std::cin, tracking_key_string);
			boost::algorithm::trim(tracking_key_string);
		}
		while (tracking_key_string.empty());

		if (tracking_key_string.length() != 256)
		{
			logger(ERROR, BRIGHT_RED) << "Wrong Tracking key.";
			return false;
		}

		AccountKeys keys;

		std::string public_spend_key_string = tracking_key_string.substr(0, 64);
		std::string public_view_key_string = tracking_key_string.substr(64, 64);
		std::string private_spend_key_string = tracking_key_string.substr(128, 64);
		std::string private_view_key_string = tracking_key_string.substr(192, 64);

		Crypto::Hash public_spend_key_hash;
		Crypto::Hash public_view_key_hash;
		Crypto::Hash private_spend_key_hash;
		Crypto::Hash private_view_key_hash;

		size_t size;
		if (!Common::fromHex(public_spend_key_string, &public_spend_key_hash, sizeof(public_spend_key_hash), size) 
			|| size != sizeof(public_spend_key_hash))
			return false;
		if (!Common::fromHex(public_view_key_string, &public_view_key_hash, sizeof(public_view_key_hash), size) 
			|| size != sizeof(public_view_key_hash))
			return false;
		if (!Common::fromHex(private_spend_key_string, &private_spend_key_hash, sizeof(private_spend_key_hash), size) 
			|| size != sizeof(private_spend_key_hash))
			return false;
		if (!Common::fromHex(private_view_key_string, &private_view_key_hash, sizeof(private_view_key_hash), size) 
			|| size != sizeof(private_spend_key_hash))
			return false;

		Crypto::PublicKey public_spend_key  = *(struct Crypto::PublicKey*) &public_spend_key_hash;
		Crypto::PublicKey public_view_key   = *(struct Crypto::PublicKey*) &public_view_key_hash;
		Crypto::SecretKey private_spend_key = *(struct Crypto::SecretKey*) &private_spend_key_hash;
		Crypto::SecretKey private_view_key  = *(struct Crypto::SecretKey*) &private_view_key_hash;

		keys.address.spendPublicKey = public_spend_key;
		keys.address.viewPublicKey = public_view_key;
		keys.spendSecretKey = private_spend_key;
		keys.viewSecretKey = private_view_key;

		if (!new_tracking_wallet(keys, walletFileName, pwd_container.password()))
		{
			logger(ERROR, BRIGHT_RED) << "account creation failed";
			return false;
		}

		if (!writeAddressFile(walletAddressFile, m_wallet->getAddress()))
		{
			logger(WARNING, BRIGHT_RED) << "Couldn't write wallet address file: " + walletAddressFile;
		}
	}
	else
	{
		m_wallet.reset(new WalletLegacy(m_currency, *m_node, m_logManager));

		try
		{
			m_wallet_file = tryToOpenWalletOrLoadKeysOrThrow(logger, m_wallet, m_wallet_file_arg, pwd_container.password());
		}
		catch (const std::exception& e)
		{
			fail_msg_writer() << "failed to load wallet: " << e.what();
			return false;
		}

		m_wallet->addObserver(this);
		m_node->addObserver(static_cast<INodeObserver*>(this));

		logger(INFO, BRIGHT_WHITE) << "Opened wallet: " << m_wallet->getAddress();

		AccountKeys keys;
		m_wallet->getAccountKeys(keys);
		if (keys.spendSecretKey == boost::value_initialized<Crypto::SecretKey>())
		{
			m_trackingWallet = true;
<<<<<<< HEAD
			success_msg_writer() << "This is tracking wallet. Spending unavailable.\n";
=======
			success_msg_writer() << "This is a tracking wallet only. Spending unavailable.\n";
>>>>>>> d24ea3e1
		}

		success_msg_writer() <<
			"**********************************************************************\n" <<
			"Use \"help\" command to see the list of available commands.\n" <<
			"**********************************************************************";
	}

	return true;
}

//----------------------------------------------------------------------------------------------------

bool simple_wallet::deinit() {
  m_wallet->removeObserver(this);
  m_node->removeObserver(static_cast<INodeObserver*>(this));
  m_node->removeObserver(static_cast<INodeRpcProxyObserver*>(this));

  if (!m_wallet.get())
    return true;

  return close_wallet();
}
//----------------------------------------------------------------------------------------------------
void simple_wallet::handle_command_line(const boost::program_options::variables_map& vm)
{
	m_wallet_file_arg              = command_line::get_arg(vm, arg_wallet_file);
	m_generate_new                 = command_line::get_arg(vm, arg_generate_new_wallet);
	m_daemon_address               = command_line::get_arg(vm, arg_daemon_address);
	m_daemon_host                  = command_line::get_arg(vm, arg_daemon_host);
	m_daemon_port                  = command_line::get_arg(vm, arg_daemon_port);
	m_restore_deterministic_wallet = command_line::get_arg(vm, arg_restore_deterministic_wallet);
	m_non_deterministic            = command_line::get_arg(vm, arg_non_deterministic);
	m_mnemonic_seed                = command_line::get_arg(vm, arg_mnemonic_seed);
}

//----------------------------------------------------------------------------------------------------

bool simple_wallet::gen_wallet(const std::string &wallet_file, const std::string& password, 
	const Crypto::SecretKey& recovery_key, bool recover, bool two_random)
{
	m_wallet_file = wallet_file;

	m_wallet.reset(new WalletLegacy(m_currency, *m_node.get(), m_logManager));
	m_node->addObserver(static_cast<INodeObserver*>(this));
	m_wallet->addObserver(this);

	Crypto::SecretKey recovery_val;
	try
	{
		m_initResultPromise.reset(new std::promise<std::error_code>());
		std::future<std::error_code> f_initError = m_initResultPromise->get_future();

		recovery_val = m_wallet->generateKey(password, recovery_key, recover, two_random);
		auto initError = f_initError.get();
		m_initResultPromise.reset(nullptr);
		if (initError)
		{
			fail_msg_writer() << "failed to generate new wallet: " << initError.message();
			return false;
		}

		try
		{
			CryptoNote::WalletHelper::storeWallet(*m_wallet, m_wallet_file);
		}
		catch (std::exception& e)
		{
			fail_msg_writer() << "failed to save new wallet: " << e.what();
			throw;
		}

		AccountKeys keys;
		m_wallet->getAccountKeys(keys);

		logger(INFO, BRIGHT_WHITE) <<
			"Generated new wallet: " << m_wallet->getAddress() << std::endl <<
			"view key: " << Common::podToHex(keys.viewSecretKey);
	}
	catch (const std::exception& e)
	{
		fail_msg_writer() << "failed to generate new wallet: " << e.what();
		return false;
	}

	// convert rng value to electrum-style word list
	std::string electrum_words;
	Crypto::ElectrumWords::bytes_to_words(recovery_val, electrum_words, "English");
	std::string print_electrum = "";

	success_msg_writer() <<
		"**********************************************************************\n" <<
		"Your wallet has been generated.\n" <<
		"To start synchronizing with the daemon use \"refresh\" command.\n" <<
		"Use \"help\" command to see the list of available commands.\n" <<
		"Always use \"exit\" command when closing simplewallet to save\n" <<
		"current session's state. Otherwise, you will possibly need to synchronize \n" <<
		"your wallet again. Your wallet key is NOT under risk anyway.\n";

	if (!two_random)
	{
		std::cout << "\nPLEASE NOTE: the following 25 words can be used to recover access to your wallet. " <<
<<<<<<< HEAD
			"Please write them down and store them somewhere safe and secure. Please do not store them in your email or " <<
			"on file storage services outside of your immediate control.\n\n";
=======
			"Please write them down and store them somewhere safe & secure. Please do not store them in your email or " <<
			"on file storage services outside of YOUR immediate control.\n\n";
>>>>>>> d24ea3e1
		std::cout << electrum_words << std::endl;
	}
	success_msg_writer() << "**********************************************************************";

	return true;
}

//----------------------------------------------------------------------------------------------------

bool simple_wallet::new_wallet(const std::string &wallet_file, const std::string& password)
{
	m_wallet_file = wallet_file;

	m_wallet.reset(new WalletLegacy(m_currency, *m_node.get(), m_logManager));
	m_node->addObserver(static_cast<INodeObserver*>(this));
	m_wallet->addObserver(this);

	try
	{
		m_initResultPromise.reset(new std::promise<std::error_code>());
		std::future<std::error_code> f_initError = m_initResultPromise->get_future();
		// m_wallet->initAndGenerate(password);
		// Create deterministic wallets by default
		m_wallet->initAndGenerateDeterministic(password);
		auto initError = f_initError.get();
		m_initResultPromise.reset(nullptr);
		if (initError)
		{
			fail_msg_writer() << "failed to generate new wallet: " << initError.message();
			return false;
		}

		try
		{
			CryptoNote::WalletHelper::storeWallet(*m_wallet, m_wallet_file);
			//create wallet backup file
			boost::filesystem::copy_file(m_wallet_file, boost::filesystem::change_extension(m_wallet_file, ".walletbak"));
		}
		catch (std::exception& e)
		{
			fail_msg_writer() << "failed to save new wallet: " << e.what();
			throw;
		}

		AccountKeys keys;
		m_wallet->getAccountKeys(keys);

<<<<<<< HEAD
		logger(INFO, BRIGHT_WHITE) <<
			"Generated new wallet: " << m_wallet->getAddress() << std::endl <<
			"view key: " << Common::podToHex(keys.viewSecretKey);
	}
	catch (const std::exception& e)
	{
		fail_msg_writer() << "failed to generate new wallet: " << e.what();
		return false;
	}

=======

		logger(INFO, BRIGHT_WHITE) <<
			"Generated new wallet: " << m_wallet->getAddress() << std::endl <<
			"view key: " << Common::podToHex(keys.viewSecretKey);
	}
	catch (const std::exception& e)
	{
		fail_msg_writer() << "failed to generate new wallet: " << e.what();
		return false;
	}

>>>>>>> d24ea3e1
	AccountKeys keys;
	m_wallet->getAccountKeys(keys);
	// convert rng value to electrum-style word list
	std::string electrum_words;
	Crypto::ElectrumWords::bytes_to_words(keys.spendSecretKey, electrum_words, "English");
	std::string print_electrum = "";

	success_msg_writer() <<
		"**********************************************************************\n" <<
		"Your wallet has been generated.\n" <<
		"Use \"help\" command to see the list of available commands.\n" <<
		"Always use \"exit\" command when closing simplewallet to save\n" <<
		"current session's state. Otherwise, you will possibly need to synchronize \n" <<
		"your wallet again. Your wallet key is NOT under risk anyway.\n" <<
		"**********************************************************************";

	std::cout << "\nPLEASE NOTE: the following 25 words can be used to recover access to your wallet. " <<
		"Please write them down and store them somewhere safe and secure. Please do not store them in your email or " <<
		"on file storage services outside of your immediate control.\n\n";
	std::cout << electrum_words << std::endl;
	success_msg_writer() << "**********************************************************************";
	return true;
}

//----------------------------------------------------------------------------------------------------

bool simple_wallet::new_wallet(Crypto::SecretKey &secret_key, Crypto::SecretKey &view_key, const std::string &wallet_file, const std::string& password) {
  m_wallet_file = wallet_file;

  m_wallet.reset(new WalletLegacy(m_currency, *m_node.get(), m_logManager));
  m_node->addObserver(static_cast<INodeObserver*>(this));
  m_wallet->addObserver(this);
  try {
    m_initResultPromise.reset(new std::promise<std::error_code>());
    std::future<std::error_code> f_initError = m_initResultPromise->get_future();

    AccountKeys wallet_keys;
    wallet_keys.spendSecretKey = secret_key;
    wallet_keys.viewSecretKey = view_key;
    Crypto::secret_key_to_public_key(wallet_keys.spendSecretKey, wallet_keys.address.spendPublicKey);
    Crypto::secret_key_to_public_key(wallet_keys.viewSecretKey, wallet_keys.address.viewPublicKey);

    m_wallet->initWithKeys(wallet_keys, password);
    auto initError = f_initError.get();
    m_initResultPromise.reset(nullptr);
    if (initError) {
      fail_msg_writer() << "failed to generate new wallet: " << initError.message();
      return false;
    }

    try {
      CryptoNote::WalletHelper::storeWallet(*m_wallet, m_wallet_file);
    } catch (std::exception& e) {
      fail_msg_writer() << "failed to save new wallet: " << e.what();
      throw;
    }

    AccountKeys keys;
    m_wallet->getAccountKeys(keys);

    logger(INFO, BRIGHT_WHITE) <<
      "Imported wallet: " << m_wallet->getAddress() << std::endl;
  }
  catch (const std::exception& e) {
    fail_msg_writer() << "failed to import wallet: " << e.what();
    return false;
  }

  success_msg_writer() <<
    "**********************************************************************\n" <<
    "Your wallet has been imported.\n" <<
    "Use \"help\" command to see the list of available commands.\n" <<
    "Always use \"exit\" command when closing simplewallet to save\n" <<
    "current session's state. Otherwise, you will possibly need to synchronize \n" <<
    "your wallet again. Your wallet key is NOT under risk anyway.\n" <<
    "**********************************************************************";
  return true;
}
//----------------------------------------------------------------------------------------------------
bool simple_wallet::new_wallet(AccountKeys &private_key, const std::string &wallet_file, const std::string& password) {
    m_wallet_file = wallet_file;

    m_wallet.reset(new WalletLegacy(m_currency, *m_node.get(), m_logManager));
    m_node->addObserver(static_cast<INodeObserver*>(this));
    m_wallet->addObserver(this);
    try {
        m_initResultPromise.reset(new std::promise<std::error_code>());
        std::future<std::error_code> f_initError = m_initResultPromise->get_future();

        m_wallet->initWithKeys(private_key, password);
        auto initError = f_initError.get();
        m_initResultPromise.reset(nullptr);
        if (initError) {
            fail_msg_writer() << "failed to generate new wallet: " << initError.message();
            return false;
        }

        try {
            CryptoNote::WalletHelper::storeWallet(*m_wallet, m_wallet_file);
        }
        catch (std::exception& e) {
            fail_msg_writer() << "failed to save new wallet: " << e.what();
            throw;
        }

        AccountKeys keys;
        m_wallet->getAccountKeys(keys);

        logger(INFO, BRIGHT_WHITE) <<
            "Imported wallet: " << m_wallet->getAddress() << std::endl;

        if (keys.spendSecretKey == boost::value_initialized<Crypto::SecretKey>()) {
           m_trackingWallet = true;
        }
    }
    catch (const std::exception& e) {
        fail_msg_writer() << "failed to import wallet: " << e.what();
        return false;
    }

    success_msg_writer() <<
        "**********************************************************************\n" <<
        "Your wallet has been imported.\n" <<
        "Use \"help\" command to see the list of available commands.\n" <<
        "Always use \"exit\" command when closing simplewallet to save\n" <<
        "current session's state. Otherwise, you will possibly need to synchronize \n" <<
        "your wallet again. Your wallet key is NOT under risk anyway.\n" <<
        "**********************************************************************";
    return true;
}
//----------------------------------------------------------------------------------------------------
bool simple_wallet::new_tracking_wallet(AccountKeys &tracking_key, const std::string &wallet_file, const std::string& password) {
    m_wallet_file = wallet_file;

    m_wallet.reset(new WalletLegacy(m_currency, *m_node.get(), m_logManager));
    m_node->addObserver(static_cast<INodeObserver*>(this));
    m_wallet->addObserver(this);
    try {
        m_initResultPromise.reset(new std::promise<std::error_code>());
        std::future<std::error_code> f_initError = m_initResultPromise->get_future();

        m_wallet->initWithKeys(tracking_key, password);
        auto initError = f_initError.get();
        m_initResultPromise.reset(nullptr);
        if (initError) {
            fail_msg_writer() << "failed to generate new wallet: " << initError.message();
            return false;
        }

        try {
            CryptoNote::WalletHelper::storeWallet(*m_wallet, m_wallet_file);
        }
        catch (std::exception& e) {
            fail_msg_writer() << "failed to save new wallet: " << e.what();
            throw;
        }

        AccountKeys keys;
        m_wallet->getAccountKeys(keys);

        logger(INFO, BRIGHT_WHITE) <<
            "Imported wallet: " << m_wallet->getAddress() << std::endl;

        m_trackingWallet = true;
    }
    catch (const std::exception& e) {
        fail_msg_writer() << "failed to import wallet: " << e.what();
        return false;
    }

    success_msg_writer() <<
        "**********************************************************************\n" <<
        "Your tracking wallet has been imported. It doesn't allow spending funds.\n" <<
        "It allows to view incoming transactions but not outgoing ones. \n" <<
        "If there were spendings total balance will be inaccurate. \n" <<
        "Use \"help\" command to see the list of available commands.\n" <<
        "Always use \"exit\" command when closing simplewallet to save\n" <<
        "current session's state. Otherwise, you will possibly need to synchronize \n" <<
        "your wallet again. Your wallet key is NOT under risk anyway.\n" <<
        "**********************************************************************";
    return true;
}
//----------------------------------------------------------------------------------------------------
bool simple_wallet::close_wallet()
{
  try {
    CryptoNote::WalletHelper::storeWallet(*m_wallet, m_wallet_file);
  } catch (const std::exception& e) {
    fail_msg_writer() << e.what();
    return false;
  }

  m_wallet->removeObserver(this);
  m_wallet->shutdown();

  return true;
}
//----------------------------------------------------------------------------------------------------
bool simple_wallet::save(const std::vector<std::string> &args)
{
  try {
    CryptoNote::WalletHelper::storeWallet(*m_wallet, m_wallet_file);
    success_msg_writer() << "Wallet data saved";
  } catch (const std::exception& e) {
    fail_msg_writer() << e.what();
  }

  return true;
}

bool simple_wallet::reset(const std::vector<std::string> &args) {
  {
    std::unique_lock<std::mutex> lock(m_walletSynchronizedMutex);
    m_walletSynchronized = false;
  }

  m_wallet->reset();
  success_msg_writer(true) << "Reset completed successfully.";

  std::unique_lock<std::mutex> lock(m_walletSynchronizedMutex);
  while (!m_walletSynchronized) {
    m_walletSynchronizedCV.wait(lock);
  }

  std::cout << std::endl;

  return true;
}

bool simple_wallet::change_password(const std::vector<std::string>& args) {
  std::cout << "Old ";
  m_consoleHandler.pause();
  if (!pwd_container.read_and_validate()) {
    std::cout << "Incorrect password!" << std::endl;
    m_consoleHandler.unpause();
    return false;
  }
  const auto oldpwd = pwd_container.password();

  std::cout << "New ";
  pwd_container.read_password(true);
  const auto newpwd = pwd_container.password();
  m_consoleHandler.unpause();

  try
	{
		m_wallet->changePassword(oldpwd, newpwd);
	}
	catch (const std::exception& e) {
		fail_msg_writer() << "Could not change password: " << e.what();
		return false;
	}
	success_msg_writer(true) << "Password changed.";
	return true;
}

bool simple_wallet::start_mining(const std::vector<std::string>& args) {
  COMMAND_RPC_START_MINING::request req;
  req.miner_address = m_wallet->getAddress();

  bool ok = true;
  size_t max_mining_threads_count = (std::max)(std::thread::hardware_concurrency(), static_cast<unsigned>(2));
  if (0 == args.size()) {
    req.threads_count = 1;
  } else if (1 == args.size()) {
    uint16_t num = 1;
    ok = Common::fromString(args[0], num);
    ok = ok && (1 <= num && num <= max_mining_threads_count);
    req.threads_count = num;
  } else {
    ok = false;
  }

  if (!ok) {
    fail_msg_writer() << "invalid arguments. Please use start_mining [<number_of_threads>], " <<
      "<number_of_threads> should be from 1 to " << max_mining_threads_count;
    return true;
  }

  COMMAND_RPC_START_MINING::response res;

  try {
    HttpClient httpClient(m_dispatcher, m_daemon_host, m_daemon_port);

    invokeJsonCommand(httpClient, "/start_mining", req, res);

    std::string err = interpret_rpc_response(true, res.status);
    if (err.empty())
      success_msg_writer() << "Mining started in daemon";
    else
      fail_msg_writer() << "mining has NOT been started: " << err;

  } catch (const ConnectException&) {
    printConnectionError();
  } catch (const std::exception& e) {
    fail_msg_writer() << "Failed to invoke rpc method: " << e.what();
  }

  return true;
}
//----------------------------------------------------------------------------------------------------
bool simple_wallet::stop_mining(const std::vector<std::string>& args)
{
  COMMAND_RPC_STOP_MINING::request req;
  COMMAND_RPC_STOP_MINING::response res;

  try {
    HttpClient httpClient(m_dispatcher, m_daemon_host, m_daemon_port);

    invokeJsonCommand(httpClient, "/stop_mining", req, res);
    std::string err = interpret_rpc_response(true, res.status);
    if (err.empty())
      success_msg_writer() << "Mining stopped in daemon";
    else
      fail_msg_writer() << "mining has NOT been stopped: " << err;
  } catch (const ConnectException&) {
    printConnectionError();
  } catch (const std::exception& e) {
    fail_msg_writer() << "Failed to invoke rpc method: " << e.what();
  }

  return true;
}
//----------------------------------------------------------------------------------------------------
void simple_wallet::initCompleted(std::error_code result) {
  if (m_initResultPromise.get() != nullptr) {
    m_initResultPromise->set_value(result);
  }
}
//----------------------------------------------------------------------------------------------------
void simple_wallet::connectionStatusUpdated(bool connected) {
  if (connected) {
    logger(INFO, GREEN) << "Wallet connected to daemon.";
  } else {
    printConnectionError();
  }
}
//----------------------------------------------------------------------------------------------------
void simple_wallet::externalTransactionCreated(CryptoNote::TransactionId transactionId)  {
  WalletLegacyTransaction txInfo;
  m_wallet->getTransaction(transactionId, txInfo);
  
  std::stringstream logPrefix;
  if (txInfo.blockHeight == WALLET_LEGACY_UNCONFIRMED_TRANSACTION_HEIGHT) {
    logPrefix << "Unconfirmed";
  } else {
    logPrefix << "Height " << txInfo.blockHeight << ',';
  }

  if (txInfo.totalAmount >= 0) {
    logger(INFO, GREEN) <<
      logPrefix.str() << " transaction " << Common::podToHex(txInfo.hash) <<
      ", received " << m_currency.formatAmount(txInfo.totalAmount);
  } else {
    logger(INFO, MAGENTA) <<
      logPrefix.str() << " transaction " << Common::podToHex(txInfo.hash) <<
      ", spent " << m_currency.formatAmount(static_cast<uint64_t>(-txInfo.totalAmount));
  }

  if (txInfo.blockHeight == WALLET_LEGACY_UNCONFIRMED_TRANSACTION_HEIGHT) {
    m_refresh_progress_reporter.update(m_node->getLastLocalBlockHeight(), true);
  } else {
    m_refresh_progress_reporter.update(txInfo.blockHeight, true);
  }
}
//----------------------------------------------------------------------------------------------------
void simple_wallet::synchronizationCompleted(std::error_code result) {
  std::unique_lock<std::mutex> lock(m_walletSynchronizedMutex);
  m_walletSynchronized = true;
  m_walletSynchronizedCV.notify_one();
}

void simple_wallet::synchronizationProgressUpdated(uint32_t current, uint32_t total) {
  std::unique_lock<std::mutex> lock(m_walletSynchronizedMutex);
  if (!m_walletSynchronized) {
    m_refresh_progress_reporter.update(current, false);
  }
}
//----------------------------------------------------------------------------------------------------
bool simple_wallet::export_keys(const std::vector<std::string>& args/* = std::vector<std::string>()*/) {
  AccountKeys keys;
  m_wallet->getAccountKeys(keys);
  std::cout << "Spend secret key: " << Common::podToHex(keys.spendSecretKey) << std::endl;
  std::cout << "View secret key: " << Common::podToHex(keys.viewSecretKey) << std::endl;
  std::cout << "Private keys: " << Tools::Base58::encode_addr(parameters::CRYPTONOTE_PUBLIC_ADDRESS_BASE58_PREFIX,
    std::string(reinterpret_cast<char*>(&keys), sizeof(keys))) << std::endl;
  
  return true;
}
//----------------------------------------------------------------------------------------------------
bool simple_wallet::export_tracking_key(const std::vector<std::string>& args/* = std::vector<std::string>()*/) {
    AccountKeys keys;
    m_wallet->getAccountKeys(keys);
    std::string spend_public_key = Common::podToHex(keys.address.spendPublicKey);
    keys.spendSecretKey = boost::value_initialized<Crypto::SecretKey>();
    success_msg_writer(true) << "Tracking key: " << spend_public_key << Common::podToHex(keys.address.viewPublicKey) << Common::podToHex(keys.spendSecretKey) << Common::podToHex(keys.viewSecretKey);
    // This will show Tracking Key in style of Private Key Backup or Paperwallet, to prevent confusing we use above style of Bytecoin like tracking keys
    // success_msg_writer(true) << "Tracking key: " << Tools::Base58::encode_addr(parameters::CRYPTONOTE_PUBLIC_ADDRESS_BASE58_PREFIX, std::string(reinterpret_cast<char*>(&keys), sizeof(keys)));

    return true;
}
//---------------------------------------------------------------------------------------------------- 
bool simple_wallet::show_balance(const std::vector<std::string>& args/* = std::vector<std::string>()*/) {
  success_msg_writer() << "available balance: " << m_currency.formatAmount(m_wallet->actualBalance()) <<
    ", locked amount: " << m_currency.formatAmount(m_wallet->pendingBalance()) <<
	", total balance: " << m_currency.formatAmount(m_wallet->actualBalance() + m_wallet->pendingBalance());

  return true;
}
//----------------------------------------------------------------------------------------------------
bool simple_wallet::show_incoming_transfers(const std::vector<std::string>& args) {
  bool hasTransfers = false;
  size_t transactionsCount = m_wallet->getTransactionCount();
  for (size_t transactionNumber = 0; transactionNumber < transactionsCount; ++transactionNumber) {
    WalletLegacyTransaction txInfo;
    m_wallet->getTransaction(transactionNumber, txInfo);
    if (txInfo.totalAmount < 0) continue;
    hasTransfers = true;
    logger(INFO) << "        amount       \t                              tx id";
    logger(INFO, GREEN) <<  // spent - magenta
      std::setw(21) << m_currency.formatAmount(txInfo.totalAmount) << '\t' << Common::podToHex(txInfo.hash);
  }

  if (!hasTransfers) success_msg_writer() << "No incoming transfers";
  return true;
}
//----------------------------------------------------------------------------------------------------
bool simple_wallet::show_outgoing_transfers(const std::vector<std::string>& args) {
  bool hasTransfers = false;
  size_t transactionsCount = m_wallet->getTransactionCount();
  for (size_t transactionNumber = 0; transactionNumber < transactionsCount; ++transactionNumber) {
    WalletLegacyTransaction txInfo;
    m_wallet->getTransaction(transactionNumber, txInfo);
    if (txInfo.totalAmount > 0) continue;
    hasTransfers = true;
    logger(INFO) << "        amount       \t                              tx id";
	logger(INFO, BRIGHT_MAGENTA) << std::setw(TOTAL_AMOUNT_MAX_WIDTH) << m_currency.formatAmount(txInfo.totalAmount) << '\t' << Common::podToHex(txInfo.hash);

	for (TransferId id = txInfo.firstTransferId; id < txInfo.firstTransferId + txInfo.transferCount; ++id) {
		WalletLegacyTransfer tr;
		m_wallet->getTransfer(id, tr);
		logger(INFO, MAGENTA) << std::setw(TOTAL_AMOUNT_MAX_WIDTH) << m_currency.formatAmount(-tr.amount) << '\t' << tr.address;
	}
  }

  if (!hasTransfers) success_msg_writer() << "No outgoing transfers";
  return true;
}

bool simple_wallet::listTransfers(const std::vector<std::string>& args) {
  bool haveTransfers = false;

  size_t transactionsCount = m_wallet->getTransactionCount();
  for (size_t transactionNumber = 0; transactionNumber < transactionsCount; ++transactionNumber) {
    WalletLegacyTransaction txInfo;
    m_wallet->getTransaction(transactionNumber, txInfo);
    if (txInfo.state != WalletLegacyTransactionState::Active || txInfo.blockHeight == WALLET_LEGACY_UNCONFIRMED_TRANSACTION_HEIGHT) {
      continue;
    }

    if (!haveTransfers) {
      printListTransfersHeader(logger);
      haveTransfers = true;
    }

    printListTransfersItem(logger, txInfo, *m_wallet, m_currency);
  }

  if (!haveTransfers) {
    success_msg_writer() << "No transfers";
  }

  return true;
}

bool simple_wallet::show_payments(const std::vector<std::string> &args) {
  if (args.empty()) {
    fail_msg_writer() << "expected at least one payment ID";
    return true;
  }

  logger(INFO) << "                            payment                             \t" <<
    "                          transaction                           \t" <<
    "  height\t       amount        ";

  bool payments_found = false;
  for (const std::string& arg: args) {
    Crypto::Hash expectedPaymentId;
    if (CryptoNote::parsePaymentId(arg, expectedPaymentId)) {
      size_t transactionsCount = m_wallet->getTransactionCount();
      for (size_t transactionNumber = 0; transactionNumber < transactionsCount; ++transactionNumber) {
        WalletLegacyTransaction txInfo;
        m_wallet->getTransaction(transactionNumber, txInfo);
        if (txInfo.totalAmount < 0) continue;
        std::vector<uint8_t> extraVec;
        extraVec.reserve(txInfo.extra.size());
        std::for_each(txInfo.extra.begin(), txInfo.extra.end(), [&extraVec](const char el) { extraVec.push_back(el); });

        Crypto::Hash paymentId;
        if (CryptoNote::getPaymentIdFromTxExtra(extraVec, paymentId) && paymentId == expectedPaymentId) {
          payments_found = true;
          success_msg_writer(true) <<
            paymentId << "\t\t" <<
            Common::podToHex(txInfo.hash) <<
            std::setw(8) << txInfo.blockHeight << '\t' <<
            std::setw(21) << m_currency.formatAmount(txInfo.totalAmount);// << '\t' <<
        }
      }

      if (!payments_found) {
        success_msg_writer() << "No payments with id " << expectedPaymentId;
        continue;
      }
    } else {
      fail_msg_writer() << "Payment ID has invalid format: \"" << arg << "\", expected 64-character string";
    }
  }

  return true;
}
//----------------------------------------------------------------------------------------------------
bool simple_wallet::show_blockchain_height(const std::vector<std::string>& args) {
  try {
    uint64_t bc_height = m_node->getLastLocalBlockHeight();
    success_msg_writer() << bc_height;
  } catch (std::exception &e) {
    fail_msg_writer() << "failed to get blockchain height: " << e.what();
  }

  return true;
}
#ifndef __ANDROID__
//----------------------------------------------------------------------------------------------------
std::string simple_wallet::resolveAlias(const std::string& aliasUrl) {
	std::string host;
	std::string uri;
	std::string record;
	std::string address;

	// DNS Lookup
	if (!fetch_dns_txt(aliasUrl, record)) {
		throw std::runtime_error("Failed to lookup DNS record");
	}

	if (!processServerAliasResponse(record, address)) {
		throw std::runtime_error("Failed to parse server response");
	}
	
	return address;
}

bool simple_wallet::fetch_dns_txt(const std::string domain, std::string &record) {

#ifdef WIN32
	using namespace std;

#pragma comment(lib, "Ws2_32.lib")
#pragma comment(lib, "Dnsapi.lib")

	PDNS_RECORD pDnsRecord;          //Pointer to DNS_RECORD structure.

	{
		WORD type = DNS_TYPE_TEXT;

		if (0 != DnsQuery_A(domain.c_str(), type, DNS_QUERY_BYPASS_CACHE, NULL, &pDnsRecord, NULL))
		{
			cerr << "Error querying: '" << domain << "'" << endl;
			return false;
		}
	}

	PDNS_RECORD it;
	map<WORD, function<void(void)>> callbacks;
	
	callbacks[DNS_TYPE_TEXT] = [&it,&record](void) -> void {
		std::stringstream stream;
		for (DWORD i = 0; i < it->Data.TXT.dwStringCount; i++) {
			stream << RPC_CSTR(it->Data.TXT.pStringArray[i]) << endl;;
		}
		record = stream.str();
	};

	for (it = pDnsRecord; it != NULL; it = it->pNext) {
		if (callbacks.count(it->wType)) {
			callbacks[it->wType]();
		}
	}
	DnsRecordListFree(pDnsRecord, DnsFreeRecordListDeep);
# else
	using namespace std;

	res_init();
	ns_msg nsMsg;
	int response;
	unsigned char query_buffer[1024];
	{
		ns_type type = ns_t_txt;

		const char * c_domain = (domain).c_str();
		response = res_query(c_domain, 1, type, query_buffer, sizeof(query_buffer));

		if (response < 0)
			return 1;
	}

	ns_initparse(query_buffer, response, &nsMsg);

	map<ns_type, function<void(const ns_rr &rr)>> callbacks;

	callbacks[ns_t_txt] = [&nsMsg,&record](const ns_rr &rr) -> void {
		std::stringstream stream;
		stream << ns_rr_rdata(rr) + 1 << endl;
		record = stream.str();
	};

	for (int x = 0; x < ns_msg_count(nsMsg, ns_s_an); x++) {
		ns_rr rr;
		ns_parserr(&nsMsg, ns_s_an, x, &rr);
		ns_type type = ns_rr_type(rr);
		if (callbacks.count(type)) {
			callbacks[type](rr);
		}
	}

#endif
	if (record.empty())
		return false;

	return true;
}
#endif
//----------------------------------------------------------------------------------------------------
std::string simple_wallet::getFeeAddress() {
  
  HttpClient httpClient(m_dispatcher, m_daemon_host, m_daemon_port);

  HttpRequest req;
  HttpResponse res;

  req.setUrl("/feeaddress");
  try {
	  httpClient.request(req, res);
  }
  catch (const std::exception& e) {
	  fail_msg_writer() << "Error connecting to the remote node: " << e.what();
  }

  if (res.getStatus() != HttpResponse::STATUS_200) {
	  fail_msg_writer() << "Remote node returned code " + std::to_string(res.getStatus());
  }

  std::string address;
  if (!processServerFeeAddressResponse(res.getBody(), address)) {
	  fail_msg_writer() << "Failed to parse remote node response";
  }

  return address;
}
//----------------------------------------------------------------------------------------------------
bool simple_wallet::transfer(const std::vector<std::string> &args) {
  if (m_trackingWallet){
    fail_msg_writer() << "This is a tracking wallet only. Spending is impossible.";
    return true;
  }
  try {
    TransferCommand cmd(m_currency);

	if (!cmd.parseArguments(logger, args))
		return true;

#ifndef __ANDROID__
	for (auto& kv : cmd.aliases) {
		std::string address;

		try {
			address = resolveAlias(kv.first);

			AccountPublicAddress ignore;
			if (!m_currency.parseAccountAddressString(address, ignore)) {
				throw std::runtime_error("Address \"" + address + "\" is invalid");
			}
		}
		catch (std::exception& e) {
			fail_msg_writer() << "Couldn't resolve alias: " << e.what() << ", alias: " << kv.first;
			return true;
		}

		for (auto& transfer : kv.second) {
			transfer.address = address;
		}
	}

	if (!cmd.aliases.empty()) {
		if (!askAliasesTransfersConfirmation(cmd.aliases, m_currency)) {
			return true;
		}

		for (auto& kv : cmd.aliases) {
			std::copy(std::move_iterator<std::vector<WalletLegacyTransfer>::iterator>(kv.second.begin()),
				std::move_iterator<std::vector<WalletLegacyTransfer>::iterator>(kv.second.end()),
				std::back_inserter(cmd.dsts));
		}
	}
#endif

    CryptoNote::WalletHelper::SendCompleteResultObserver sent;

    std::string extraString;
    std::copy(cmd.extra.begin(), cmd.extra.end(), std::back_inserter(extraString));

    WalletHelper::IWalletRemoveObserverGuard removeGuard(*m_wallet, sent);

    CryptoNote::TransactionId tx = m_wallet->sendTransaction(cmd.dsts, cmd.fee, extraString, cmd.fake_outs_count, 0);
    if (tx == WALLET_LEGACY_INVALID_TRANSACTION_ID) {
      fail_msg_writer() << "Can't send money";
      return true;
    }

    std::error_code sendError = sent.wait(tx);
    removeGuard.removeObserver();

    if (sendError) {
      fail_msg_writer() << sendError.message();
      return true;
    }

    CryptoNote::WalletLegacyTransaction txInfo;
    m_wallet->getTransaction(tx, txInfo);
    success_msg_writer(true) << "Money successfully sent, transaction " << Common::podToHex(txInfo.hash);

    try {
      CryptoNote::WalletHelper::storeWallet(*m_wallet, m_wallet_file);
    } catch (const std::exception& e) {
      fail_msg_writer() << e.what();
      return true;
    }
  } catch (const std::system_error& e) {
    fail_msg_writer() << e.what();
  } catch (const std::exception& e) {
    fail_msg_writer() << e.what();
  } catch (...) {
    fail_msg_writer() << "unknown error";
  }

  return true;
}
//----------------------------------------------------------------------------------------------------
bool simple_wallet::run() {
  {
    std::unique_lock<std::mutex> lock(m_walletSynchronizedMutex);
    while (!m_walletSynchronized) {
      m_walletSynchronizedCV.wait(lock);
    }
  }

  std::cout << std::endl;

  std::string addr_start = m_wallet->getAddress().substr(0, 6);
  m_consoleHandler.start(false, "[wallet " + addr_start + "]: ", Common::Console::Color::BrightYellow);
  return true;
}
//----------------------------------------------------------------------------------------------------
void simple_wallet::stop() {
  m_consoleHandler.requestStop();
}
//----------------------------------------------------------------------------------------------------
bool simple_wallet::print_address(const std::vector<std::string> &args/* = std::vector<std::string>()*/) {
  success_msg_writer() << m_wallet->getAddress();
  return true;
}
//----------------------------------------------------------------------------------------------------
bool simple_wallet::process_command(const std::vector<std::string> &args) {
  return m_consoleHandler.runCommand(args);
}

void simple_wallet::printConnectionError() const {
  fail_msg_writer() << "wallet failed to connect to daemon (" << m_daemon_address << ").";
}


int main(int argc, char* argv[]) {
#ifdef WIN32
   setlocale(LC_ALL, "");
   SetConsoleCP(1251);
   SetConsoleOutputCP(1251);
  _CrtSetDbgFlag(_CRTDBG_ALLOC_MEM_DF | _CRTDBG_LEAK_CHECK_DF);
#endif

  setbuf(stdout, NULL);

  po::options_description desc_general("General options");
  command_line::add_arg(desc_general, command_line::arg_help);
  command_line::add_arg(desc_general, command_line::arg_version);
  command_line::add_arg(desc_general, arg_config_file);

  po::options_description desc_params("Wallet options");
  command_line::add_arg(desc_params, arg_wallet_file);
  command_line::add_arg(desc_params, arg_generate_new_wallet);
  command_line::add_arg(desc_params, arg_restore_deterministic_wallet);
  command_line::add_arg(desc_params, arg_non_deterministic);
  command_line::add_arg(desc_params, arg_mnemonic_seed);
  command_line::add_arg(desc_params, arg_password);
  command_line::add_arg(desc_params, arg_daemon_address);
  command_line::add_arg(desc_params, arg_daemon_host);
  command_line::add_arg(desc_params, arg_daemon_port);
  command_line::add_arg(desc_params, arg_command);
  command_line::add_arg(desc_params, arg_log_file);
  command_line::add_arg(desc_params, arg_log_level);
  command_line::add_arg(desc_params, arg_testnet);
  Tools::wallet_rpc_server::init_options(desc_params);

  po::positional_options_description positional_options;
  positional_options.add(arg_command.name, -1);

  po::options_description desc_all;
  desc_all.add(desc_general).add(desc_params);

  Logging::LoggerManager logManager;
  Logging::LoggerRef logger(logManager, "simplewallet");
  System::Dispatcher dispatcher;

  po::variables_map vm;

  bool r = command_line::handle_error_helper(desc_all, [&]() {
    po::store(command_line::parse_command_line(argc, argv, desc_general, true), vm);

    if (command_line::get_arg(vm, command_line::arg_help)) {
      CryptoNote::Currency tmp_currency = CryptoNote::CurrencyBuilder(logManager).currency();
      CryptoNote::simple_wallet tmp_wallet(dispatcher, tmp_currency, logManager);

      std::cout << CRYPTONOTE_NAME << " wallet v" << PROJECT_VERSION_LONG << std::endl;
      std::cout << "Usage: simplewallet [--wallet-file=<file>|--generate-new-wallet=<file>] [--daemon-address=<host>:<port>] [<COMMAND>]";
      std::cout << desc_all << '\n' << tmp_wallet.get_commands_str();
      return false;
    } else if (command_line::get_arg(vm, command_line::arg_version))  {
      std::cout << CRYPTONOTE_NAME << " wallet v" << PROJECT_VERSION_LONG;
      return false;
    }

    auto parser = po::command_line_parser(argc, argv).options(desc_all).positional(positional_options);
    po::store(parser.run(), vm);

    const std::string config = vm["config-file"].as<std::string>();
	if (!config.empty()) {
      boost::filesystem::path full_path(boost::filesystem::current_path());
      boost::filesystem::path config_path(config);
      if (!config_path.has_parent_path()) {
        config_path = full_path / config_path;
      }

      boost::system::error_code ec;
      if (boost::filesystem::exists(config_path, ec)) {
         po::store(po::parse_config_file<char>(config_path.string<std::string>().c_str(), desc_params, true), vm);
      }
    }
	
    po::notify(vm);
    return true;
  });

  if (!r)
    return 1;
  
  auto modulePath = Common::NativePathToGeneric(argv[0]);
  auto cfgLogFile = Common::NativePathToGeneric(command_line::get_arg(vm, arg_log_file));
  if (cfgLogFile.empty()) {
    cfgLogFile = Common::ReplaceExtenstion(modulePath, ".log");
    } else {
    if (!Common::HasParentPath(cfgLogFile)) {
      cfgLogFile = Common::CombinePath(Common::GetPathDirectory(modulePath), cfgLogFile);
    }
  }

  //set up logging options
  Level logLevel = INFO;

  if (command_line::has_arg(vm, arg_log_level)) {
    logLevel = static_cast<Level>(command_line::get_arg(vm, arg_log_level));
  }

  logManager.configure(buildLoggerConfiguration(logLevel, cfgLogFile));

  logger(INFO, BRIGHT_WHITE) << CRYPTONOTE_NAME << " wallet v" << PROJECT_VERSION_LONG;

  CryptoNote::Currency currency = CryptoNote::CurrencyBuilder(logManager).
    testnet(command_line::get_arg(vm, arg_testnet)).currency();

  if (command_line::has_arg(vm, Tools::wallet_rpc_server::arg_rpc_bind_port)) {
    //runs wallet with rpc interface
    if (!command_line::has_arg(vm, arg_wallet_file)) {
      logger(ERROR, BRIGHT_RED) << "Wallet file not set.";
      return 1;
    }

    if (!command_line::has_arg(vm, arg_daemon_address)) {
      logger(ERROR, BRIGHT_RED) << "Daemon address not set.";
      return 1;
    }

    if (!command_line::has_arg(vm, arg_password)) {
      logger(ERROR, BRIGHT_RED) << "Wallet password not set.";
      return 1;
    }

    std::string wallet_file = command_line::get_arg(vm, arg_wallet_file);
    std::string wallet_password = command_line::get_arg(vm, arg_password);
    std::string daemon_address = command_line::get_arg(vm, arg_daemon_address);
    std::string daemon_host = command_line::get_arg(vm, arg_daemon_host);
    uint16_t daemon_port = command_line::get_arg(vm, arg_daemon_port);
    if (daemon_host.empty())
      daemon_host = "localhost";
    if (!daemon_port)
      daemon_port = RPC_DEFAULT_PORT;

    if (!daemon_address.empty()) {
      if (!parseUrlAddress(daemon_address, daemon_host, daemon_port)) {
        logger(ERROR, BRIGHT_RED) << "failed to parse daemon address: " << daemon_address;
        return 1;
      }
    }

    std::unique_ptr<INode> node(new NodeRpcProxy(daemon_host, daemon_port));

    std::promise<std::error_code> errorPromise;
    std::future<std::error_code> error = errorPromise.get_future();
    auto callback = [&errorPromise](std::error_code e) {errorPromise.set_value(e); };
    node->init(callback);
    if (error.get()) {
      logger(ERROR, BRIGHT_RED) << ("failed to init NodeRPCProxy");
      return 1;
    }

    std::unique_ptr<IWalletLegacy> wallet(new WalletLegacy(currency, *node.get(), logManager));

    std::string walletFileName;
    try  {
      walletFileName = ::tryToOpenWalletOrLoadKeysOrThrow(logger, wallet, wallet_file, wallet_password);

      logger(INFO) << "available balance: " << currency.formatAmount(wallet->actualBalance()) <<
      ", locked amount: " << currency.formatAmount(wallet->pendingBalance());

      logger(INFO, BRIGHT_GREEN) << "Loaded ok";
    } catch (const std::exception& e)  {
      logger(ERROR, BRIGHT_RED) << "Wallet initialize failed: " << e.what();
      return 1;
    }

    Tools::wallet_rpc_server wrpc(dispatcher, logManager, *wallet, *node, currency, walletFileName);

    if (!wrpc.init(vm)) {
      logger(ERROR, BRIGHT_RED) << "Failed to initialize wallet rpc server";
      return 1;
    }

    Tools::SignalHandler::install([&wrpc, &wallet] {
      wrpc.send_stop_signal();
    });

    logger(INFO) << "Starting wallet rpc server";
    wrpc.run();
    logger(INFO) << "Stopped wallet rpc server";
    
    try {
      logger(INFO) << "Preserving wallet...";
      CryptoNote::WalletHelper::storeWallet(*wallet, walletFileName);
      logger(INFO, BRIGHT_GREEN) << "Wallet Preserved";
    } catch (const std::exception& e) {
      logger(ERROR, BRIGHT_RED) << "Failed to preserve wallet: " << e.what();
      return 1;
    }
  } else {
    //runs wallet with console interface
    CryptoNote::simple_wallet wal(dispatcher, currency, logManager);
    
    if (!wal.init(vm)) {
      logger(ERROR, BRIGHT_RED) << "Failed to initialize wallet"; 
      return 1; 
    }

    std::vector<std::string> command = command_line::get_arg(vm, arg_command);
    if (!command.empty())
      wal.process_command(command);

    Tools::SignalHandler::install([&wal] {
      wal.stop();
    });
    
    wal.run();

    if (!wal.deinit()) {
      logger(ERROR, BRIGHT_RED) << "Failed to close wallet";
    } else {
      logger(INFO) << "Wallet closed";
    }
  }
  return 1;
  //CATCH_ENTRY_L0("main", 1);
}

<|MERGE_RESOLUTION|>--- conflicted
+++ resolved
@@ -259,10 +259,7 @@
               logger(ERROR, BRIGHT_RED) << "Invalid payment ID usage. Please, use -p <payment_id>. See help for details.";
             } else {
 #ifndef __ANDROID__
-<<<<<<< HEAD
-=======
-
->>>>>>> d24ea3e1
+
 			  // if string doesn't contain a dot, we won't consider it a url for now.
 			  if (strchr(arg.c_str(), '.') == NULL) {
 				logger(ERROR, BRIGHT_RED) << "Wrong address or alias: " << arg;
@@ -302,14 +299,9 @@
           if (!remote_fee_address.empty()) {
             destination.address = remote_fee_address;
             int64_t remote_node_fee = static_cast<int64_t>(de.amount * 0.0025);
-<<<<<<< HEAD
-            if (remote_node_fee > 10000000000000)
-                remote_node_fee = 10000000000000;
-=======
             if (remote_node_fee > 100000000)
                 remote_node_fee = 100000000;
 
->>>>>>> d24ea3e1
             destination.amount = remote_node_fee;
             dsts.push_back(destination);
           }
@@ -695,36 +687,22 @@
 	uint16_t l = 0;
 	if (!Common::fromString(args[0], l))
 	{
-<<<<<<< HEAD
 		fail_msg_writer() << "wrong number format, use: set_log <log_level_number_0-4>";
-=======
-		fail_msg_writer() << "number format is invalid, use: set_log <log_level_number_0-4>";
->>>>>>> d24ea3e1
 		return true;
 	}
  
 	if (l > Logging::TRACE)
 	{
-<<<<<<< HEAD
 		fail_msg_writer() << "wrong number range, use: set_log <log_level_number_0-4>";
-=======
-		fail_msg_writer() << "number range is invalid, use: set_log <log_level_number_0-4>";
->>>>>>> d24ea3e1
 		return true;
 	}
 
 	m_logManager.setMaxLevel(static_cast<Logging::Level>(l));
 	return true;
 }
-<<<<<<< HEAD
-
-//----------------------------------------------------------------------------------------------------
-
-=======
-
-//----------------------------------------------------------------------------------------------------
-
->>>>>>> d24ea3e1
+
+//----------------------------------------------------------------------------------------------------
+
 bool simple_wallet::payment_id(const std::vector<std::string> &args) {
   success_msg_writer() << "Payment ID: " << Crypto::rand<Crypto::Hash>();
   return true;
@@ -764,17 +742,10 @@
 				break;
 		}
 		while (true);
-<<<<<<< HEAD
 
 		if (c == 'E' || c == 'e')
 			return false;
 
-=======
-
-		if (c == 'E' || c == 'e')
-			return false;
-
->>>>>>> d24ea3e1
 		std::cout << "Specify wallet file name (e.g., wallet.bin).\n";
 		std::string userInput;
 		bool validInput = true;
@@ -1161,11 +1132,7 @@
 		if (keys.spendSecretKey == boost::value_initialized<Crypto::SecretKey>())
 		{
 			m_trackingWallet = true;
-<<<<<<< HEAD
-			success_msg_writer() << "This is tracking wallet. Spending unavailable.\n";
-=======
-			success_msg_writer() << "This is a tracking wallet only. Spending unavailable.\n";
->>>>>>> d24ea3e1
+			success_msg_writer() << "This is a tracking wallet only. Spending is not available.\n";
 		}
 
 		success_msg_writer() <<
@@ -1263,18 +1230,13 @@
 		"Use \"help\" command to see the list of available commands.\n" <<
 		"Always use \"exit\" command when closing simplewallet to save\n" <<
 		"current session's state. Otherwise, you will possibly need to synchronize \n" <<
-		"your wallet again. Your wallet key is NOT under risk anyway.\n";
+		"your wallet again - your wallet key is NOT under risk in any way.\n";
 
 	if (!two_random)
 	{
 		std::cout << "\nPLEASE NOTE: the following 25 words can be used to recover access to your wallet. " <<
-<<<<<<< HEAD
-			"Please write them down and store them somewhere safe and secure. Please do not store them in your email or " <<
-			"on file storage services outside of your immediate control.\n\n";
-=======
 			"Please write them down and store them somewhere safe & secure. Please do not store them in your email or " <<
 			"on file storage services outside of YOUR immediate control.\n\n";
->>>>>>> d24ea3e1
 		std::cout << electrum_words << std::endl;
 	}
 	success_msg_writer() << "**********************************************************************";
@@ -1322,7 +1284,6 @@
 		AccountKeys keys;
 		m_wallet->getAccountKeys(keys);
 
-<<<<<<< HEAD
 		logger(INFO, BRIGHT_WHITE) <<
 			"Generated new wallet: " << m_wallet->getAddress() << std::endl <<
 			"view key: " << Common::podToHex(keys.viewSecretKey);
@@ -1333,19 +1294,6 @@
 		return false;
 	}
 
-=======
-
-		logger(INFO, BRIGHT_WHITE) <<
-			"Generated new wallet: " << m_wallet->getAddress() << std::endl <<
-			"view key: " << Common::podToHex(keys.viewSecretKey);
-	}
-	catch (const std::exception& e)
-	{
-		fail_msg_writer() << "failed to generate new wallet: " << e.what();
-		return false;
-	}
-
->>>>>>> d24ea3e1
 	AccountKeys keys;
 	m_wallet->getAccountKeys(keys);
 	// convert rng value to electrum-style word list
