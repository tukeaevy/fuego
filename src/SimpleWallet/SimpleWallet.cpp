<<<<<<< HEAD
// {DRGL} Kills White Walkers

// 2018 {DRÆGONGLASS}
// <http://www.ZirtysPerzys.org>
// Copyright (c) 2012-2016, The CryptoNote developers, The Bytecoin developers, The Karbovanets developers
// Copyright (c) 2014-2016, XDN developers
// Copyright (c) 2014-2017, The Forknote developers
// Copyright (c) 2016-2018, Karbo developers
//
// All rights reserved.
// 
// Redistribution and use in source and binary forms, with or without modification, are
// permitted provided that the following conditions are met:
// 
// 1. Redistributions of source code must retain the above copyright notice, this list of
//    conditions and the following disclaimer.
// 
// 2. Redistributions in binary form must reproduce the above copyright notice, this list
//    of conditions and the following disclaimer in the documentation and/or other
//    materials provided with the distribution.
// 
// 3. Neither the name of the copyright holder nor the names of its contributors may be
//    used to endorse or promote products derived from this software without specific
//    prior written permission.
// 
// THIS SOFTWARE IS PROVIDED BY THE COPYRIGHT HOLDERS AND CONTRIBUTORS "AS IS" AND ANY
// EXPRESS OR IMPLIED WARRANTIES, INCLUDING, BUT NOT LIMITED TO, THE IMPLIED WARRANTIES OF
// MERCHANTABILITY AND FITNESS FOR A PARTICULAR PURPOSE ARE DISCLAIMED. IN NO EVENT SHALL
// THE COPYRIGHT HOLDER OR CONTRIBUTORS BE LIABLE FOR ANY DIRECT, INDIRECT, INCIDENTAL,
// SPECIAL, EXEMPLARY, OR CONSEQUENTIAL DAMAGES (INCLUDING, BUT NOT LIMITED TO,
// PROCUREMENT OF SUBSTITUTE GOODS OR SERVICES; LOSS OF USE, DATA, OR PROFITS; OR BUSINESS
// INTERRUPTION) HOWEVER CAUSED AND ON ANY THEORY OF LIABILITY, WHETHER IN CONTRACT,
// STRICT LIABILITY, OR TORT (INCLUDING NEGLIGENCE OR OTHERWISE) ARISING IN ANY WAY OUT OF
// THE USE OF THIS SOFTWARE, EVEN IF ADVISED OF THE POSSIBILITY OF SUCH DAMAGE.
=======

// {DRGL} Kills White Walkers

// ©2018 {DRÆGONGLASS}

// <http://www.ZirtysPerzys.org>
// Copyright (c) 2012-2016 The CryptoNote developers, The Bytecoin developers
// Copyright (c) 2014-2016 XDN developers
// Copyright (c) 2014-2016 The Karbovanets developers
// This file is part of Bytecoin.
// Bytecoin is free software: you can redistribute it and/or modify
// it under the terms of the GNU Lesser General Public License as published by
// the Free Software Foundation, either version 3 of the License, or
// (at your option) any later version.
// Bytecoin is distributed in the hope that it will be useful,
// but WITHOUT ANY WARRANTY; without even the implied warranty of
// MERCHANTABILITY or FITNESS FOR A PARTICULAR PURPOSE.  See the
// GNU Lesser General Public License for more details.
// You should have received a copy of the GNU Lesser General Public License
// along with Bytecoin.  If not, see <http://www.gnu.org/licenses/>.
>>>>>>> 0855d3ec

#include "SimpleWallet.h"
//#include "vld.h"

#include <ctime>
#include <fstream>
#include <future>
#include <iomanip>
#include <thread>
#include <set>
#include <sstream>
#include <locale>

#include <functional>
#include <iostream>
#include <cstring>
#include <string>
#include <map>

#include <boost/bind.hpp>
#if defined __linux__ && !defined __ANDROID__
#define BOOST_NO_CXX11_SCOPED_ENUMS
#endif
#include <boost/filesystem.hpp>
#if defined __linux__ && !defined __ANDROID__
#undef BOOST_NO_CXX11_SCOPED_ENUMS
#endif
#include <boost/lexical_cast.hpp>
#include <boost/program_options.hpp>
#include <boost/algorithm/string.hpp>
#include <boost/utility/value_init.hpp>

#include "Common/CommandLine.h"
#include "Common/SignalHandler.h"
#include "Common/StringTools.h"
#include <Common/Base58.h>
#include "Common/PathTools.h"
#include "Common/Util.h"
#include "CryptoNoteCore/CryptoNoteFormatUtils.h"
#include "CryptoNoteProtocol/CryptoNoteProtocolHandler.h"
#include "NodeRpcProxy/NodeRpcProxy.h"
#include "Rpc/CoreRpcServerCommandsDefinitions.h"
#include "Rpc/HttpClient.h"

#include "Wallet/WalletRpcServer.h"
#include "WalletLegacy/WalletLegacy.h"
#include "Wallet/LegacyKeysImporter.h"
#include "WalletLegacy/WalletHelper.h"

#include "version.h"
#include "mnemonics/electrum-words.h"

#include <Logging/LoggerManager.h>

#if defined(WIN32)
#include <Windows.h>
#include <crtdbg.h>
#include <winsock2.h>
#include <windns.h>
#include <Rpc.h>
# else 
#include <arpa/nameser.h>
#include <sys/types.h>
#include <sys/socket.h>
#include <netinet/in.h>
#include <resolv.h>
#include <netdb.h>
#endif

using namespace CryptoNote;
using namespace Logging;
using Common::JsonValue;

namespace po = boost::program_options;

#define EXTENDED_LOGS_FILE "wallet_details.log"
#undef ERROR

namespace {

const command_line::arg_descriptor<std::string> arg_config_file = { "config-file", "Specify configuration file", "" };
const command_line::arg_descriptor<std::string> arg_wallet_file = { "wallet-file", "Use wallet <arg>", "" };
const command_line::arg_descriptor<std::string> arg_generate_new_wallet = { "generate-new-wallet", "Generate new wallet and save it to <arg>", "" };
const command_line::arg_descriptor<std::string> arg_daemon_address = { "daemon-address", "Use daemon instance at <host>:<port>", "" };
const command_line::arg_descriptor<std::string> arg_daemon_host = { "daemon-host", "Use daemon instance at host <arg> instead of localhost", "" };
const command_line::arg_descriptor<std::string> arg_password = { "password", "Wallet password", "", true };
const command_line::arg_descriptor<std::string> arg_mnemonic_seed = { "mnemonic-seed", "Specify mnemonic seed for wallet recovery/creation", "" };
const command_line::arg_descriptor<bool> arg_restore_deterministic_wallet = { "restore-deterministic-wallet", "Recover wallet using electrum-style mnemonic", false };
const command_line::arg_descriptor<bool> arg_non_deterministic = { "non-deterministic", "Creates non-deterministic (classic) view and spend keys", false };
const command_line::arg_descriptor<uint16_t> arg_daemon_port = { "daemon-port", "Use daemon instance at port <arg> instead of 32348", 0 };
const command_line::arg_descriptor<std::string> arg_log_file = {"log-file", "Set the log file location", ""};
const command_line::arg_descriptor<uint32_t> arg_log_level = { "log-level", "Set the log verbosity level", INFO, true };
const command_line::arg_descriptor<bool> arg_testnet = { "testnet", "Used to deploy test nets. The daemon must be launched with --testnet flag", false };
const command_line::arg_descriptor< std::vector<std::string> > arg_command = { "command", "" };


bool parseUrlAddress(const std::string& url, std::string& address, uint16_t& port) {
  auto pos = url.find("://");
  size_t addrStart = 0;

  if (pos != std::string::npos) {
    addrStart = pos + 3;
  }

  auto addrEnd = url.find(':', addrStart);

  if (addrEnd != std::string::npos) {
    auto portEnd = url.find('/', addrEnd);
    port = Common::fromString<uint16_t>(url.substr(
      addrEnd + 1, portEnd == std::string::npos ? std::string::npos : portEnd - addrEnd - 1));
  } else {
    addrEnd = url.find('/');
    port = 80;
  }

  address = url.substr(addrStart, addrEnd - addrStart);
  return true;
}


inline std::string interpret_rpc_response(bool ok, const std::string& status) {
  std::string err;
  if (ok) {
    if (status == CORE_RPC_STATUS_BUSY) {
      err = "daemon is busy. Please try later";
    } else if (status != CORE_RPC_STATUS_OK) {
      err = status;
    }
  } else {
    err = "possibly lost connection to daemon";
  }
  return err;
}

template <typename IterT, typename ValueT = typename IterT::value_type>
class ArgumentReader {
public:

  ArgumentReader(IterT begin, IterT end) :
    m_begin(begin), m_end(end), m_cur(begin) {
  }

  bool eof() const {
    return m_cur == m_end;
  }

  ValueT next() {
    if (eof()) {
      throw std::runtime_error("unexpected end of arguments");
    }

    return *m_cur++;
  }

private:

  IterT m_cur;
  IterT m_begin;
  IterT m_end;
};

struct TransferCommand {
  const CryptoNote::Currency& m_currency;
  size_t fake_outs_count;
  std::vector<CryptoNote::WalletLegacyTransfer> dsts;
  std::vector<uint8_t> extra;
  uint64_t fee;
#ifndef __ANDROID__
  std::map<std::string, std::vector<WalletLegacyTransfer>> aliases;
#endif

  TransferCommand(const CryptoNote::Currency& currency) :
    m_currency(currency), fake_outs_count(0), fee(currency.minimumFee()) {
  }

  bool parseArguments(LoggerRef& logger, const std::vector<std::string> &args) {

    ArgumentReader<std::vector<std::string>::const_iterator> ar(args.begin(), args.end());

    try {

      auto mixin_str = ar.next();

      if (!Common::fromString(mixin_str, fake_outs_count)) {
        logger(ERROR, BRIGHT_RED) << "mixin_count should be non-negative integer, got " << mixin_str;
        return false;
      }

      while (!ar.eof()) {

        auto arg = ar.next();

        if (arg.size() && arg[0] == '-') {

          const auto& value = ar.next();

          if (arg == "-p") {
            if (!createTxExtraWithPaymentId(value, extra)) {
              logger(ERROR, BRIGHT_RED) << "payment ID has invalid format: \"" << value << "\", expected 64-character string";
              return false;
            }
          } else if (arg == "-f") {
            bool ok = m_currency.parseAmount(value, fee);
            if (!ok) {
              logger(ERROR, BRIGHT_RED) << "Fee value is invalid: " << value;
              return false;
            }

            if (fee < m_currency.minimumFee()) {
              logger(ERROR, BRIGHT_RED) << "Fee value is less than the network's minimum fee: " << m_currency.minimumFee();
              return false;
            }
          }
        } else {
          WalletLegacyTransfer destination;
          CryptoNote::TransactionDestinationEntry de;
#ifndef __ANDROID__		  
	  std::string aliasUrl;
#endif

          if (!m_currency.parseAccountAddressString(arg, de.addr)) {
            Crypto::Hash paymentId;
            if (CryptoNote::parsePaymentId(arg, paymentId)) {
              logger(ERROR, BRIGHT_RED) << "Invalid payment ID usage. Please, use -p <payment_id>. See help for details.";
            } else {
<<<<<<< HEAD
#ifndef __ANDROID__

			  // if string doesn't contain a dot, we won't consider it a url for now.
			  if (strchr(arg.c_str(), '.') == NULL) {
				logger(ERROR, BRIGHT_RED) << "Wrong address or alias: " << arg;
				return false;
			  }             
			  aliasUrl = arg;
#endif
=======
              logger(ERROR, BRIGHT_RED) << "Address is invalid: " << arg;
>>>>>>> 0855d3ec
            }
          }

		  auto value = ar.next();
		  bool ok = m_currency.parseAmount(value, de.amount);
		  if (!ok || 0 == de.amount) {
#if defined(WIN32)
#undef max
#undef min
#endif 
<<<<<<< HEAD

			  logger(ERROR, BRIGHT_RED) << "Invalid amount: " << arg << ' ' << value <<
				  ", expected number from 0 to " << m_currency.formatAmount(std::numeric_limits<uint64_t>::max());
			  return false;
		  }

#ifndef __ANDROID__
		  if (aliasUrl.empty()) {
#endif
			  destination.address = arg;
			  destination.amount = de.amount;
			  dsts.push_back(destination);
#ifndef __ANDROID__
		  }
		  else {
			  aliases[aliasUrl].emplace_back(WalletLegacyTransfer{ "", static_cast<int64_t>(de.amount) });
		  }
#endif
          
          if (!remote_fee_address.empty()) {
            destination.address = remote_fee_address;
            int64_t remote_node_fee = static_cast<int64_t>(de.amount * 0.0025);
            if (remote_node_fee > 100000000)
                remote_node_fee = 100000000;

            destination.amount = remote_node_fee;
            dsts.push_back(destination);
          }
          
=======
            logger(ERROR, BRIGHT_RED) << "Invalid amount: " << arg << ' ' << value <<
              ", expected number from 0 to " << m_currency.formatAmount(std::numeric_limits<uint64_t>::max());
            return false;
          }
          destination.address = arg;
          destination.amount = de.amount;

          dsts.push_back(destination);
		  
		  if (!remote_fee_address.empty()) {
			destination.address = remote_fee_address;
			destination.amount = de.amount * 0.25 / 100;
			dsts.push_back(destination);
		  }
		  
>>>>>>> 0855d3ec
        }
      }

	  if (dsts.empty()
#ifndef __ANDROID__
		&& aliases.empty()
#endif
){
        logger(ERROR, BRIGHT_RED) << "At least one destination address is required";
        return false;
      }
    } catch (const std::exception& e) {
      logger(ERROR, BRIGHT_RED) << e.what();
      return false;
    }

    return true;
  }
};

JsonValue buildLoggerConfiguration(Level level, const std::string& logfile) {
  JsonValue loggerConfiguration(JsonValue::OBJECT);
  loggerConfiguration.insert("globalLevel", static_cast<int64_t>(level));

  JsonValue& cfgLoggers = loggerConfiguration.insert("loggers", JsonValue::ARRAY);

  JsonValue& consoleLogger = cfgLoggers.pushBack(JsonValue::OBJECT);
  consoleLogger.insert("type", "console");
  consoleLogger.insert("level", static_cast<int64_t>(TRACE));
  consoleLogger.insert("pattern", "%D %T %L ");

  JsonValue& fileLogger = cfgLoggers.pushBack(JsonValue::OBJECT);
  fileLogger.insert("type", "file");
  fileLogger.insert("filename", logfile);
  fileLogger.insert("level", static_cast<int64_t>(TRACE));

  return loggerConfiguration;
}

std::error_code initAndLoadWallet(IWalletLegacy& wallet, std::istream& walletFile, const std::string& password) {
  WalletHelper::InitWalletResultObserver initObserver;
  std::future<std::error_code> f_initError = initObserver.initResult.get_future();

  WalletHelper::IWalletRemoveObserverGuard removeGuard(wallet, initObserver);
  wallet.initAndLoad(walletFile, password);
  auto initError = f_initError.get();

  return initError;
}

std::string tryToOpenWalletOrLoadKeysOrThrow(LoggerRef& logger, std::unique_ptr<IWalletLegacy>& wallet, const std::string& walletFile, const std::string& password) {
  std::string keys_file, walletFileName;
  WalletHelper::prepareFileNames(walletFile, keys_file, walletFileName);

  boost::system::error_code ignore;
  bool keysExists = boost::filesystem::exists(keys_file, ignore);
  bool walletExists = boost::filesystem::exists(walletFileName, ignore);
  if (!walletExists && !keysExists && boost::filesystem::exists(walletFile, ignore)) {
    boost::system::error_code renameEc;
    boost::filesystem::rename(walletFile, walletFileName, renameEc);
    if (renameEc) {
      throw std::runtime_error("failed to rename file '" + walletFile + "' to '" + walletFileName + "': " + renameEc.message());
    }

    walletExists = true;
  }

  if (walletExists) {
    logger(INFO) << "Loading wallet...";
    std::ifstream walletFile;
    walletFile.open(walletFileName, std::ios_base::binary | std::ios_base::in);
    if (walletFile.fail()) {
      throw std::runtime_error("error opening wallet file '" + walletFileName + "'");
    }

    auto initError = initAndLoadWallet(*wallet, walletFile, password);

    walletFile.close();
    if (initError) { //bad password, or legacy format
      if (keysExists) {
        std::stringstream ss;
        CryptoNote::importLegacyKeys(keys_file, password, ss);
        boost::filesystem::rename(keys_file, keys_file + ".back");
        boost::filesystem::rename(walletFileName, walletFileName + ".back");

        initError = initAndLoadWallet(*wallet, ss, password);
        if (initError) {
          throw std::runtime_error("failed to load wallet: " + initError.message());
        }

        logger(INFO) << "Preserving wallet...";

        try {
          CryptoNote::WalletHelper::storeWallet(*wallet, walletFileName);
        } catch (std::exception& e) {
          logger(ERROR, BRIGHT_RED) << "Failed to store wallet: " << e.what();
          throw std::runtime_error("error saving wallet file '" + walletFileName + "'");
        }

        logger(INFO, BRIGHT_GREEN) << "Wallet Preserved";
        return walletFileName;
      } else { // no keys, wallet error loading
        throw std::runtime_error("can't load wallet file '" + walletFileName + "', check password");
      }
    } else { //new wallet ok 
      return walletFileName;
    }
  } else if (keysExists) { //wallet doesn't exist but keys presented
    std::stringstream ss;
    CryptoNote::importLegacyKeys(keys_file, password, ss);
    boost::filesystem::rename(keys_file, keys_file + ".back");

    WalletHelper::InitWalletResultObserver initObserver;
    std::future<std::error_code> f_initError = initObserver.initResult.get_future();

    WalletHelper::IWalletRemoveObserverGuard removeGuard(*wallet, initObserver);
    wallet->initAndLoad(ss, password);
    auto initError = f_initError.get();

    removeGuard.removeObserver();
    if (initError) {
      throw std::runtime_error("failed to load wallet: " + initError.message());
    }

    logger(INFO) << "Preserving wallet...";

    try {
      CryptoNote::WalletHelper::storeWallet(*wallet, walletFileName);
    } catch(std::exception& e) {
      logger(ERROR, BRIGHT_RED) << "Failed to store wallet: " << e.what();
      throw std::runtime_error("error saving wallet file '" + walletFileName + "'");
    }

    logger(INFO, BRIGHT_GREEN) << "Wallet Preserved";
    return walletFileName;
  } else { //no wallet no keys
    throw std::runtime_error("wallet file '" + walletFileName + "' is not found");
  }
}

std::string makeCenteredString(size_t width, const std::string& text) {
  if (text.size() >= width) {
    return text;
  }

  size_t offset = (width - text.size() + 1) / 2;
  return std::string(offset, ' ') + text + std::string(width - text.size() - offset, ' ');
}

const size_t TIMESTAMP_MAX_WIDTH = 19;
const size_t HASH_MAX_WIDTH = 64;
const size_t TOTAL_AMOUNT_MAX_WIDTH = 20;
const size_t FEE_MAX_WIDTH = 14;
const size_t BLOCK_MAX_WIDTH = 7;
const size_t UNLOCK_TIME_MAX_WIDTH = 11;

void printListTransfersHeader(LoggerRef& logger) {
  std::string header = makeCenteredString(TIMESTAMP_MAX_WIDTH, "timestamp (UTC)") + "  ";
  header += makeCenteredString(HASH_MAX_WIDTH, "hash") + "  ";
  header += makeCenteredString(TOTAL_AMOUNT_MAX_WIDTH, "total amount") + "  ";
  header += makeCenteredString(FEE_MAX_WIDTH, "fee") + "  ";
  header += makeCenteredString(BLOCK_MAX_WIDTH, "block") + "  ";
  header += makeCenteredString(UNLOCK_TIME_MAX_WIDTH, "unlock time");

  logger(INFO) << header;
  logger(INFO) << std::string(header.size(), '-');
}

void printListTransfersItem(LoggerRef& logger, const WalletLegacyTransaction& txInfo, IWalletLegacy& wallet, const Currency& currency) {
  std::vector<uint8_t> extraVec = Common::asBinaryArray(txInfo.extra);

  Crypto::Hash paymentId;
  std::string paymentIdStr = (getPaymentIdFromTxExtra(extraVec, paymentId) && paymentId != NULL_HASH ? Common::podToHex(paymentId) : "");

  char timeString[TIMESTAMP_MAX_WIDTH + 1];
  time_t timestamp = static_cast<time_t>(txInfo.timestamp);
  if (std::strftime(timeString, sizeof(timeString), "%Y-%m-%d %H:%M:%S", std::gmtime(&timestamp)) == 0) {
    throw std::runtime_error("time buffer is too small");
  }

  std::string rowColor = txInfo.totalAmount < 0 ? MAGENTA : GREEN;
  logger(INFO, rowColor)
    << std::setw(TIMESTAMP_MAX_WIDTH) << timeString
    << "  " << std::setw(HASH_MAX_WIDTH) << Common::podToHex(txInfo.hash)
    << "  " << std::setw(TOTAL_AMOUNT_MAX_WIDTH) << currency.formatAmount(txInfo.totalAmount)
    << "  " << std::setw(FEE_MAX_WIDTH) << currency.formatAmount(txInfo.fee)
    << "  " << std::setw(BLOCK_MAX_WIDTH) << txInfo.blockHeight
    << "  " << std::setw(UNLOCK_TIME_MAX_WIDTH) << txInfo.unlockTime;

  if (!paymentIdStr.empty()) {
    logger(INFO, rowColor) << "payment ID: " << paymentIdStr;
  }

  if (txInfo.totalAmount < 0) {
    if (txInfo.transferCount > 0) {
      logger(INFO, rowColor) << "transfers:";
      for (TransferId id = txInfo.firstTransferId; id < txInfo.firstTransferId + txInfo.transferCount; ++id) {
        WalletLegacyTransfer tr;
        wallet.getTransfer(id, tr);
        logger(INFO, rowColor) << tr.address << "  " << std::setw(TOTAL_AMOUNT_MAX_WIDTH) << currency.formatAmount(tr.amount);
      }
    }
  }

  logger(INFO, rowColor) << " "; //just to make logger print one endline
}

std::string prepareWalletAddressFilename(const std::string& walletBaseName) {
  return walletBaseName + ".address";
}

bool writeAddressFile(const std::string& addressFilename, const std::string& address) {
  std::ofstream addressFile(addressFilename, std::ios::out | std::ios::trunc | std::ios::binary);
  if (!addressFile.good()) {
    return false;
  }

  addressFile << address;

  return true;
}

<<<<<<< HEAD
#ifndef __ANDROID__
bool processServerAliasResponse(const std::string& s, std::string& address) {
	try {

		// Courtesy of Monero Project
		// make sure the txt record has "oa1:krb" and find it
		auto pos = s.find("oa1:krb");
		if (pos == std::string::npos)
			return false;
		// search from there to find "recipient_address="
		pos = s.find("recipient_address=", pos);
		if (pos == std::string::npos)
			return false;
		pos += 18; // move past "recipient_address="
		// find the next semicolon
		auto pos2 = s.find(";", pos);
		if (pos2 != std::string::npos)
		{
			// length of address == 95, we can at least validate that much here
			if (pos2 - pos == 95)
			{
				address = s.substr(pos, 95);
			} else {
				return false;
			}
		}
=======
bool processServerFeeAddressResponse(const std::string& response, std::string& fee_address) {
	try {
		std::stringstream stream(response);
		JsonValue json;
		stream >> json;

		auto rootIt = json.getObject().find("fee_address");
		if (rootIt == json.getObject().end()) {
			return false;
		}

		fee_address = rootIt->second.getString();
>>>>>>> 0855d3ec
	}
	catch (std::exception&) {
		return false;
	}

	return true;
}

<<<<<<< HEAD
bool askAliasesTransfersConfirmation(const std::map<std::string, std::vector<WalletLegacyTransfer>>& aliases, const Currency& currency) {
	std::cout << "Would you like to send money to the following addresses?" << std::endl;

	for (const auto& kv : aliases) {
		for (const auto& transfer : kv.second) {
			std::cout << transfer.address << " " << std::setw(21) << currency.formatAmount(transfer.amount) << "  " << kv.first << std::endl;
		}
	}

	std::string answer;
	do {
		std::cout << "y/n: ";
		std::getline(std::cin, answer);
	} while (answer != "y" && answer != "Y" && answer != "n" && answer != "N");

	return answer == "y" || answer == "Y";
}
#endif

bool processServerFeeAddressResponse(const std::string& response, std::string& fee_address) {
    try {
        std::stringstream stream(response);
        JsonValue json;
        stream >> json;

        auto rootIt = json.getObject().find("fee_address");
        if (rootIt == json.getObject().end()) {
            return false;
        }

        fee_address = rootIt->second.getString();
    }
    catch (std::exception&) {
        return false;
    }

    return true;
}

=======
>>>>>>> 0855d3ec
}

std::string simple_wallet::get_commands_str() {
  std::stringstream ss;
  ss << "Commands: " << ENDL;
  std::string usage = m_consoleHandler.getUsage();
  boost::replace_all(usage, "\n", "\n  ");
  usage.insert(0, "  ");
  ss << usage << ENDL;
  return ss.str();
}

bool simple_wallet::help(const std::vector<std::string> &args/* = std::vector<std::string>()*/) {
  success_msg_writer() << get_commands_str();
  return true;
}

bool simple_wallet::seed(const std::vector<std::string> &args/* = std::vector<std::string>()*/) {
  std::string electrum_words;
  bool success = m_wallet->getSeed(electrum_words);

  if (success)
  {
    std::cout << "\nPLEASE NOTE: the following 25 words can be used to recover access to your wallet. Please write them down and store them somewhere safe and secure. Please do not store them in your email or on file storage services outside of your immediate control.\n";
    std::cout << electrum_words << std::endl;
  }
  else
  {
    fail_msg_writer() << "The wallet is non-deterministic and doesn't have mnemonic seed.";
  }
  return true;
}

bool simple_wallet::exit(const std::vector<std::string> &args) {
  m_consoleHandler.requestStop();
  return true;
}

simple_wallet::simple_wallet(System::Dispatcher& dispatcher, const CryptoNote::Currency& currency, Logging::LoggerManager& log) :
  m_dispatcher(dispatcher),
  m_daemon_port(0), 
  m_currency(currency), 
  m_logManager(log),
  logger(log, "simplewallet"),
  m_refresh_progress_reporter(*this), 
  m_initResultPromise(nullptr),
  m_walletSynchronized(false),
  m_trackingWallet(false){
  m_consoleHandler.setHandler("start_mining", boost::bind(&simple_wallet::start_mining, this, _1), "start_mining [<number_of_threads>] - Start mining in daemon");
  m_consoleHandler.setHandler("stop_mining", boost::bind(&simple_wallet::stop_mining, this, _1), "Stop mining in daemon");
  //m_consoleHandler.setHandler("refresh", boost::bind(&simple_wallet::refresh, this, _1), "Resynchronize transactions and balance");
  m_consoleHandler.setHandler("export_keys", boost::bind(&simple_wallet::export_keys, this, _1), "Show the secret keys of the opened wallet");
  m_consoleHandler.setHandler("tracking_key", boost::bind(&simple_wallet::export_tracking_key, this, _1), "Show the tracking key of the opened wallet");
  m_consoleHandler.setHandler("balance", boost::bind(&simple_wallet::show_balance, this, _1), "Show current wallet balance");
  m_consoleHandler.setHandler("incoming_transfers", boost::bind(&simple_wallet::show_incoming_transfers, this, _1), "Show incoming transfers");
  m_consoleHandler.setHandler("outgoing_transfers", boost::bind(&simple_wallet::show_outgoing_transfers, this, _1), "Show outgoing transfers");
  m_consoleHandler.setHandler("list_transfers", boost::bind(&simple_wallet::listTransfers, this, _1), "Show all known transfers");
  m_consoleHandler.setHandler("payments", boost::bind(&simple_wallet::show_payments, this, _1), "payments <payment_id_1> [<payment_id_2> ... <payment_id_N>] - Show payments <payment_id_1>, ... <payment_id_N>");
  m_consoleHandler.setHandler("bc_height", boost::bind(&simple_wallet::show_blockchain_height, this, _1), "Show blockchain height");
  m_consoleHandler.setHandler("transfer", boost::bind(&simple_wallet::transfer, this, _1),
    "transfer <mixin_count> <addr_1> <amount_1> [<addr_2> <amount_2> ... <addr_N> <amount_N>] [-p payment_id] [-f fee]"
    " - Transfer <amount_1>,... <amount_N> to <address_1>,... <address_N>, respectively. "
    "<mixin_count> is the number of transactions yours is indistinguishable from (from 0 to maximum available)");
  m_consoleHandler.setHandler("set_log", boost::bind(&simple_wallet::set_log, this, _1), "set_log <level> - Change current log level, <level> is a number 0-4");
  m_consoleHandler.setHandler("address", boost::bind(&simple_wallet::print_address, this, _1), "Show current wallet public address");
  m_consoleHandler.setHandler("save", boost::bind(&simple_wallet::save, this, _1), "Save wallet synchronized data");
  m_consoleHandler.setHandler("reset", boost::bind(&simple_wallet::reset, this, _1), "Discard cache data and start synchronizing from the start");
  m_consoleHandler.setHandler("show_seed", boost::bind(&simple_wallet::seed, this, _1), "Get wallet recovery phrase (deterministic seed)");
  m_consoleHandler.setHandler("payment_id", boost::bind(&simple_wallet::payment_id, this, _1), "Generate random Payment ID");
  m_consoleHandler.setHandler("password", boost::bind(&simple_wallet::change_password, this, _1), "Change password");
  m_consoleHandler.setHandler("help", boost::bind(&simple_wallet::help, this, _1), "Show this help");
  m_consoleHandler.setHandler("exit", boost::bind(&simple_wallet::exit, this, _1), "Close wallet");
}
//----------------------------------------------------------------------------------------------------

<<<<<<< HEAD
bool simple_wallet::set_log(const std::vector<std::string> &args)
{
	if (args.size() != 1)
	{
		fail_msg_writer() << "use: set_log <log_level_number_0-4>";
		return true;
	}

	uint16_t l = 0;
	if (!Common::fromString(args[0], l))
	{
		fail_msg_writer() << "number format is invalid, use: set_log <log_level_number_0-4>";
		return true;
	}
 
	if (l > Logging::TRACE)
	{
		fail_msg_writer() << "number range is invalid, use: set_log <log_level_number_0-4>";
		return true;
	}

	m_logManager.setMaxLevel(static_cast<Logging::Level>(l));
	return true;
=======
  uint16_t l = 0;
  if (!Common::fromString(args[0], l)) {
    fail_msg_writer() << "number format is invalid, use: set_log <log_level_number_0-4>";
    return true;
  }
 
  if (l > Logging::TRACE) {
    fail_msg_writer() << "number range is invalid, use: set_log <log_level_number_0-4>";
    return true;
  }

  logManager.setMaxLevel(static_cast<Logging::Level>(l));
  return true;
>>>>>>> 0855d3ec
}

<<<<<<< HEAD
//----------------------------------------------------------------------------------------------------

bool simple_wallet::payment_id(const std::vector<std::string> &args) {
  success_msg_writer() << "Payment ID: " << Crypto::rand<Crypto::Hash>();
  return true;
}
=======
  if (m_generate_new.empty() && m_wallet_file_arg.empty()) {
    std::cout << "Neither 'generate-new-wallet' nor 'wallet-file' argument was specified.\nWhat do you wish to do?\n[O]pen existing wallet, [G]enerate new wallet file or [E]xit.\n";
    char c;
    do {
      std::string answer;
      std::getline(std::cin, answer);
      c = answer[0];
      if (!(c == 'O' || c == 'G' || c == 'E' || c == 'o' || c == 'g' || c == 'e')) {
        std::cout << "Unknown command: " << c <<std::endl;
      } else {
        break;
      }
    } while (true);

    if (c == 'E' || c == 'e') {
      return false;
    }

    std::cout << "Specify wallet file name (e.g., wallet.bin).\n";
    std::string userInput;
    do {
      std::cout << "Wallet file name: ";
      std::getline(std::cin, userInput);
      boost::algorithm::trim(userInput);
    } while (userInput.empty());

    if (c == 'g' || c == 'G') {
      m_generate_new = userInput;
    } else {
      m_wallet_file_arg = userInput;
    }
  }

  if (!m_generate_new.empty() && !m_wallet_file_arg.empty()) {
    fail_msg_writer() << "you can't specify both 'generate-new-wallet' and 'wallet-file' arguments simultaneously";
    return false;
  }
>>>>>>> 0855d3ec

//----------------------------------------------------------------------------------------------------

bool simple_wallet::init(const boost::program_options::variables_map& vm)
{
	handle_command_line(vm);

	if (!m_daemon_address.empty() && (!m_daemon_host.empty() || 0 != m_daemon_port))
	{
		fail_msg_writer() << "you can't specify daemon host or port several times";
		return false;
	}

	if (m_generate_new.empty() && m_wallet_file_arg.empty())
	{
		std::cout << "Nor 'generate-new-wallet' neither 'wallet-file' argument was specified.\nWhat do you want to do?\n";
		std::cout << "O - open wallet\n";
		std::cout << "G - generate new wallet\n";
		std::cout << "I - import wallet from keys\n";
		std::cout << "R - restore backup/paperwallet\n";
		std::cout << "T - import tracking wallet\n";
		std::cout << "E - exit\n";
		
		char c;
		do
		{
			std::string answer;
			std::getline(std::cin, answer);
			c = answer[0];
			if (!(c == 'O' || c == 'G' || c == 'E' || c == 'I' || c == 'R' || c == 'T' || c == 'o' || c == 'g' || c == 'e' || c == 'i' || c == 'r' || c == 't' ))
				std::cout << "Unknown command: " << c <<std::endl;
			else
				break;
		}
		while (true);

		if (c == 'E' || c == 'e')
			return false;

		std::cout << "Specify wallet file name (e.g., wallet.bin).\n";
		std::string userInput;
		bool validInput = true;
		do 
		{
			std::cout << "Wallet file name: ";
			std::getline(std::cin, userInput);
			boost::algorithm::trim(userInput);
		
			if (c != 'o')
			{
				std::string ignoredString;
				std::string walletFileName;
				
				WalletHelper::prepareFileNames(userInput, ignoredString, walletFileName);
				boost::system::error_code ignore;
				if (boost::filesystem::exists(walletFileName, ignore))
				{
					std::cout << walletFileName << " already exists! Try a different name." << std::endl;
					validInput = false;
				}
				else
				{
					validInput = true;
				}
			}
			
		} while (!validInput);

		if (c == 'i' || c == 'I')
			m_import_new = userInput;
		else if (c == 'r' || c == 'R')
			m_restore_new = userInput;
		else if (c == 'g' || c == 'G')
			m_generate_new = userInput;
		else if (c == 't' || c == 'T')
			m_track_new = userInput;
		else
			m_wallet_file_arg = userInput;
	}

	if (!m_generate_new.empty() && !m_wallet_file_arg.empty())
	{
		fail_msg_writer() << "You can't specify 'generate-new-wallet' and 'wallet-file' arguments simultaneously";
		return false;
	}

	if (!m_generate_new.empty() && m_restore_deterministic_wallet)
	{
		fail_msg_writer() << "You can't generate new and restore wallet simultaneously.";
		return false;
	}

	std::string walletFileName;
	if (!m_generate_new.empty() || !m_import_new.empty() || !m_restore_new.empty() || !m_track_new.empty())
	{
		std::string ignoredString;
		if (!m_generate_new.empty())
			WalletHelper::prepareFileNames(m_generate_new, ignoredString, walletFileName);
		else if (!m_import_new.empty())
			WalletHelper::prepareFileNames(m_import_new, ignoredString, walletFileName);
		else if (!m_restore_new.empty())
			WalletHelper::prepareFileNames(m_restore_new, ignoredString, walletFileName);
		else if (!m_track_new.empty())
			WalletHelper::prepareFileNames(m_track_new, ignoredString, walletFileName);

		boost::system::error_code ignore;
		if (boost::filesystem::exists(walletFileName, ignore))
		{
			fail_msg_writer() << walletFileName << " already exists";
			return false;
		}
	}

	if (m_daemon_host.empty())
		m_daemon_host = "localhost";
	if (!m_daemon_port)
		m_daemon_port = RPC_DEFAULT_PORT;
  
<<<<<<< HEAD
	if (!m_daemon_address.empty())
	{
		if (!parseUrlAddress(m_daemon_address, m_daemon_host, m_daemon_port))
		{
			fail_msg_writer() << "failed to parse daemon address: " << m_daemon_address;
			return false;
		}
		remote_fee_address = getFeeAddress();
	}
	else
	{
		if (!m_daemon_host.empty())
			remote_fee_address = getFeeAddress();
		m_daemon_address = std::string("http://") + m_daemon_host + ":" + std::to_string(m_daemon_port);
	}

	if (command_line::has_arg(vm, arg_password))
	{
		pwd_container.password(command_line::get_arg(vm, arg_password));
	}
	else if (!pwd_container.read_password(!m_generate_new.empty() || !m_import_new.empty() || !m_restore_new.empty() || !m_track_new.empty()))
	{
		fail_msg_writer() << "failed to read wallet password";
		return false;
	}

	this->m_node.reset(new NodeRpcProxy(m_daemon_host, m_daemon_port));

	std::promise<std::error_code> errorPromise;
	std::future<std::error_code> f_error = errorPromise.get_future();
	auto callback = [&errorPromise](std::error_code e) {errorPromise.set_value(e); };

	m_node->addObserver(static_cast<INodeRpcProxyObserver*>(this));
	m_node->init(callback);
	auto error = f_error.get();
	if (error)
	{
		fail_msg_writer() << "failed to init NodeRPCProxy: " << error.message();
		return false;
	}

	if (m_restore_deterministic_wallet && !m_wallet_file_arg.empty())
	{
		// check for recover flag. If present, require electrum word list (only recovery option for now).
		if (m_restore_deterministic_wallet)
		{
			if (m_non_deterministic)
			{
				fail_msg_writer() << "Cannot specify both --restore-deterministic-wallet and --non-deterministic";
				return false;
			}

			if (m_mnemonic_seed.empty())
			{
				std::cout << "Specify mnemonic seed: ";
				std::getline(std::cin, m_mnemonic_seed);

				if (m_mnemonic_seed.empty())
				{
					fail_msg_writer() << "Specify a recovery parameter with the --mnemonic-seed=\"words list here\"";
					return false;
				}
			}

			std::string languageName;
			if (!Crypto::ElectrumWords::words_to_bytes(m_mnemonic_seed, m_recovery_key, languageName))
			{
				fail_msg_writer() << "Electrum-style word list failed verification";
				return false;
			}
		}

		std::string walletAddressFile = prepareWalletAddressFilename(m_wallet_file_arg);
		boost::system::error_code ignore;
		if (boost::filesystem::exists(walletAddressFile, ignore))
		{
			logger(ERROR, BRIGHT_RED) << "Address file already exists: " + walletAddressFile;
			return false;
		}

		bool r = gen_wallet(m_wallet_file_arg, pwd_container.password(), m_recovery_key, 
			m_restore_deterministic_wallet, m_non_deterministic);
		if (!r)
		{
			logger(ERROR, BRIGHT_RED) << "Account creation failed";
			return false;
		}
	}

	if (!m_generate_new.empty())
	{
		std::string walletAddressFile = prepareWalletAddressFilename(m_generate_new);
		boost::system::error_code ignore;
		if (boost::filesystem::exists(walletAddressFile, ignore))
		{
			logger(ERROR, BRIGHT_RED) << "Address file already exists: " + walletAddressFile;
			return false;
		}

		if (!new_wallet(walletFileName, pwd_container.password()))
		{
			logger(ERROR, BRIGHT_RED) << "account creation failed";
			return false;
		}

		if (!writeAddressFile(walletAddressFile, m_wallet->getAddress()))
		{
			logger(WARNING, BRIGHT_RED) << "Couldn't write wallet address file: " + walletAddressFile;
		}
	}
	else if (!m_import_new.empty())
	{
		std::string walletAddressFile = prepareWalletAddressFilename(m_import_new);
		boost::system::error_code ignore;
		if (boost::filesystem::exists(walletAddressFile, ignore))
		{
			logger(ERROR, BRIGHT_RED) << "Address file already exists: " + walletAddressFile;
			return false;
		}

		std::string private_spend_key_string;
		std::string private_view_key_string;
		do
		{
			std::cout << "Private Spend Key: ";
			std::getline(std::cin, private_spend_key_string);
			boost::algorithm::trim(private_spend_key_string);
		}
		while (private_spend_key_string.empty());
		do
		{
			std::cout << "Private View Key: ";
			std::getline(std::cin, private_view_key_string);
			boost::algorithm::trim(private_view_key_string);
		}
		while (private_view_key_string.empty());

		Crypto::Hash private_spend_key_hash;
		Crypto::Hash private_view_key_hash;
		size_t size;
		if (!Common::fromHex(private_spend_key_string, &private_spend_key_hash, sizeof(private_spend_key_hash), size) 
			|| size != sizeof(private_spend_key_hash))
			return false;

		if (!Common::fromHex(private_view_key_string, &private_view_key_hash, sizeof(private_view_key_hash), size) 
			|| size != sizeof(private_spend_key_hash))
			return false;
		
		Crypto::SecretKey private_spend_key = *(struct Crypto::SecretKey *) &private_spend_key_hash;
		Crypto::SecretKey private_view_key = *(struct Crypto::SecretKey *) &private_view_key_hash;

		if (!new_wallet(private_spend_key, private_view_key, walletFileName, pwd_container.password()))
		{
			logger(ERROR, BRIGHT_RED) << "account creation failed";
			return false;
		}

		if (!writeAddressFile(walletAddressFile, m_wallet->getAddress()))
		{
			logger(WARNING, BRIGHT_RED) << "Couldn't write wallet address file: " + walletAddressFile;
		}
	}
	else if (!m_restore_new.empty())
	{
		std::string walletAddressFile = prepareWalletAddressFilename(m_restore_new);
		boost::system::error_code ignore;
		if (boost::filesystem::exists(walletAddressFile, ignore))
		{
			logger(ERROR, BRIGHT_RED) << "Address file already exists: " + walletAddressFile;
			return false;
		}

		std::string private_key_string;
      
		do
		{
			std::cout << "Private Key: ";
			std::getline(std::cin, private_key_string);
			boost::algorithm::trim(private_key_string);
		}
		while (private_key_string.empty());
      
		AccountKeys keys;
		uint64_t addressPrefix;
		std::string data;

		if (private_key_string.length() != 183)
		{
			logger(ERROR, BRIGHT_RED) << "Wrong Private key.";
			return false;
		}

		if (Tools::Base58::decode_addr(private_key_string, addressPrefix, data) 
			&& addressPrefix == parameters::CRYPTONOTE_PUBLIC_ADDRESS_BASE58_PREFIX 
			&& data.size() == sizeof(keys))
		{
			std::memcpy(&keys, data.data(), sizeof(keys));
		}

		if (!new_wallet(keys, walletFileName, pwd_container.password()))
		{
			logger(ERROR, BRIGHT_RED) << "account creation failed";
			return false;
		}

		if (!writeAddressFile(walletAddressFile, m_wallet->getAddress()))
		{
			logger(WARNING, BRIGHT_RED) << "Couldn't write wallet address file: " + walletAddressFile;
		}
	}
	else if (!m_track_new.empty())
	{
		std::string walletAddressFile = prepareWalletAddressFilename(m_restore_new);
		boost::system::error_code ignore;
		if (boost::filesystem::exists(walletAddressFile, ignore))
		{
			logger(ERROR, BRIGHT_RED) << "Address file already exists: " + walletAddressFile;
			return false;
		}

		std::string tracking_key_string;
      
		do
		{
			std::cout << "Tracking Key: ";
			std::getline(std::cin, tracking_key_string);
			boost::algorithm::trim(tracking_key_string);
		}
		while (tracking_key_string.empty());

		if (tracking_key_string.length() != 256)
		{
			logger(ERROR, BRIGHT_RED) << "Wrong Tracking key.";
			return false;
		}

		AccountKeys keys;

		std::string public_spend_key_string = tracking_key_string.substr(0, 64);
		std::string public_view_key_string = tracking_key_string.substr(64, 64);
		std::string private_spend_key_string = tracking_key_string.substr(128, 64);
		std::string private_view_key_string = tracking_key_string.substr(192, 64);

		Crypto::Hash public_spend_key_hash;
		Crypto::Hash public_view_key_hash;
		Crypto::Hash private_spend_key_hash;
		Crypto::Hash private_view_key_hash;

		size_t size;
		if (!Common::fromHex(public_spend_key_string, &public_spend_key_hash, sizeof(public_spend_key_hash), size) 
			|| size != sizeof(public_spend_key_hash))
			return false;
		if (!Common::fromHex(public_view_key_string, &public_view_key_hash, sizeof(public_view_key_hash), size) 
			|| size != sizeof(public_view_key_hash))
			return false;
		if (!Common::fromHex(private_spend_key_string, &private_spend_key_hash, sizeof(private_spend_key_hash), size) 
			|| size != sizeof(private_spend_key_hash))
			return false;
		if (!Common::fromHex(private_view_key_string, &private_view_key_hash, sizeof(private_view_key_hash), size) 
			|| size != sizeof(private_spend_key_hash))
			return false;

		Crypto::PublicKey public_spend_key  = *(struct Crypto::PublicKey*) &public_spend_key_hash;
		Crypto::PublicKey public_view_key   = *(struct Crypto::PublicKey*) &public_view_key_hash;
		Crypto::SecretKey private_spend_key = *(struct Crypto::SecretKey*) &private_spend_key_hash;
		Crypto::SecretKey private_view_key  = *(struct Crypto::SecretKey*) &private_view_key_hash;

		keys.address.spendPublicKey = public_spend_key;
		keys.address.viewPublicKey = public_view_key;
		keys.spendSecretKey = private_spend_key;
		keys.viewSecretKey = private_view_key;

		if (!new_tracking_wallet(keys, walletFileName, pwd_container.password()))
		{
			logger(ERROR, BRIGHT_RED) << "account creation failed";
			return false;
		}

		if (!writeAddressFile(walletAddressFile, m_wallet->getAddress()))
		{
			logger(WARNING, BRIGHT_RED) << "Couldn't write wallet address file: " + walletAddressFile;
		}
	}
	else
	{
		m_wallet.reset(new WalletLegacy(m_currency, *m_node, m_logManager));

		try
		{
			m_wallet_file = tryToOpenWalletOrLoadKeysOrThrow(logger, m_wallet, m_wallet_file_arg, pwd_container.password());
		}
		catch (const std::exception& e)
		{
			fail_msg_writer() << "failed to load wallet: " << e.what();
			return false;
		}

		m_wallet->addObserver(this);
		m_node->addObserver(static_cast<INodeObserver*>(this));

		logger(INFO, BRIGHT_WHITE) << "Opened wallet: " << m_wallet->getAddress();

		AccountKeys keys;
		m_wallet->getAccountKeys(keys);
		if (keys.spendSecretKey == boost::value_initialized<Crypto::SecretKey>())
		{
			m_trackingWallet = true;
			success_msg_writer() << "This is tracking wallet. Spending unavailable.\n";
		}

		success_msg_writer() <<
			"**********************************************************************\n" <<
			"Use \"help\" command to see the list of available commands.\n" <<
			"**********************************************************************";
	}

	return true;
=======
  if (!m_daemon_address.empty()) {
    if (!parseUrlAddress(m_daemon_address, m_daemon_host, m_daemon_port)) {
      fail_msg_writer() << "failed to parse daemon address: " << m_daemon_address;
      return false;
    }
	remote_fee_address = getFeeAddress();
  } else {
   if (!m_daemon_host.empty()) {
	  remote_fee_address = getFeeAddress();
    }
    m_daemon_address = std::string("http://") + m_daemon_host + ":" + std::to_string(m_daemon_port);
  }

  Tools::PasswordContainer pwd_container;
  if (command_line::has_arg(vm, arg_password)) {
    pwd_container.password(command_line::get_arg(vm, arg_password));
  } else if (!pwd_container.read_password()) {
    fail_msg_writer() << "failed to read wallet password";
    return false;
  }

  this->m_node.reset(new NodeRpcProxy(m_daemon_host, m_daemon_port));

  std::promise<std::error_code> errorPromise;
  std::future<std::error_code> f_error = errorPromise.get_future();
  auto callback = [&errorPromise](std::error_code e) {errorPromise.set_value(e); };

  m_node->addObserver(static_cast<INodeRpcProxyObserver*>(this));
  m_node->init(callback);
  auto error = f_error.get();
  if (error) {
    fail_msg_writer() << "failed to init NodeRPCProxy: " << error.message();
    return false;
  }

  if (!m_generate_new.empty()) {
    std::string walletAddressFile = prepareWalletAddressFilename(m_generate_new);
    boost::system::error_code ignore;
    if (boost::filesystem::exists(walletAddressFile, ignore)) {
      logger(ERROR, BRIGHT_RED) << "Address file already exists: " + walletAddressFile;
      return false;
    }

    if (!new_wallet(walletFileName, pwd_container.password())) {
      logger(ERROR, BRIGHT_RED) << "account creation failed";
      return false;
    }

    if (!writeAddressFile(walletAddressFile, m_wallet->getAddress())) {
      logger(WARNING, BRIGHT_RED) << "Couldn't write wallet address file: " + walletAddressFile;
    }
  } else {
    m_wallet.reset(new WalletLegacy(m_currency, *m_node));

    try {
      m_wallet_file = tryToOpenWalletOrLoadKeysOrThrow(logger, m_wallet, m_wallet_file_arg, pwd_container.password());
    } catch (const std::exception& e) {
      fail_msg_writer() << "failed to load wallet: " << e.what();
      return false;
    }

    m_wallet->addObserver(this);
    m_node->addObserver(static_cast<INodeObserver*>(this));

    logger(INFO, BRIGHT_WHITE) << "Opened wallet: " << m_wallet->getAddress();

    success_msg_writer() <<
      "**********************************************************************\n" <<
      "Use \"help\" command to see the list of available commands.\n" <<
      "**********************************************************************";
  }

  return true;
>>>>>>> 0855d3ec
}

//----------------------------------------------------------------------------------------------------

bool simple_wallet::deinit() {
  m_wallet->removeObserver(this);
  m_node->removeObserver(static_cast<INodeObserver*>(this));
  m_node->removeObserver(static_cast<INodeRpcProxyObserver*>(this));

  if (!m_wallet.get())
    return true;

  return close_wallet();
}
//----------------------------------------------------------------------------------------------------
void simple_wallet::handle_command_line(const boost::program_options::variables_map& vm)
{
	m_wallet_file_arg              = command_line::get_arg(vm, arg_wallet_file);
	m_generate_new                 = command_line::get_arg(vm, arg_generate_new_wallet);
	m_daemon_address               = command_line::get_arg(vm, arg_daemon_address);
	m_daemon_host                  = command_line::get_arg(vm, arg_daemon_host);
	m_daemon_port                  = command_line::get_arg(vm, arg_daemon_port);
	m_restore_deterministic_wallet = command_line::get_arg(vm, arg_restore_deterministic_wallet);
	m_non_deterministic            = command_line::get_arg(vm, arg_non_deterministic);
	m_mnemonic_seed                = command_line::get_arg(vm, arg_mnemonic_seed);
}

//----------------------------------------------------------------------------------------------------

bool simple_wallet::gen_wallet(const std::string &wallet_file, const std::string& password, 
	const Crypto::SecretKey& recovery_key, bool recover, bool two_random)
{
	m_wallet_file = wallet_file;

	m_wallet.reset(new WalletLegacy(m_currency, *m_node.get(), m_logManager));
	m_node->addObserver(static_cast<INodeObserver*>(this));
	m_wallet->addObserver(this);

	Crypto::SecretKey recovery_val;
	try
	{
		m_initResultPromise.reset(new std::promise<std::error_code>());
		std::future<std::error_code> f_initError = m_initResultPromise->get_future();

		recovery_val = m_wallet->generateKey(password, recovery_key, recover, two_random);
		auto initError = f_initError.get();
		m_initResultPromise.reset(nullptr);
		if (initError)
		{
			fail_msg_writer() << "failed to generate new wallet: " << initError.message();
			return false;
		}

		try
		{
			CryptoNote::WalletHelper::storeWallet(*m_wallet, m_wallet_file);
		}
		catch (std::exception& e)
		{
			fail_msg_writer() << "failed to save new wallet: " << e.what();
			throw;
		}

		AccountKeys keys;
		m_wallet->getAccountKeys(keys);

		logger(INFO, BRIGHT_WHITE) <<
			"Generated new wallet: " << m_wallet->getAddress() << std::endl <<
			"view key: " << Common::podToHex(keys.viewSecretKey);
	}
	catch (const std::exception& e)
	{
		fail_msg_writer() << "failed to generate new wallet: " << e.what();
		return false;
	}

	// convert rng value to electrum-style word list
	std::string electrum_words;
	Crypto::ElectrumWords::bytes_to_words(recovery_val, electrum_words, "English");
	std::string print_electrum = "";

	success_msg_writer() <<
		"**********************************************************************\n" <<
		"Your wallet has been generated.\n" <<
		"To start synchronizing with the daemon use \"refresh\" command.\n" <<
		"Use \"help\" command to see the list of available commands.\n" <<
		"Always use \"exit\" command when closing simplewallet to save\n" <<
		"current session's state. Otherwise, you will possibly need to synchronize \n" <<
		"your wallet again. Your wallet key is NOT under risk anyway.\n";

	if (!two_random)
	{
		std::cout << "\nPLEASE NOTE: the following 25 words can be used to recover access to your wallet. " <<
			"Please write them down and store them somewhere safe and secure. Please do not store them in your email or " <<
			"on file storage services outside of your immediate control.\n\n";
		std::cout << electrum_words << std::endl;
	}
	success_msg_writer() << "**********************************************************************";

	return true;
}

//----------------------------------------------------------------------------------------------------

bool simple_wallet::new_wallet(const std::string &wallet_file, const std::string& password)
{
	m_wallet_file = wallet_file;

	m_wallet.reset(new WalletLegacy(m_currency, *m_node.get(), m_logManager));
	m_node->addObserver(static_cast<INodeObserver*>(this));
	m_wallet->addObserver(this);

	try
	{
		m_initResultPromise.reset(new std::promise<std::error_code>());
		std::future<std::error_code> f_initError = m_initResultPromise->get_future();
		// m_wallet->initAndGenerate(password);
		// Create deterministic wallets by default
		m_wallet->initAndGenerateDeterministic(password);
		auto initError = f_initError.get();
		m_initResultPromise.reset(nullptr);
		if (initError)
		{
			fail_msg_writer() << "failed to generate new wallet: " << initError.message();
			return false;
		}

		try
		{
			CryptoNote::WalletHelper::storeWallet(*m_wallet, m_wallet_file);
			//create wallet backup file
			boost::filesystem::copy_file(m_wallet_file, boost::filesystem::change_extension(m_wallet_file, ".walletbak"));
		}
		catch (std::exception& e)
		{
			fail_msg_writer() << "failed to save new wallet: " << e.what();
			throw;
		}

		AccountKeys keys;
		m_wallet->getAccountKeys(keys);


		logger(INFO, BRIGHT_WHITE) <<
			"Generated new wallet: " << m_wallet->getAddress() << std::endl <<
			"view key: " << Common::podToHex(keys.viewSecretKey);
	}
	catch (const std::exception& e)
	{
		fail_msg_writer() << "failed to generate new wallet: " << e.what();
		return false;
	}

	AccountKeys keys;
	m_wallet->getAccountKeys(keys);
	// convert rng value to electrum-style word list
	std::string electrum_words;
	Crypto::ElectrumWords::bytes_to_words(keys.spendSecretKey, electrum_words, "English");
	std::string print_electrum = "";

	success_msg_writer() <<
		"**********************************************************************\n" <<
		"Your wallet has been generated.\n" <<
		"Use \"help\" command to see the list of available commands.\n" <<
		"Always use \"exit\" command when closing simplewallet to save\n" <<
		"current session's state. Otherwise, you will possibly need to synchronize \n" <<
		"your wallet again. Your wallet key is NOT under risk anyway.\n" <<
		"**********************************************************************";

	std::cout << "\nPLEASE NOTE: the following 25 words can be used to recover access to your wallet. " <<
		"Please write them down and store them somewhere safe and secure. Please do not store them in your email or " <<
		"on file storage services outside of your immediate control.\n\n";
	std::cout << electrum_words << std::endl;
	success_msg_writer() << "**********************************************************************";
	return true;
}

//----------------------------------------------------------------------------------------------------

bool simple_wallet::new_wallet(Crypto::SecretKey &secret_key, Crypto::SecretKey &view_key, const std::string &wallet_file, const std::string& password) {
  m_wallet_file = wallet_file;

  m_wallet.reset(new WalletLegacy(m_currency, *m_node.get(), m_logManager));
  m_node->addObserver(static_cast<INodeObserver*>(this));
  m_wallet->addObserver(this);
  try {
    m_initResultPromise.reset(new std::promise<std::error_code>());
    std::future<std::error_code> f_initError = m_initResultPromise->get_future();

    AccountKeys wallet_keys;
    wallet_keys.spendSecretKey = secret_key;
    wallet_keys.viewSecretKey = view_key;
    Crypto::secret_key_to_public_key(wallet_keys.spendSecretKey, wallet_keys.address.spendPublicKey);
    Crypto::secret_key_to_public_key(wallet_keys.viewSecretKey, wallet_keys.address.viewPublicKey);

    m_wallet->initWithKeys(wallet_keys, password);
    auto initError = f_initError.get();
    m_initResultPromise.reset(nullptr);
    if (initError) {
      fail_msg_writer() << "failed to generate new wallet: " << initError.message();
      return false;
    }

    try {
      CryptoNote::WalletHelper::storeWallet(*m_wallet, m_wallet_file);
    } catch (std::exception& e) {
      fail_msg_writer() << "failed to save new wallet: " << e.what();
      throw;
    }

    AccountKeys keys;
    m_wallet->getAccountKeys(keys);

    logger(INFO, BRIGHT_WHITE) <<
      "Imported wallet: " << m_wallet->getAddress() << std::endl;
  }
  catch (const std::exception& e) {
    fail_msg_writer() << "failed to import wallet: " << e.what();
    return false;
  }

  success_msg_writer() <<
    "**********************************************************************\n" <<
    "Your wallet has been imported.\n" <<
    "Use \"help\" command to see the list of available commands.\n" <<
    "Always use \"exit\" command when closing simplewallet to save\n" <<
    "current session's state. Otherwise, you will possibly need to synchronize \n" <<
    "your wallet again- (your wallet key is NOT under risk in any way)\n" <<
    "**********************************************************************";
  return true;
}
//----------------------------------------------------------------------------------------------------
bool simple_wallet::new_wallet(AccountKeys &private_key, const std::string &wallet_file, const std::string& password) {
    m_wallet_file = wallet_file;

    m_wallet.reset(new WalletLegacy(m_currency, *m_node.get(), m_logManager));
    m_node->addObserver(static_cast<INodeObserver*>(this));
    m_wallet->addObserver(this);
    try {
        m_initResultPromise.reset(new std::promise<std::error_code>());
        std::future<std::error_code> f_initError = m_initResultPromise->get_future();

        m_wallet->initWithKeys(private_key, password);
        auto initError = f_initError.get();
        m_initResultPromise.reset(nullptr);
        if (initError) {
            fail_msg_writer() << "failed to generate new wallet: " << initError.message();
            return false;
        }

        try {
            CryptoNote::WalletHelper::storeWallet(*m_wallet, m_wallet_file);
        }
        catch (std::exception& e) {
            fail_msg_writer() << "failed to save new wallet: " << e.what();
            throw;
        }

        AccountKeys keys;
        m_wallet->getAccountKeys(keys);

        logger(INFO, BRIGHT_WHITE) <<
            "Imported wallet: " << m_wallet->getAddress() << std::endl;

        if (keys.spendSecretKey == boost::value_initialized<Crypto::SecretKey>()) {
           m_trackingWallet = true;
        }
    }
    catch (const std::exception& e) {
        fail_msg_writer() << "failed to import wallet: " << e.what();
        return false;
    }

    success_msg_writer() <<
        "**********************************************************************\n" <<
        "Your wallet has been imported.\n" <<
        "Use \"help\" command to see the list of available commands.\n" <<
        "Always use \"exit\" command when closing simplewallet to save\n" <<
        "current session's state. Otherwise, you will possibly need to synchronize \n" <<
        "your wallet again. Your wallet key is NOT under risk anyway.\n" <<
        "**********************************************************************";
    return true;
}
//----------------------------------------------------------------------------------------------------
bool simple_wallet::new_tracking_wallet(AccountKeys &tracking_key, const std::string &wallet_file, const std::string& password) {
    m_wallet_file = wallet_file;

    m_wallet.reset(new WalletLegacy(m_currency, *m_node.get(), m_logManager));
    m_node->addObserver(static_cast<INodeObserver*>(this));
    m_wallet->addObserver(this);
    try {
        m_initResultPromise.reset(new std::promise<std::error_code>());
        std::future<std::error_code> f_initError = m_initResultPromise->get_future();

        m_wallet->initWithKeys(tracking_key, password);
        auto initError = f_initError.get();
        m_initResultPromise.reset(nullptr);
        if (initError) {
            fail_msg_writer() << "failed to generate new wallet: " << initError.message();
            return false;
        }

        try {
            CryptoNote::WalletHelper::storeWallet(*m_wallet, m_wallet_file);
        }
        catch (std::exception& e) {
            fail_msg_writer() << "failed to save new wallet: " << e.what();
            throw;
        }

        AccountKeys keys;
        m_wallet->getAccountKeys(keys);

        logger(INFO, BRIGHT_WHITE) <<
            "Imported wallet: " << m_wallet->getAddress() << std::endl;

        m_trackingWallet = true;
    }
    catch (const std::exception& e) {
        fail_msg_writer() << "failed to import wallet: " << e.what();
        return false;
    }

    success_msg_writer() <<
        "**********************************************************************\n" <<
        "Your tracking wallet has been imported. It doesn't allow spending funds.\n" <<
        "It allows to view incoming transactions but not outgoing ones. \n" <<
        "If there were spendings total balance will be inaccurate. \n" <<
        "Use \"help\" command to see the list of available commands.\n" <<
        "Always use \"exit\" command when closing simplewallet to save\n" <<
        "current session's state. Otherwise, you will possibly need to synchronize \n" <<
        "your wallet again. Your wallet key is NOT under risk anyway.\n" <<
        "**********************************************************************";
    return true;
}
//----------------------------------------------------------------------------------------------------
bool simple_wallet::close_wallet()
{
  try {
    CryptoNote::WalletHelper::storeWallet(*m_wallet, m_wallet_file);
  } catch (const std::exception& e) {
    fail_msg_writer() << e.what();
    return false;
  }

  m_wallet->removeObserver(this);
  m_wallet->shutdown();

  return true;
}
//----------------------------------------------------------------------------------------------------
bool simple_wallet::save(const std::vector<std::string> &args)
{
  try {
    CryptoNote::WalletHelper::storeWallet(*m_wallet, m_wallet_file);
    success_msg_writer() << "Wallet data saved";
  } catch (const std::exception& e) {
    fail_msg_writer() << e.what();
  }

  return true;
}

bool simple_wallet::reset(const std::vector<std::string> &args) {
  {
    std::unique_lock<std::mutex> lock(m_walletSynchronizedMutex);
    m_walletSynchronized = false;
  }

  m_wallet->reset();
  success_msg_writer(true) << "Reset completed successfully.";

  std::unique_lock<std::mutex> lock(m_walletSynchronizedMutex);
  while (!m_walletSynchronized) {
    m_walletSynchronizedCV.wait(lock);
  }

  std::cout << std::endl;

  return true;
}

bool simple_wallet::change_password(const std::vector<std::string>& args) {
  std::cout << "Old ";
  m_consoleHandler.pause();
  if (!pwd_container.read_and_validate()) {
    std::cout << "Incorrect password!" << std::endl;
    m_consoleHandler.unpause();
    return false;
  }
  const auto oldpwd = pwd_container.password();

  std::cout << "New ";
  pwd_container.read_password(true);
  const auto newpwd = pwd_container.password();
  m_consoleHandler.unpause();

  try
	{
		m_wallet->changePassword(oldpwd, newpwd);
	}
	catch (const std::exception& e) {
		fail_msg_writer() << "Could not change password: " << e.what();
		return false;
	}
	success_msg_writer(true) << "Password changed.";
	return true;
}

bool simple_wallet::start_mining(const std::vector<std::string>& args) {
  COMMAND_RPC_START_MINING::request req;
  req.miner_address = m_wallet->getAddress();

  bool ok = true;
  size_t max_mining_threads_count = (std::max)(std::thread::hardware_concurrency(), static_cast<unsigned>(2));
  if (0 == args.size()) {
    req.threads_count = 1;
  } else if (1 == args.size()) {
    uint16_t num = 1;
    ok = Common::fromString(args[0], num);
    ok = ok && (1 <= num && num <= max_mining_threads_count);
    req.threads_count = num;
  } else {
    ok = false;
  }

  if (!ok) {
    fail_msg_writer() << "invalid arguments. Please use start_mining [<number_of_threads>], " <<
      "<number_of_threads> should be from 1 to " << max_mining_threads_count;
    return true;
  }

  COMMAND_RPC_START_MINING::response res;

  try {
    HttpClient httpClient(m_dispatcher, m_daemon_host, m_daemon_port);

    invokeJsonCommand(httpClient, "/start_mining", req, res);

    std::string err = interpret_rpc_response(true, res.status);
    if (err.empty())
      success_msg_writer() << "Mining started in daemon";
    else
      fail_msg_writer() << "mining has NOT been started: " << err;

  } catch (const ConnectException&) {
    printConnectionError();
  } catch (const std::exception& e) {
    fail_msg_writer() << "Failed to invoke rpc method: " << e.what();
  }

  return true;
}
//----------------------------------------------------------------------------------------------------
bool simple_wallet::stop_mining(const std::vector<std::string>& args)
{
  COMMAND_RPC_STOP_MINING::request req;
  COMMAND_RPC_STOP_MINING::response res;

  try {
    HttpClient httpClient(m_dispatcher, m_daemon_host, m_daemon_port);

    invokeJsonCommand(httpClient, "/stop_mining", req, res);
    std::string err = interpret_rpc_response(true, res.status);
    if (err.empty())
      success_msg_writer() << "Mining stopped in daemon";
    else
      fail_msg_writer() << "mining has NOT been stopped: " << err;
  } catch (const ConnectException&) {
    printConnectionError();
  } catch (const std::exception& e) {
    fail_msg_writer() << "Failed to invoke rpc method: " << e.what();
  }

  return true;
}
//----------------------------------------------------------------------------------------------------
void simple_wallet::initCompleted(std::error_code result) {
  if (m_initResultPromise.get() != nullptr) {
    m_initResultPromise->set_value(result);
  }
}
//----------------------------------------------------------------------------------------------------
void simple_wallet::connectionStatusUpdated(bool connected) {
  if (connected) {
    logger(INFO, GREEN) << "Wallet connected to daemon.";
  } else {
    printConnectionError();
  }
}
//----------------------------------------------------------------------------------------------------
void simple_wallet::externalTransactionCreated(CryptoNote::TransactionId transactionId)  {
  WalletLegacyTransaction txInfo;
  m_wallet->getTransaction(transactionId, txInfo);
  
  std::stringstream logPrefix;
  if (txInfo.blockHeight == WALLET_LEGACY_UNCONFIRMED_TRANSACTION_HEIGHT) {
    logPrefix << "Unconfirmed";
  } else {
    logPrefix << "Height " << txInfo.blockHeight << ',';
  }

  if (txInfo.totalAmount >= 0) {
    logger(INFO, GREEN) <<
      logPrefix.str() << " transaction " << Common::podToHex(txInfo.hash) <<
      ", received " << m_currency.formatAmount(txInfo.totalAmount);
  } else {
    logger(INFO, MAGENTA) <<
      logPrefix.str() << " transaction " << Common::podToHex(txInfo.hash) <<
      ", spent " << m_currency.formatAmount(static_cast<uint64_t>(-txInfo.totalAmount));
  }

  if (txInfo.blockHeight == WALLET_LEGACY_UNCONFIRMED_TRANSACTION_HEIGHT) {
    m_refresh_progress_reporter.update(m_node->getLastLocalBlockHeight(), true);
  } else {
    m_refresh_progress_reporter.update(txInfo.blockHeight, true);
  }
}
//----------------------------------------------------------------------------------------------------
void simple_wallet::synchronizationCompleted(std::error_code result) {
  std::unique_lock<std::mutex> lock(m_walletSynchronizedMutex);
  m_walletSynchronized = true;
  m_walletSynchronizedCV.notify_one();
}

void simple_wallet::synchronizationProgressUpdated(uint32_t current, uint32_t total) {
  std::unique_lock<std::mutex> lock(m_walletSynchronizedMutex);
  if (!m_walletSynchronized) {
    m_refresh_progress_reporter.update(current, false);
  }
}
//----------------------------------------------------------------------------------------------------
bool simple_wallet::export_keys(const std::vector<std::string>& args/* = std::vector<std::string>()*/) {
  AccountKeys keys;
  m_wallet->getAccountKeys(keys);
  std::cout << "Spend secret key: " << Common::podToHex(keys.spendSecretKey) << std::endl;
  std::cout << "View secret key: " << Common::podToHex(keys.viewSecretKey) << std::endl;
  std::cout << "Private keys: " << Tools::Base58::encode_addr(parameters::CRYPTONOTE_PUBLIC_ADDRESS_BASE58_PREFIX,
    std::string(reinterpret_cast<char*>(&keys), sizeof(keys))) << std::endl;
  
  return true;
}
//----------------------------------------------------------------------------------------------------
bool simple_wallet::export_tracking_key(const std::vector<std::string>& args/* = std::vector<std::string>()*/) {
    AccountKeys keys;
    m_wallet->getAccountKeys(keys);
    std::string spend_public_key = Common::podToHex(keys.address.spendPublicKey);
    keys.spendSecretKey = boost::value_initialized<Crypto::SecretKey>();
    success_msg_writer(true) << "Tracking key: " << spend_public_key << Common::podToHex(keys.address.viewPublicKey) << Common::podToHex(keys.spendSecretKey) << Common::podToHex(keys.viewSecretKey);
    // This will show Tracking Key in style of Private Key Backup or Paperwallet, to prevent confusing we use above style of Bytecoin like tracking keys
    // success_msg_writer(true) << "Tracking key: " << Tools::Base58::encode_addr(parameters::CRYPTONOTE_PUBLIC_ADDRESS_BASE58_PREFIX, std::string(reinterpret_cast<char*>(&keys), sizeof(keys)));

    return true;
}
//---------------------------------------------------------------------------------------------------- 
bool simple_wallet::show_balance(const std::vector<std::string>& args/* = std::vector<std::string>()*/) {
  success_msg_writer() << "available balance: " << m_currency.formatAmount(m_wallet->actualBalance()) <<
    ", locked amount: " << m_currency.formatAmount(m_wallet->pendingBalance()) <<
	", total balance: " << m_currency.formatAmount(m_wallet->actualBalance() + m_wallet->pendingBalance());

  return true;
}
//----------------------------------------------------------------------------------------------------
bool simple_wallet::show_incoming_transfers(const std::vector<std::string>& args) {
  bool hasTransfers = false;
  size_t transactionsCount = m_wallet->getTransactionCount();
  for (size_t transactionNumber = 0; transactionNumber < transactionsCount; ++transactionNumber) {
    WalletLegacyTransaction txInfo;
    m_wallet->getTransaction(transactionNumber, txInfo);
    if (txInfo.totalAmount < 0) continue;
    hasTransfers = true;
    logger(INFO) << "        amount       \t                              tx id";
    logger(INFO, GREEN) <<  // spent - magenta
      std::setw(21) << m_currency.formatAmount(txInfo.totalAmount) << '\t' << Common::podToHex(txInfo.hash);
  }

  if (!hasTransfers) success_msg_writer() << "No incoming transfers";
  return true;
}
//----------------------------------------------------------------------------------------------------
bool simple_wallet::show_outgoing_transfers(const std::vector<std::string>& args) {
  bool hasTransfers = false;
  size_t transactionsCount = m_wallet->getTransactionCount();
  for (size_t transactionNumber = 0; transactionNumber < transactionsCount; ++transactionNumber) {
    WalletLegacyTransaction txInfo;
    m_wallet->getTransaction(transactionNumber, txInfo);
    if (txInfo.totalAmount > 0) continue;
    hasTransfers = true;
    logger(INFO) << "        amount       \t                              tx id";
	logger(INFO, BRIGHT_MAGENTA) << std::setw(TOTAL_AMOUNT_MAX_WIDTH) << m_currency.formatAmount(txInfo.totalAmount) << '\t' << Common::podToHex(txInfo.hash);

	for (TransferId id = txInfo.firstTransferId; id < txInfo.firstTransferId + txInfo.transferCount; ++id) {
		WalletLegacyTransfer tr;
		m_wallet->getTransfer(id, tr);
		logger(INFO, MAGENTA) << std::setw(TOTAL_AMOUNT_MAX_WIDTH) << m_currency.formatAmount(-tr.amount) << '\t' << tr.address;
	}
  }

  if (!hasTransfers) success_msg_writer() << "No outgoing transfers";
  return true;
}

bool simple_wallet::listTransfers(const std::vector<std::string>& args) {
  bool haveTransfers = false;

  size_t transactionsCount = m_wallet->getTransactionCount();
  for (size_t transactionNumber = 0; transactionNumber < transactionsCount; ++transactionNumber) {
    WalletLegacyTransaction txInfo;
    m_wallet->getTransaction(transactionNumber, txInfo);
    if (txInfo.state != WalletLegacyTransactionState::Active || txInfo.blockHeight == WALLET_LEGACY_UNCONFIRMED_TRANSACTION_HEIGHT) {
      continue;
    }

    if (!haveTransfers) {
      printListTransfersHeader(logger);
      haveTransfers = true;
    }

    printListTransfersItem(logger, txInfo, *m_wallet, m_currency);
  }

  if (!haveTransfers) {
    success_msg_writer() << "No transfers";
  }

  return true;
}

bool simple_wallet::show_payments(const std::vector<std::string> &args) {
  if (args.empty()) {
    fail_msg_writer() << "expected at least one payment ID";
    return true;
  }

  logger(INFO) << "                            payment                             \t" <<
    "                          transaction                           \t" <<
    "  height\t       amount        ";

  bool payments_found = false;
  for (const std::string& arg: args) {
    Crypto::Hash expectedPaymentId;
    if (CryptoNote::parsePaymentId(arg, expectedPaymentId)) {
      size_t transactionsCount = m_wallet->getTransactionCount();
      for (size_t transactionNumber = 0; transactionNumber < transactionsCount; ++transactionNumber) {
        WalletLegacyTransaction txInfo;
        m_wallet->getTransaction(transactionNumber, txInfo);
        if (txInfo.totalAmount < 0) continue;
        std::vector<uint8_t> extraVec;
        extraVec.reserve(txInfo.extra.size());
        std::for_each(txInfo.extra.begin(), txInfo.extra.end(), [&extraVec](const char el) { extraVec.push_back(el); });

        Crypto::Hash paymentId;
        if (CryptoNote::getPaymentIdFromTxExtra(extraVec, paymentId) && paymentId == expectedPaymentId) {
          payments_found = true;
          success_msg_writer(true) <<
            paymentId << "\t\t" <<
            Common::podToHex(txInfo.hash) <<
            std::setw(8) << txInfo.blockHeight << '\t' <<
            std::setw(21) << m_currency.formatAmount(txInfo.totalAmount);// << '\t' <<
        }
      }

      if (!payments_found) {
        success_msg_writer() << "No payments with id " << expectedPaymentId;
        continue;
      }
    } else {
      fail_msg_writer() << "Payment ID has invalid format: \"" << arg << "\", expected 64-character string";
    }
  }

  return true;
}
//----------------------------------------------------------------------------------------------------
bool simple_wallet::show_blockchain_height(const std::vector<std::string>& args) {
  try {
    uint64_t bc_height = m_node->getLastLocalBlockHeight();
    success_msg_writer() << bc_height;
  } catch (std::exception &e) {
    fail_msg_writer() << "failed to get blockchain height: " << e.what();
  }

  return true;
}
#ifndef __ANDROID__
//----------------------------------------------------------------------------------------------------
std::string simple_wallet::resolveAlias(const std::string& aliasUrl) {
	std::string host;
	std::string uri;
	std::string record;
	std::string address;

	// DNS Lookup
	if (!fetch_dns_txt(aliasUrl, record)) {
		throw std::runtime_error("Failed to lookup DNS record");
	}

	if (!processServerAliasResponse(record, address)) {
		throw std::runtime_error("Failed to parse server response");
	}
	
	return address;
}

bool simple_wallet::fetch_dns_txt(const std::string domain, std::string &record) {

#ifdef WIN32
	using namespace std;

#pragma comment(lib, "Ws2_32.lib")
#pragma comment(lib, "Dnsapi.lib")

	PDNS_RECORD pDnsRecord;          //Pointer to DNS_RECORD structure.

	{
		WORD type = DNS_TYPE_TEXT;

		if (0 != DnsQuery_A(domain.c_str(), type, DNS_QUERY_BYPASS_CACHE, NULL, &pDnsRecord, NULL))
		{
			cerr << "Error querying: '" << domain << "'" << endl;
			return false;
		}
	}

	PDNS_RECORD it;
	map<WORD, function<void(void)>> callbacks;
	
	callbacks[DNS_TYPE_TEXT] = [&it,&record](void) -> void {
		std::stringstream stream;
		for (DWORD i = 0; i < it->Data.TXT.dwStringCount; i++) {
			stream << RPC_CSTR(it->Data.TXT.pStringArray[i]) << endl;;
		}
		record = stream.str();
	};

	for (it = pDnsRecord; it != NULL; it = it->pNext) {
		if (callbacks.count(it->wType)) {
			callbacks[it->wType]();
		}
	}
	DnsRecordListFree(pDnsRecord, DnsFreeRecordListDeep);
# else
	using namespace std;

	res_init();
	ns_msg nsMsg;
	int response;
	unsigned char query_buffer[1024];
	{
		ns_type type = ns_t_txt;

		const char * c_domain = (domain).c_str();
		response = res_query(c_domain, 1, type, query_buffer, sizeof(query_buffer));

		if (response < 0)
			return 1;
	}

	ns_initparse(query_buffer, response, &nsMsg);

	map<ns_type, function<void(const ns_rr &rr)>> callbacks;

	callbacks[ns_t_txt] = [&nsMsg,&record](const ns_rr &rr) -> void {
		std::stringstream stream;
		stream << ns_rr_rdata(rr) + 1 << endl;
		record = stream.str();
	};

	for (int x = 0; x < ns_msg_count(nsMsg, ns_s_an); x++) {
		ns_rr rr;
		ns_parserr(&nsMsg, ns_s_an, x, &rr);
		ns_type type = ns_rr_type(rr);
		if (callbacks.count(type)) {
			callbacks[type](rr);
		}
	}

#endif
	if (record.empty())
		return false;

	return true;
}
#endif
//----------------------------------------------------------------------------------------------------
std::string simple_wallet::getFeeAddress() {
  
  HttpClient httpClient(m_dispatcher, m_daemon_host, m_daemon_port);

  HttpRequest req;
  HttpResponse res;

  req.setUrl("/feeaddress");
  try {
	  httpClient.request(req, res);
  }
  catch (const std::exception& e) {
	  fail_msg_writer() << "Error connecting to the remote node: " << e.what();
  }

  if (res.getStatus() != HttpResponse::STATUS_200) {
	  fail_msg_writer() << "Remote node returned code " + std::to_string(res.getStatus());
  }

  std::string address;
  if (!processServerFeeAddressResponse(res.getBody(), address)) {
	  fail_msg_writer() << "Failed to parse remote node response";
  }

  return address;
}
//----------------------------------------------------------------------------------------------------
std::string simple_wallet::getFeeAddress() {
  
  HttpClient httpClient(m_dispatcher, m_daemon_host, m_daemon_port);

  HttpRequest req;
  HttpResponse res;

  req.setUrl("/feeaddress");
  httpClient.request(req, res);

  if (res.getStatus() != HttpResponse::STATUS_200) {
    throw std::runtime_error("Remote server returned code " + std::to_string(res.getStatus()));
  }

  std::string address;
  if (!processServerFeeAddressResponse(res.getBody(), address)) {
    throw std::runtime_error("Failed to parse server response");
  }

  return address;
}
//----------------------------------------------------------------------------------------------------
bool simple_wallet::transfer(const std::vector<std::string> &args) {
  if (m_trackingWallet){
    fail_msg_writer() << "This is tracking wallet. Spending is impossible.";
    return true;
  }
  try {
    TransferCommand cmd(m_currency);

	if (!cmd.parseArguments(logger, args))
		return true;

#ifndef __ANDROID__
	for (auto& kv : cmd.aliases) {
		std::string address;

		try {
			address = resolveAlias(kv.first);

			AccountPublicAddress ignore;
			if (!m_currency.parseAccountAddressString(address, ignore)) {
				throw std::runtime_error("Address \"" + address + "\" is invalid");
			}
		}
		catch (std::exception& e) {
			fail_msg_writer() << "Couldn't resolve alias: " << e.what() << ", alias: " << kv.first;
			return true;
		}

		for (auto& transfer : kv.second) {
			transfer.address = address;
		}
	}

	if (!cmd.aliases.empty()) {
		if (!askAliasesTransfersConfirmation(cmd.aliases, m_currency)) {
			return true;
		}

		for (auto& kv : cmd.aliases) {
			std::copy(std::move_iterator<std::vector<WalletLegacyTransfer>::iterator>(kv.second.begin()),
				std::move_iterator<std::vector<WalletLegacyTransfer>::iterator>(kv.second.end()),
				std::back_inserter(cmd.dsts));
		}
	}
#endif

    CryptoNote::WalletHelper::SendCompleteResultObserver sent;

    std::string extraString;
    std::copy(cmd.extra.begin(), cmd.extra.end(), std::back_inserter(extraString));

    WalletHelper::IWalletRemoveObserverGuard removeGuard(*m_wallet, sent);

    CryptoNote::TransactionId tx = m_wallet->sendTransaction(cmd.dsts, cmd.fee, extraString, cmd.fake_outs_count, 0);
    if (tx == WALLET_LEGACY_INVALID_TRANSACTION_ID) {
      fail_msg_writer() << "Can't send money";
      return true;
    }

    std::error_code sendError = sent.wait(tx);
    removeGuard.removeObserver();

    if (sendError) {
      fail_msg_writer() << sendError.message();
      return true;
    }

    CryptoNote::WalletLegacyTransaction txInfo;
    m_wallet->getTransaction(tx, txInfo);
    success_msg_writer(true) << "Money successfully sent, transaction " << Common::podToHex(txInfo.hash);

    try {
      CryptoNote::WalletHelper::storeWallet(*m_wallet, m_wallet_file);
    } catch (const std::exception& e) {
      fail_msg_writer() << e.what();
      return true;
    }
  } catch (const std::system_error& e) {
    fail_msg_writer() << e.what();
  } catch (const std::exception& e) {
    fail_msg_writer() << e.what();
  } catch (...) {
    fail_msg_writer() << "unknown error";
  }

  return true;
}
//----------------------------------------------------------------------------------------------------
bool simple_wallet::run() {
  {
    std::unique_lock<std::mutex> lock(m_walletSynchronizedMutex);
    while (!m_walletSynchronized) {
      m_walletSynchronizedCV.wait(lock);
    }
  }

  std::cout << std::endl;

  std::string addr_start = m_wallet->getAddress().substr(0, 6);
  m_consoleHandler.start(false, "[wallet " + addr_start + "]: ", Common::Console::Color::BrightYellow);
  return true;
}
//----------------------------------------------------------------------------------------------------
void simple_wallet::stop() {
  m_consoleHandler.requestStop();
}
//----------------------------------------------------------------------------------------------------
bool simple_wallet::print_address(const std::vector<std::string> &args/* = std::vector<std::string>()*/) {
  success_msg_writer() << m_wallet->getAddress();
  return true;
}
//----------------------------------------------------------------------------------------------------
bool simple_wallet::process_command(const std::vector<std::string> &args) {
  return m_consoleHandler.runCommand(args);
}

void simple_wallet::printConnectionError() const {
  fail_msg_writer() << "wallet failed to connect to daemon (" << m_daemon_address << ").";
}


int main(int argc, char* argv[]) {
#ifdef WIN32
   setlocale(LC_ALL, "");
   SetConsoleCP(1251);
   SetConsoleOutputCP(1251);
  _CrtSetDbgFlag(_CRTDBG_ALLOC_MEM_DF | _CRTDBG_LEAK_CHECK_DF);
#endif

  setbuf(stdout, NULL);

  po::options_description desc_general("General options");
  command_line::add_arg(desc_general, command_line::arg_help);
  command_line::add_arg(desc_general, command_line::arg_version);
  command_line::add_arg(desc_general, arg_config_file);

  po::options_description desc_params("Wallet options");
  command_line::add_arg(desc_params, arg_wallet_file);
  command_line::add_arg(desc_params, arg_generate_new_wallet);
  command_line::add_arg(desc_params, arg_restore_deterministic_wallet);
  command_line::add_arg(desc_params, arg_non_deterministic);
  command_line::add_arg(desc_params, arg_mnemonic_seed);
  command_line::add_arg(desc_params, arg_password);
  command_line::add_arg(desc_params, arg_daemon_address);
  command_line::add_arg(desc_params, arg_daemon_host);
  command_line::add_arg(desc_params, arg_daemon_port);
  command_line::add_arg(desc_params, arg_command);
  command_line::add_arg(desc_params, arg_log_file);
  command_line::add_arg(desc_params, arg_log_level);
  command_line::add_arg(desc_params, arg_testnet);
  Tools::wallet_rpc_server::init_options(desc_params);

  po::positional_options_description positional_options;
  positional_options.add(arg_command.name, -1);

  po::options_description desc_all;
  desc_all.add(desc_general).add(desc_params);

  Logging::LoggerManager logManager;
  Logging::LoggerRef logger(logManager, "simplewallet");
  System::Dispatcher dispatcher;

  po::variables_map vm;

  bool r = command_line::handle_error_helper(desc_all, [&]() {
    po::store(command_line::parse_command_line(argc, argv, desc_general, true), vm);

    if (command_line::get_arg(vm, command_line::arg_help)) {
      CryptoNote::Currency tmp_currency = CryptoNote::CurrencyBuilder(logManager).currency();
      CryptoNote::simple_wallet tmp_wallet(dispatcher, tmp_currency, logManager);

      std::cout << CRYPTONOTE_NAME << " wallet v" << PROJECT_VERSION_LONG << std::endl;
      std::cout << "Usage: simplewallet [--wallet-file=<file>|--generate-new-wallet=<file>] [--daemon-address=<host>:<port>] [<COMMAND>]";
      std::cout << desc_all << '\n' << tmp_wallet.get_commands_str();
      return false;
    } else if (command_line::get_arg(vm, command_line::arg_version))  {
      std::cout << CRYPTONOTE_NAME << " wallet v" << PROJECT_VERSION_LONG;
      return false;
    }

    auto parser = po::command_line_parser(argc, argv).options(desc_all).positional(positional_options);
    po::store(parser.run(), vm);

    const std::string config = vm["config-file"].as<std::string>();
	if (!config.empty()) {
      boost::filesystem::path full_path(boost::filesystem::current_path());
      boost::filesystem::path config_path(config);
      if (!config_path.has_parent_path()) {
        config_path = full_path / config_path;
      }

      boost::system::error_code ec;
      if (boost::filesystem::exists(config_path, ec)) {
         po::store(po::parse_config_file<char>(config_path.string<std::string>().c_str(), desc_params, true), vm);
      }
    }
	
    po::notify(vm);
    return true;
  });

  if (!r)
    return 1;
  
  auto modulePath = Common::NativePathToGeneric(argv[0]);
  auto cfgLogFile = Common::NativePathToGeneric(command_line::get_arg(vm, arg_log_file));
  if (cfgLogFile.empty()) {
    cfgLogFile = Common::ReplaceExtenstion(modulePath, ".log");
    } else {
    if (!Common::HasParentPath(cfgLogFile)) {
      cfgLogFile = Common::CombinePath(Common::GetPathDirectory(modulePath), cfgLogFile);
    }
  }

  //set up logging options
  Level logLevel = INFO;

  if (command_line::has_arg(vm, arg_log_level)) {
    logLevel = static_cast<Level>(command_line::get_arg(vm, arg_log_level));
  }

  logManager.configure(buildLoggerConfiguration(logLevel, cfgLogFile));

  logger(INFO, BRIGHT_WHITE) << CRYPTONOTE_NAME << " wallet v" << PROJECT_VERSION_LONG;

  CryptoNote::Currency currency = CryptoNote::CurrencyBuilder(logManager).
    testnet(command_line::get_arg(vm, arg_testnet)).currency();

  if (command_line::has_arg(vm, Tools::wallet_rpc_server::arg_rpc_bind_port)) {
    //runs wallet with rpc interface
    if (!command_line::has_arg(vm, arg_wallet_file)) {
      logger(ERROR, BRIGHT_RED) << "Wallet file not set.";
      return 1;
    }

    if (!command_line::has_arg(vm, arg_daemon_address)) {
      logger(ERROR, BRIGHT_RED) << "Daemon address not set.";
      return 1;
    }

    if (!command_line::has_arg(vm, arg_password)) {
      logger(ERROR, BRIGHT_RED) << "Wallet password not set.";
      return 1;
    }

    std::string wallet_file = command_line::get_arg(vm, arg_wallet_file);
    std::string wallet_password = command_line::get_arg(vm, arg_password);
    std::string daemon_address = command_line::get_arg(vm, arg_daemon_address);
    std::string daemon_host = command_line::get_arg(vm, arg_daemon_host);
    uint16_t daemon_port = command_line::get_arg(vm, arg_daemon_port);
    if (daemon_host.empty())
      daemon_host = "localhost";
    if (!daemon_port)
      daemon_port = RPC_DEFAULT_PORT;

    if (!daemon_address.empty()) {
      if (!parseUrlAddress(daemon_address, daemon_host, daemon_port)) {
        logger(ERROR, BRIGHT_RED) << "failed to parse daemon address: " << daemon_address;
        return 1;
      }
    }

    std::unique_ptr<INode> node(new NodeRpcProxy(daemon_host, daemon_port));

    std::promise<std::error_code> errorPromise;
    std::future<std::error_code> error = errorPromise.get_future();
    auto callback = [&errorPromise](std::error_code e) {errorPromise.set_value(e); };
    node->init(callback);
    if (error.get()) {
      logger(ERROR, BRIGHT_RED) << ("failed to init NodeRPCProxy");
      return 1;
    }

    std::unique_ptr<IWalletLegacy> wallet(new WalletLegacy(currency, *node.get(), logManager));

    std::string walletFileName;
    try  {
      walletFileName = ::tryToOpenWalletOrLoadKeysOrThrow(logger, wallet, wallet_file, wallet_password);

      logger(INFO) << "available balance: " << currency.formatAmount(wallet->actualBalance()) <<
      ", locked amount: " << currency.formatAmount(wallet->pendingBalance());

      logger(INFO, BRIGHT_GREEN) << "Loaded ok";
    } catch (const std::exception& e)  {
      logger(ERROR, BRIGHT_RED) << "Wallet initialize failed: " << e.what();
      return 1;
    }

    Tools::wallet_rpc_server wrpc(dispatcher, logManager, *wallet, *node, currency, walletFileName);

    if (!wrpc.init(vm)) {
      logger(ERROR, BRIGHT_RED) << "Failed to initialize wallet rpc server";
      return 1;
    }

    Tools::SignalHandler::install([&wrpc, &wallet] {
      wrpc.send_stop_signal();
    });

    logger(INFO) << "Starting wallet rpc server";
    wrpc.run();
    logger(INFO) << "Stopped wallet rpc server";
    
    try {
      logger(INFO) << "Preserving wallet...";
      CryptoNote::WalletHelper::storeWallet(*wallet, walletFileName);
      logger(INFO, BRIGHT_GREEN) << "Wallet Preserved";
    } catch (const std::exception& e) {
      logger(ERROR, BRIGHT_RED) << "Failed to preserve wallet: " << e.what();
      return 1;
    }
  } else {
    //runs wallet with console interface
    CryptoNote::simple_wallet wal(dispatcher, currency, logManager);
    
    if (!wal.init(vm)) {
      logger(ERROR, BRIGHT_RED) << "Failed to initialize wallet"; 
      return 1; 
    }

    std::vector<std::string> command = command_line::get_arg(vm, arg_command);
    if (!command.empty())
      wal.process_command(command);

    Tools::SignalHandler::install([&wal] {
      wal.stop();
    });
    
    wal.run();

    if (!wal.deinit()) {
      logger(ERROR, BRIGHT_RED) << "Failed to close wallet";
    } else {
      logger(INFO) << "Wallet closed";
    }
  }
  return 1;
  //CATCH_ENTRY_L0("main", 1);
}
<|MERGE_RESOLUTION|>--- conflicted
+++ resolved
@@ -1,8 +1,8 @@
-<<<<<<< HEAD
 // {DRGL} Kills White Walkers
 
 // 2018 {DRÆGONGLASS}
 // <http://www.ZirtysPerzys.org>
+
 // Copyright (c) 2012-2016, The CryptoNote developers, The Bytecoin developers, The Karbovanets developers
 // Copyright (c) 2014-2016, XDN developers
 // Copyright (c) 2014-2017, The Forknote developers
@@ -33,28 +33,6 @@
 // INTERRUPTION) HOWEVER CAUSED AND ON ANY THEORY OF LIABILITY, WHETHER IN CONTRACT,
 // STRICT LIABILITY, OR TORT (INCLUDING NEGLIGENCE OR OTHERWISE) ARISING IN ANY WAY OUT OF
 // THE USE OF THIS SOFTWARE, EVEN IF ADVISED OF THE POSSIBILITY OF SUCH DAMAGE.
-=======
-
-// {DRGL} Kills White Walkers
-
-// ©2018 {DRÆGONGLASS}
-
-// <http://www.ZirtysPerzys.org>
-// Copyright (c) 2012-2016 The CryptoNote developers, The Bytecoin developers
-// Copyright (c) 2014-2016 XDN developers
-// Copyright (c) 2014-2016 The Karbovanets developers
-// This file is part of Bytecoin.
-// Bytecoin is free software: you can redistribute it and/or modify
-// it under the terms of the GNU Lesser General Public License as published by
-// the Free Software Foundation, either version 3 of the License, or
-// (at your option) any later version.
-// Bytecoin is distributed in the hope that it will be useful,
-// but WITHOUT ANY WARRANTY; without even the implied warranty of
-// MERCHANTABILITY or FITNESS FOR A PARTICULAR PURPOSE.  See the
-// GNU Lesser General Public License for more details.
-// You should have received a copy of the GNU Lesser General Public License
-// along with Bytecoin.  If not, see <http://www.gnu.org/licenses/>.
->>>>>>> 0855d3ec
 
 #include "SimpleWallet.h"
 //#include "vld.h"
@@ -280,7 +258,6 @@
             if (CryptoNote::parsePaymentId(arg, paymentId)) {
               logger(ERROR, BRIGHT_RED) << "Invalid payment ID usage. Please, use -p <payment_id>. See help for details.";
             } else {
-<<<<<<< HEAD
 #ifndef __ANDROID__
 
 			  // if string doesn't contain a dot, we won't consider it a url for now.
@@ -290,9 +267,6 @@
 			  }             
 			  aliasUrl = arg;
 #endif
-=======
-              logger(ERROR, BRIGHT_RED) << "Address is invalid: " << arg;
->>>>>>> 0855d3ec
             }
           }
 
@@ -303,7 +277,6 @@
 #undef max
 #undef min
 #endif 
-<<<<<<< HEAD
 
 			  logger(ERROR, BRIGHT_RED) << "Invalid amount: " << arg << ' ' << value <<
 				  ", expected number from 0 to " << m_currency.formatAmount(std::numeric_limits<uint64_t>::max());
@@ -333,23 +306,6 @@
             dsts.push_back(destination);
           }
           
-=======
-            logger(ERROR, BRIGHT_RED) << "Invalid amount: " << arg << ' ' << value <<
-              ", expected number from 0 to " << m_currency.formatAmount(std::numeric_limits<uint64_t>::max());
-            return false;
-          }
-          destination.address = arg;
-          destination.amount = de.amount;
-
-          dsts.push_back(destination);
-		  
-		  if (!remote_fee_address.empty()) {
-			destination.address = remote_fee_address;
-			destination.amount = de.amount * 0.25 / 100;
-			dsts.push_back(destination);
-		  }
-		  
->>>>>>> 0855d3ec
         }
       }
 
@@ -572,14 +528,13 @@
   return true;
 }
 
-<<<<<<< HEAD
 #ifndef __ANDROID__
 bool processServerAliasResponse(const std::string& s, std::string& address) {
 	try {
 
 		// Courtesy of Monero Project
 		// make sure the txt record has "oa1:krb" and find it
-		auto pos = s.find("oa1:krb");
+		auto pos = s.find("oa1:drgl");
 		if (pos == std::string::npos)
 			return false;
 		// search from there to find "recipient_address="
@@ -599,20 +554,6 @@
 				return false;
 			}
 		}
-=======
-bool processServerFeeAddressResponse(const std::string& response, std::string& fee_address) {
-	try {
-		std::stringstream stream(response);
-		JsonValue json;
-		stream >> json;
-
-		auto rootIt = json.getObject().find("fee_address");
-		if (rootIt == json.getObject().end()) {
-			return false;
-		}
-
-		fee_address = rootIt->second.getString();
->>>>>>> 0855d3ec
 	}
 	catch (std::exception&) {
 		return false;
@@ -621,7 +562,6 @@
 	return true;
 }
 
-<<<<<<< HEAD
 bool askAliasesTransfersConfirmation(const std::map<std::string, std::vector<WalletLegacyTransfer>>& aliases, const Currency& currency) {
 	std::cout << "Would you like to send money to the following addresses?" << std::endl;
 
@@ -661,8 +601,6 @@
     return true;
 }
 
-=======
->>>>>>> 0855d3ec
 }
 
 std::string simple_wallet::get_commands_str() {
@@ -686,7 +624,7 @@
 
   if (success)
   {
-    std::cout << "\nPLEASE NOTE: the following 25 words can be used to recover access to your wallet. Please write them down and store them somewhere safe and secure. Please do not store them in your email or on file storage services outside of your immediate control.\n";
+    std::cout << "\nPLEASE NOTE: the following 25 words can be used to recover access to your wallet. Please write them down and store them somewhere safe & secure. Please do not store them in your email or on file storage services outside of YOUR immediate control.\n";
     std::cout << electrum_words << std::endl;
   }
   else
@@ -738,7 +676,6 @@
 }
 //----------------------------------------------------------------------------------------------------
 
-<<<<<<< HEAD
 bool simple_wallet::set_log(const std::vector<std::string> &args)
 {
 	if (args.size() != 1)
@@ -762,69 +699,14 @@
 
 	m_logManager.setMaxLevel(static_cast<Logging::Level>(l));
 	return true;
-=======
-  uint16_t l = 0;
-  if (!Common::fromString(args[0], l)) {
-    fail_msg_writer() << "number format is invalid, use: set_log <log_level_number_0-4>";
-    return true;
-  }
- 
-  if (l > Logging::TRACE) {
-    fail_msg_writer() << "number range is invalid, use: set_log <log_level_number_0-4>";
-    return true;
-  }
-
-  logManager.setMaxLevel(static_cast<Logging::Level>(l));
-  return true;
->>>>>>> 0855d3ec
-}
-
-<<<<<<< HEAD
+}
+
 //----------------------------------------------------------------------------------------------------
 
 bool simple_wallet::payment_id(const std::vector<std::string> &args) {
   success_msg_writer() << "Payment ID: " << Crypto::rand<Crypto::Hash>();
   return true;
 }
-=======
-  if (m_generate_new.empty() && m_wallet_file_arg.empty()) {
-    std::cout << "Neither 'generate-new-wallet' nor 'wallet-file' argument was specified.\nWhat do you wish to do?\n[O]pen existing wallet, [G]enerate new wallet file or [E]xit.\n";
-    char c;
-    do {
-      std::string answer;
-      std::getline(std::cin, answer);
-      c = answer[0];
-      if (!(c == 'O' || c == 'G' || c == 'E' || c == 'o' || c == 'g' || c == 'e')) {
-        std::cout << "Unknown command: " << c <<std::endl;
-      } else {
-        break;
-      }
-    } while (true);
-
-    if (c == 'E' || c == 'e') {
-      return false;
-    }
-
-    std::cout << "Specify wallet file name (e.g., wallet.bin).\n";
-    std::string userInput;
-    do {
-      std::cout << "Wallet file name: ";
-      std::getline(std::cin, userInput);
-      boost::algorithm::trim(userInput);
-    } while (userInput.empty());
-
-    if (c == 'g' || c == 'G') {
-      m_generate_new = userInput;
-    } else {
-      m_wallet_file_arg = userInput;
-    }
-  }
-
-  if (!m_generate_new.empty() && !m_wallet_file_arg.empty()) {
-    fail_msg_writer() << "you can't specify both 'generate-new-wallet' and 'wallet-file' arguments simultaneously";
-    return false;
-  }
->>>>>>> 0855d3ec
 
 //----------------------------------------------------------------------------------------------------
 
@@ -943,7 +825,6 @@
 	if (!m_daemon_port)
 		m_daemon_port = RPC_DEFAULT_PORT;
   
-<<<<<<< HEAD
 	if (!m_daemon_address.empty())
 	{
 		if (!parseUrlAddress(m_daemon_address, m_daemon_host, m_daemon_port))
@@ -1251,7 +1132,7 @@
 		if (keys.spendSecretKey == boost::value_initialized<Crypto::SecretKey>())
 		{
 			m_trackingWallet = true;
-			success_msg_writer() << "This is tracking wallet. Spending unavailable.\n";
+			success_msg_writer() << "This is a tracking wallet only. Spending unavailable.\n";
 		}
 
 		success_msg_writer() <<
@@ -1261,81 +1142,6 @@
 	}
 
 	return true;
-=======
-  if (!m_daemon_address.empty()) {
-    if (!parseUrlAddress(m_daemon_address, m_daemon_host, m_daemon_port)) {
-      fail_msg_writer() << "failed to parse daemon address: " << m_daemon_address;
-      return false;
-    }
-	remote_fee_address = getFeeAddress();
-  } else {
-   if (!m_daemon_host.empty()) {
-	  remote_fee_address = getFeeAddress();
-    }
-    m_daemon_address = std::string("http://") + m_daemon_host + ":" + std::to_string(m_daemon_port);
-  }
-
-  Tools::PasswordContainer pwd_container;
-  if (command_line::has_arg(vm, arg_password)) {
-    pwd_container.password(command_line::get_arg(vm, arg_password));
-  } else if (!pwd_container.read_password()) {
-    fail_msg_writer() << "failed to read wallet password";
-    return false;
-  }
-
-  this->m_node.reset(new NodeRpcProxy(m_daemon_host, m_daemon_port));
-
-  std::promise<std::error_code> errorPromise;
-  std::future<std::error_code> f_error = errorPromise.get_future();
-  auto callback = [&errorPromise](std::error_code e) {errorPromise.set_value(e); };
-
-  m_node->addObserver(static_cast<INodeRpcProxyObserver*>(this));
-  m_node->init(callback);
-  auto error = f_error.get();
-  if (error) {
-    fail_msg_writer() << "failed to init NodeRPCProxy: " << error.message();
-    return false;
-  }
-
-  if (!m_generate_new.empty()) {
-    std::string walletAddressFile = prepareWalletAddressFilename(m_generate_new);
-    boost::system::error_code ignore;
-    if (boost::filesystem::exists(walletAddressFile, ignore)) {
-      logger(ERROR, BRIGHT_RED) << "Address file already exists: " + walletAddressFile;
-      return false;
-    }
-
-    if (!new_wallet(walletFileName, pwd_container.password())) {
-      logger(ERROR, BRIGHT_RED) << "account creation failed";
-      return false;
-    }
-
-    if (!writeAddressFile(walletAddressFile, m_wallet->getAddress())) {
-      logger(WARNING, BRIGHT_RED) << "Couldn't write wallet address file: " + walletAddressFile;
-    }
-  } else {
-    m_wallet.reset(new WalletLegacy(m_currency, *m_node));
-
-    try {
-      m_wallet_file = tryToOpenWalletOrLoadKeysOrThrow(logger, m_wallet, m_wallet_file_arg, pwd_container.password());
-    } catch (const std::exception& e) {
-      fail_msg_writer() << "failed to load wallet: " << e.what();
-      return false;
-    }
-
-    m_wallet->addObserver(this);
-    m_node->addObserver(static_cast<INodeObserver*>(this));
-
-    logger(INFO, BRIGHT_WHITE) << "Opened wallet: " << m_wallet->getAddress();
-
-    success_msg_writer() <<
-      "**********************************************************************\n" <<
-      "Use \"help\" command to see the list of available commands.\n" <<
-      "**********************************************************************";
-  }
-
-  return true;
->>>>>>> 0855d3ec
 }
 
 //----------------------------------------------------------------------------------------------------
@@ -1429,8 +1235,8 @@
 	if (!two_random)
 	{
 		std::cout << "\nPLEASE NOTE: the following 25 words can be used to recover access to your wallet. " <<
-			"Please write them down and store them somewhere safe and secure. Please do not store them in your email or " <<
-			"on file storage services outside of your immediate control.\n\n";
+			"Please write them down and store them somewhere safe & secure. Please do not store them in your email or " <<
+			"on file storage services outside of YOUR immediate control.\n\n";
 		std::cout << electrum_words << std::endl;
 	}
 	success_msg_writer() << "**********************************************************************";
@@ -1563,7 +1369,7 @@
     "Use \"help\" command to see the list of available commands.\n" <<
     "Always use \"exit\" command when closing simplewallet to save\n" <<
     "current session's state. Otherwise, you will possibly need to synchronize \n" <<
-    "your wallet again- (your wallet key is NOT under risk in any way)\n" <<
+    "your wallet again. Your wallet key is NOT under risk anyway.\n" <<
     "**********************************************************************";
   return true;
 }
@@ -2148,31 +1954,9 @@
   return address;
 }
 //----------------------------------------------------------------------------------------------------
-std::string simple_wallet::getFeeAddress() {
-  
-  HttpClient httpClient(m_dispatcher, m_daemon_host, m_daemon_port);
-
-  HttpRequest req;
-  HttpResponse res;
-
-  req.setUrl("/feeaddress");
-  httpClient.request(req, res);
-
-  if (res.getStatus() != HttpResponse::STATUS_200) {
-    throw std::runtime_error("Remote server returned code " + std::to_string(res.getStatus()));
-  }
-
-  std::string address;
-  if (!processServerFeeAddressResponse(res.getBody(), address)) {
-    throw std::runtime_error("Failed to parse server response");
-  }
-
-  return address;
-}
-//----------------------------------------------------------------------------------------------------
 bool simple_wallet::transfer(const std::vector<std::string> &args) {
   if (m_trackingWallet){
-    fail_msg_writer() << "This is tracking wallet. Spending is impossible.";
+    fail_msg_writer() << "This is a tracking wallet only. Spending is impossible.";
     return true;
   }
   try {
@@ -2509,3 +2293,4 @@
   return 1;
   //CATCH_ENTRY_L0("main", 1);
 }
+
