<<<<<<< HEAD
// Copyright (c) 2011-2016 The Cryptonote developers
// Distributed under the MIT/X11 software license, see the accompanying
// file COPYING or http://www.opensource.org/licenses/mit-license.php.
=======
// Copyright (c) 2012-2016, The CryptoNote developers, The Bytecoin developers, The Karbovanets developers
// Copyright (c) 2014-2016 XDN developers
//
// This file is part of Bytecoin.
//
// Bytecoin is free software: you can redistribute it and/or modify
// it under the terms of the GNU Lesser General Public License as published by
// the Free Software Foundation, either version 3 of the License, or
// (at your option) any later version.
//
// Bytecoin is distributed in the hope that it will be useful,
// but WITHOUT ANY WARRANTY; without even the implied warranty of
// MERCHANTABILITY or FITNESS FOR A PARTICULAR PURPOSE.  See the
// GNU Lesser General Public License for more details.
//
// You should have received a copy of the GNU Lesser General Public License
// along with Bytecoin.  If not, see <http://www.gnu.org/licenses/>.
>>>>>>> 231db527

#include "SimpleWallet.h"

#include <ctime>
#include <fstream>
#include <future>
#include <iomanip>
#include <thread>
#include <set>
#include <sstream>
#include <locale>

#include <locale>

#include <boost/bind.hpp>
#include <boost/lexical_cast.hpp>
#include <boost/program_options.hpp>
#include <boost/algorithm/string.hpp>
#include <boost/filesystem.hpp>

#include "Common/CommandLine.h"
#include "Common/SignalHandler.h"
#include "Common/StringTools.h"
#include "Common/PathTools.h"
#include "Common/Util.h"
#include "CryptoNoteCore/CryptoNoteFormatUtils.h"
#include "CryptoNoteProtocol/CryptoNoteProtocolHandler.h"
#include "NodeRpcProxy/NodeRpcProxy.h"
#include "Rpc/CoreRpcServerCommandsDefinitions.h"
#include "Rpc/HttpClient.h"

#include "Wallet/WalletRpcServer.h"
#include "WalletLegacy/WalletLegacy.h"
#include "Wallet/LegacyKeysImporter.h"
#include "WalletLegacy/WalletHelper.h"

#include "version.h"

#include <Logging/LoggerManager.h>

#if defined(WIN32)
#include <Windows.h>
#include <crtdbg.h>
#endif



using namespace CryptoNote;
using namespace Logging;
using Common::JsonValue;

namespace po = boost::program_options;

#define EXTENDED_LOGS_FILE "wallet_details.log"
#undef ERROR

namespace {

const command_line::arg_descriptor<std::string> arg_wallet_file = { "wallet-file", "Use wallet <arg>", "" };
const command_line::arg_descriptor<std::string> arg_generate_new_wallet = { "generate-new-wallet", "Generate new wallet and save it to <arg>", "" };
const command_line::arg_descriptor<std::string> arg_daemon_address = { "daemon-address", "Use daemon instance at <host>:<port>", "" };
const command_line::arg_descriptor<std::string> arg_daemon_host = { "daemon-host", "Use daemon instance at host <arg> instead of localhost", "" };
const command_line::arg_descriptor<std::string> arg_password = { "password", "Wallet password", "", true };
const command_line::arg_descriptor<uint16_t> arg_daemon_port = { "daemon-port", "Use daemon instance at port <arg> instead of 32348", 0 };
const command_line::arg_descriptor<uint32_t> arg_log_level = { "set_log", "", INFO, true };
const command_line::arg_descriptor<bool> arg_testnet = { "testnet", "Used to deploy test nets. The daemon must be launched with --testnet flag", false };
const command_line::arg_descriptor< std::vector<std::string> > arg_command = { "command", "" };


bool parseUrlAddress(const std::string& url, std::string& address, uint16_t& port) {
  auto pos = url.find("://");
  size_t addrStart = 0;

  if (pos != std::string::npos) {
    addrStart = pos + 3;
  }

  auto addrEnd = url.find(':', addrStart);

  if (addrEnd != std::string::npos) {
    auto portEnd = url.find('/', addrEnd);
    port = Common::fromString<uint16_t>(url.substr(
      addrEnd + 1, portEnd == std::string::npos ? std::string::npos : portEnd - addrEnd - 1));
  } else {
    addrEnd = url.find('/');
    port = 80;
  }

  address = url.substr(addrStart, addrEnd - addrStart);
  return true;
}


inline std::string interpret_rpc_response(bool ok, const std::string& status) {
  std::string err;
  if (ok) {
    if (status == CORE_RPC_STATUS_BUSY) {
      err = "daemon is busy. Please try later";
    } else if (status != CORE_RPC_STATUS_OK) {
      err = status;
    }
  } else {
    err = "possible lost connection to daemon";
  }
  return err;
}

template <typename IterT, typename ValueT = typename IterT::value_type>
class ArgumentReader {
public:

  ArgumentReader(IterT begin, IterT end) :
    m_begin(begin), m_end(end), m_cur(begin) {
  }

  bool eof() const {
    return m_cur == m_end;
  }

  ValueT next() {
    if (eof()) {
      throw std::runtime_error("unexpected end of arguments");
    }

    return *m_cur++;
  }

private:

  IterT m_cur;
  IterT m_begin;
  IterT m_end;
};

struct TransferCommand {
  const CryptoNote::Currency& m_currency;
  size_t fake_outs_count;
  std::vector<CryptoNote::WalletLegacyTransfer> dsts;
  std::vector<uint8_t> extra;
  uint64_t fee;

  TransferCommand(const CryptoNote::Currency& currency) :
    m_currency(currency), fake_outs_count(0), fee(currency.minimumFee()) {
  }

  bool parseArguments(LoggerRef& logger, const std::vector<std::string> &args) {

    ArgumentReader<std::vector<std::string>::const_iterator> ar(args.begin(), args.end());

    try {

      auto mixin_str = ar.next();

      if (!Common::fromString(mixin_str, fake_outs_count)) {
        logger(ERROR, BRIGHT_RED) << "mixin_count should be non-negative integer, got " << mixin_str;
        return false;
      }

      while (!ar.eof()) {

        auto arg = ar.next();

        if (arg.size() && arg[0] == '-') {

          const auto& value = ar.next();

          if (arg == "-p") {
            if (!createTxExtraWithPaymentId(value, extra)) {
              logger(ERROR, BRIGHT_RED) << "payment ID has invalid format: \"" << value << "\", expected 64-character string";
              return false;
            }
          } else if (arg == "-f") {
            bool ok = m_currency.parseAmount(value, fee);
            if (!ok) {
              logger(ERROR, BRIGHT_RED) << "Fee value is invalid: " << value;
              return false;
            }

            if (fee < m_currency.minimumFee()) {
              logger(ERROR, BRIGHT_RED) << "Fee value is less than minimum: " << m_currency.minimumFee();
              return false;
            }
          }
        } else {
          WalletLegacyTransfer destination;
          CryptoNote::TransactionDestinationEntry de;

          if (!m_currency.parseAccountAddressString(arg, de.addr)) {
            Crypto::Hash paymentId;
            if (CryptoNote::parsePaymentId(arg, paymentId)) {
              logger(ERROR, BRIGHT_RED) << "Invalid payment ID usage. Please, use -p <payment_id>. See help for details.";
            } else {
              logger(ERROR, BRIGHT_RED) << "Wrong address: " << arg;
            }

            return false;
          }

          auto value = ar.next();
          bool ok = m_currency.parseAmount(value, de.amount);
          if (!ok || 0 == de.amount) {
<<<<<<< HEAD

#if defined(WIN32)
#undef max
#undef min
#endif

=======
#if defined(WIN32)
#undef max
#undef min
#endif 
>>>>>>> 231db527
            logger(ERROR, BRIGHT_RED) << "amount is wrong: " << arg << ' ' << value <<
              ", expected number from 0 to " << m_currency.formatAmount(std::numeric_limits<uint64_t>::max());
            return false;
          }
          destination.address = arg;
          destination.amount = de.amount;

          dsts.push_back(destination);
		  
		  if (!remote_fee_address.empty()) {
			destination.address = remote_fee_address;
			destination.amount = de.amount * 0.25 / 100;
			dsts.push_back(destination);
		  }
		  
        }
      }

      if (dsts.empty()) {
        logger(ERROR, BRIGHT_RED) << "At least one destination address is required";
        return false;
      }
    } catch (const std::exception& e) {
      logger(ERROR, BRIGHT_RED) << e.what();
      return false;
    }

    return true;
  }
};

JsonValue buildLoggerConfiguration(Level level, const std::string& logfile) {
  JsonValue loggerConfiguration(JsonValue::OBJECT);
  loggerConfiguration.insert("globalLevel", static_cast<int64_t>(level));

  JsonValue& cfgLoggers = loggerConfiguration.insert("loggers", JsonValue::ARRAY);

  JsonValue& consoleLogger = cfgLoggers.pushBack(JsonValue::OBJECT);
  consoleLogger.insert("type", "console");
  consoleLogger.insert("level", static_cast<int64_t>(TRACE));
  consoleLogger.insert("pattern", "%D %T %L ");

  JsonValue& fileLogger = cfgLoggers.pushBack(JsonValue::OBJECT);
  fileLogger.insert("type", "file");
  fileLogger.insert("filename", logfile);
  fileLogger.insert("level", static_cast<int64_t>(TRACE));

  return loggerConfiguration;
}

std::error_code initAndLoadWallet(IWalletLegacy& wallet, std::istream& walletFile, const std::string& password) {
  WalletHelper::InitWalletResultObserver initObserver;
  std::future<std::error_code> f_initError = initObserver.initResult.get_future();

  WalletHelper::IWalletRemoveObserverGuard removeGuard(wallet, initObserver);
  wallet.initAndLoad(walletFile, password);
  auto initError = f_initError.get();

  return initError;
}

std::string tryToOpenWalletOrLoadKeysOrThrow(LoggerRef& logger, std::unique_ptr<IWalletLegacy>& wallet, const std::string& walletFile, const std::string& password) {
  std::string keys_file, walletFileName;
  WalletHelper::prepareFileNames(walletFile, keys_file, walletFileName);

  boost::system::error_code ignore;
  bool keysExists = boost::filesystem::exists(keys_file, ignore);
  bool walletExists = boost::filesystem::exists(walletFileName, ignore);
  if (!walletExists && !keysExists && boost::filesystem::exists(walletFile, ignore)) {
    boost::system::error_code renameEc;
    boost::filesystem::rename(walletFile, walletFileName, renameEc);
    if (renameEc) {
      throw std::runtime_error("failed to rename file '" + walletFile + "' to '" + walletFileName + "': " + renameEc.message());
    }

    walletExists = true;
  }

  if (walletExists) {
    logger(INFO) << "Loading wallet...";
    std::ifstream walletFile;
    walletFile.open(walletFileName, std::ios_base::binary | std::ios_base::in);
    if (walletFile.fail()) {
      throw std::runtime_error("error opening wallet file '" + walletFileName + "'");
    }

    auto initError = initAndLoadWallet(*wallet, walletFile, password);

    walletFile.close();
    if (initError) { //bad password, or legacy format
      if (keysExists) {
        std::stringstream ss;
        CryptoNote::importLegacyKeys(keys_file, password, ss);
        boost::filesystem::rename(keys_file, keys_file + ".back");
        boost::filesystem::rename(walletFileName, walletFileName + ".back");

        initError = initAndLoadWallet(*wallet, ss, password);
        if (initError) {
          throw std::runtime_error("failed to load wallet: " + initError.message());
        }

        logger(INFO) << "Storing wallet...";

        try {
          CryptoNote::WalletHelper::storeWallet(*wallet, walletFileName);
        } catch (std::exception& e) {
          logger(ERROR, BRIGHT_RED) << "Failed to store wallet: " << e.what();
          throw std::runtime_error("error saving wallet file '" + walletFileName + "'");
        }

        logger(INFO, BRIGHT_GREEN) << "Stored ok";
        return walletFileName;
      } else { // no keys, wallet error loading
        throw std::runtime_error("can't load wallet file '" + walletFileName + "', check password");
      }
    } else { //new wallet ok 
      return walletFileName;
    }
  } else if (keysExists) { //wallet not exists but keys presented
    std::stringstream ss;
    CryptoNote::importLegacyKeys(keys_file, password, ss);
    boost::filesystem::rename(keys_file, keys_file + ".back");

    WalletHelper::InitWalletResultObserver initObserver;
    std::future<std::error_code> f_initError = initObserver.initResult.get_future();

    WalletHelper::IWalletRemoveObserverGuard removeGuard(*wallet, initObserver);
    wallet->initAndLoad(ss, password);
    auto initError = f_initError.get();

    removeGuard.removeObserver();
    if (initError) {
      throw std::runtime_error("failed to load wallet: " + initError.message());
    }

    logger(INFO) << "Storing wallet...";

    try {
      CryptoNote::WalletHelper::storeWallet(*wallet, walletFileName);
    } catch(std::exception& e) {
      logger(ERROR, BRIGHT_RED) << "Failed to store wallet: " << e.what();
      throw std::runtime_error("error saving wallet file '" + walletFileName + "'");
    }

    logger(INFO, BRIGHT_GREEN) << "Stored ok";
    return walletFileName;
  } else { //no wallet no keys
    throw std::runtime_error("wallet file '" + walletFileName + "' is not found");
  }
}

std::string makeCenteredString(size_t width, const std::string& text) {
  if (text.size() >= width) {
    return text;
  }

  size_t offset = (width - text.size() + 1) / 2;
  return std::string(offset, ' ') + text + std::string(width - text.size() - offset, ' ');
}

const size_t TIMESTAMP_MAX_WIDTH = 19;
const size_t HASH_MAX_WIDTH = 64;
const size_t TOTAL_AMOUNT_MAX_WIDTH = 20;
const size_t FEE_MAX_WIDTH = 14;
const size_t BLOCK_MAX_WIDTH = 7;
const size_t UNLOCK_TIME_MAX_WIDTH = 11;

void printListTransfersHeader(LoggerRef& logger) {
  std::string header = makeCenteredString(TIMESTAMP_MAX_WIDTH, "timestamp (UTC)") + "  ";
  header += makeCenteredString(HASH_MAX_WIDTH, "hash") + "  ";
  header += makeCenteredString(TOTAL_AMOUNT_MAX_WIDTH, "total amount") + "  ";
  header += makeCenteredString(FEE_MAX_WIDTH, "fee") + "  ";
  header += makeCenteredString(BLOCK_MAX_WIDTH, "block") + "  ";
  header += makeCenteredString(UNLOCK_TIME_MAX_WIDTH, "unlock time");

  logger(INFO) << header;
  logger(INFO) << std::string(header.size(), '-');
}

void printListTransfersItem(LoggerRef& logger, const WalletLegacyTransaction& txInfo, IWalletLegacy& wallet, const Currency& currency) {
  std::vector<uint8_t> extraVec = Common::asBinaryArray(txInfo.extra);

  Crypto::Hash paymentId;
  std::string paymentIdStr = (getPaymentIdFromTxExtra(extraVec, paymentId) && paymentId != NULL_HASH ? Common::podToHex(paymentId) : "");

  char timeString[TIMESTAMP_MAX_WIDTH + 1];
  time_t timestamp = static_cast<time_t>(txInfo.timestamp);
  if (std::strftime(timeString, sizeof(timeString), "%Y-%m-%d %H:%M:%S", std::gmtime(&timestamp)) == 0) {
    throw std::runtime_error("time buffer is too small");
  }

  std::string rowColor = txInfo.totalAmount < 0 ? MAGENTA : GREEN;
  logger(INFO, rowColor)
    << std::setw(TIMESTAMP_MAX_WIDTH) << timeString
    << "  " << std::setw(HASH_MAX_WIDTH) << Common::podToHex(txInfo.hash)
    << "  " << std::setw(TOTAL_AMOUNT_MAX_WIDTH) << currency.formatAmount(txInfo.totalAmount)
    << "  " << std::setw(FEE_MAX_WIDTH) << currency.formatAmount(txInfo.fee)
    << "  " << std::setw(BLOCK_MAX_WIDTH) << txInfo.blockHeight
    << "  " << std::setw(UNLOCK_TIME_MAX_WIDTH) << txInfo.unlockTime;

  if (!paymentIdStr.empty()) {
    logger(INFO, rowColor) << "payment ID: " << paymentIdStr;
  }

  if (txInfo.totalAmount < 0) {
    if (txInfo.transferCount > 0) {
      logger(INFO, rowColor) << "transfers:";
      for (TransferId id = txInfo.firstTransferId; id < txInfo.firstTransferId + txInfo.transferCount; ++id) {
        WalletLegacyTransfer tr;
        wallet.getTransfer(id, tr);
        logger(INFO, rowColor) << tr.address << "  " << std::setw(TOTAL_AMOUNT_MAX_WIDTH) << currency.formatAmount(tr.amount);
      }
    }
  }

  logger(INFO, rowColor) << " "; //just to make logger print one endline
}

std::string prepareWalletAddressFilename(const std::string& walletBaseName) {
  return walletBaseName + ".address";
}

bool writeAddressFile(const std::string& addressFilename, const std::string& address) {
  std::ofstream addressFile(addressFilename, std::ios::out | std::ios::trunc | std::ios::binary);
  if (!addressFile.good()) {
    return false;
  }

  addressFile << address;

  return true;
}

bool processServerFeeAddressResponse(const std::string& response, std::string& fee_address) {
	try {
		std::stringstream stream(response);
		JsonValue json;
		stream >> json;

		auto rootIt = json.getObject().find("fee_address");
		if (rootIt == json.getObject().end()) {
			return false;
		}

		fee_address = rootIt->second.getString();
	}
	catch (std::exception&) {
		return false;
	}

	return true;
}

}

std::string simple_wallet::get_commands_str() {
  std::stringstream ss;
  ss << "Commands: " << ENDL;
  std::string usage = m_consoleHandler.getUsage();
  boost::replace_all(usage, "\n", "\n  ");
  usage.insert(0, "  ");
  ss << usage << ENDL;
  return ss.str();
}

bool simple_wallet::help(const std::vector<std::string> &args/* = std::vector<std::string>()*/) {
  success_msg_writer() << get_commands_str();
  return true;
}

bool simple_wallet::exit(const std::vector<std::string> &args) {
  m_consoleHandler.requestStop();
  return true;
}

simple_wallet::simple_wallet(System::Dispatcher& dispatcher, const CryptoNote::Currency& currency, Logging::LoggerManager& log) :
  m_dispatcher(dispatcher),
  m_daemon_port(0), 
  m_currency(currency), 
  logManager(log),
  logger(log, "simplewallet"),
  m_refresh_progress_reporter(*this), 
  m_initResultPromise(nullptr),
  m_walletSynchronized(false) {
  m_consoleHandler.setHandler("start_mining", boost::bind(&simple_wallet::start_mining, this, _1), "start_mining [<number_of_threads>] - Start mining in daemon");
  m_consoleHandler.setHandler("stop_mining", boost::bind(&simple_wallet::stop_mining, this, _1), "Stop mining in daemon");
  //m_consoleHandler.setHandler("refresh", boost::bind(&simple_wallet::refresh, this, _1), "Resynchronize transactions and balance");
  m_consoleHandler.setHandler("balance", boost::bind(&simple_wallet::show_balance, this, _1), "Show current wallet balance");
  m_consoleHandler.setHandler("incoming_transfers", boost::bind(&simple_wallet::show_incoming_transfers, this, _1), "Show incoming transfers");
  m_consoleHandler.setHandler("list_transfers", boost::bind(&simple_wallet::listTransfers, this, _1), "Show all known transfers");
  m_consoleHandler.setHandler("payments", boost::bind(&simple_wallet::show_payments, this, _1), "payments <payment_id_1> [<payment_id_2> ... <payment_id_N>] - Show payments <payment_id_1>, ... <payment_id_N>");
  m_consoleHandler.setHandler("bc_height", boost::bind(&simple_wallet::show_blockchain_height, this, _1), "Show blockchain height");
  m_consoleHandler.setHandler("transfer", boost::bind(&simple_wallet::transfer, this, _1),
    "transfer <mixin_count> <addr_1> <amount_1> [<addr_2> <amount_2> ... <addr_N> <amount_N>] [-p payment_id] [-f fee]"
    " - Transfer <amount_1>,... <amount_N> to <address_1>,... <address_N>, respectively. "
    "<mixin_count> is the number of transactions yours is indistinguishable from (from 0 to maximum available)");
  m_consoleHandler.setHandler("set_log", boost::bind(&simple_wallet::set_log, this, _1), "set_log <level> - Change current log level, <level> is a number 0-4");
  m_consoleHandler.setHandler("address", boost::bind(&simple_wallet::print_address, this, _1), "Show current wallet public address");
  m_consoleHandler.setHandler("save", boost::bind(&simple_wallet::save, this, _1), "Save wallet synchronized data");
  m_consoleHandler.setHandler("reset", boost::bind(&simple_wallet::reset, this, _1), "Discard cache data and start synchronizing from the start");
  m_consoleHandler.setHandler("help", boost::bind(&simple_wallet::help, this, _1), "Show this help");
  m_consoleHandler.setHandler("exit", boost::bind(&simple_wallet::exit, this, _1), "Close wallet");
}
//----------------------------------------------------------------------------------------------------
bool simple_wallet::set_log(const std::vector<std::string> &args) {
  if (args.size() != 1) {
    fail_msg_writer() << "use: set_log <log_level_number_0-4>";
    return true;
  }

  uint16_t l = 0;
  if (!Common::fromString(args[0], l)) {
    fail_msg_writer() << "wrong number format, use: set_log <log_level_number_0-4>";
    return true;
  }
 
  if (l > Logging::TRACE) {
    fail_msg_writer() << "wrong number range, use: set_log <log_level_number_0-4>";
    return true;
  }

  logManager.setMaxLevel(static_cast<Logging::Level>(l));
  return true;
}
//----------------------------------------------------------------------------------------------------
bool simple_wallet::init(const boost::program_options::variables_map& vm) {
  handle_command_line(vm);

  if (!m_daemon_address.empty() && (!m_daemon_host.empty() || 0 != m_daemon_port)) {
    fail_msg_writer() << "you can't specify daemon host or port several times";
    return false;
  }

  if (m_generate_new.empty() && m_wallet_file_arg.empty()) {
    std::cout << "Nor 'generate-new-wallet' neither 'wallet-file' argument was specified.\nWhat do you want to do?\n[O]pen existing wallet, [G]enerate new wallet file or [E]xit.\n";
    char c;
    do {
      std::string answer;
      std::getline(std::cin, answer);
      c = answer[0];
      if (!(c == 'O' || c == 'G' || c == 'E' || c == 'o' || c == 'g' || c == 'e')) {
        std::cout << "Unknown command: " << c <<std::endl;
      } else {
        break;
      }
    } while (true);

    if (c == 'E' || c == 'e') {
      return false;
    }

    std::cout << "Specify wallet file name (e.g., wallet.bin).\n";
    std::string userInput;
    do {
      std::cout << "Wallet file name: ";
      std::getline(std::cin, userInput);
      boost::algorithm::trim(userInput);
    } while (userInput.empty());

    if (c == 'g' || c == 'G') {
      m_generate_new = userInput;
    } else {
      m_wallet_file_arg = userInput;
    }
  }

  if (!m_generate_new.empty() && !m_wallet_file_arg.empty()) {
    fail_msg_writer() << "you can't specify 'generate-new-wallet' and 'wallet-file' arguments simultaneously";
    return false;
  }

  std::string walletFileName;
  if (!m_generate_new.empty()) {
    std::string ignoredString;
    WalletHelper::prepareFileNames(m_generate_new, ignoredString, walletFileName);
    boost::system::error_code ignore;
    if (boost::filesystem::exists(walletFileName, ignore)) {
      fail_msg_writer() << walletFileName << " already exists";
      return false;
    }
  }

  if (m_daemon_host.empty())
    m_daemon_host = "localhost";
  if (!m_daemon_port)
    m_daemon_port = RPC_DEFAULT_PORT;
  
  if (!m_daemon_address.empty()) {
    if (!parseUrlAddress(m_daemon_address, m_daemon_host, m_daemon_port)) {
      fail_msg_writer() << "failed to parse daemon address: " << m_daemon_address;
      return false;
    }
	remote_fee_address = getFeeAddress();
  } else {
   if (!m_daemon_host.empty()) {
	  remote_fee_address = getFeeAddress();
    }
    m_daemon_address = std::string("http://") + m_daemon_host + ":" + std::to_string(m_daemon_port);
  }

  Tools::PasswordContainer pwd_container;
  if (command_line::has_arg(vm, arg_password)) {
    pwd_container.password(command_line::get_arg(vm, arg_password));
  } else if (!pwd_container.read_password()) {
    fail_msg_writer() << "failed to read wallet password";
    return false;
  }

  this->m_node.reset(new NodeRpcProxy(m_daemon_host, m_daemon_port));

  std::promise<std::error_code> errorPromise;
  std::future<std::error_code> f_error = errorPromise.get_future();
  auto callback = [&errorPromise](std::error_code e) {errorPromise.set_value(e); };

  m_node->addObserver(static_cast<INodeRpcProxyObserver*>(this));
  m_node->init(callback);
  auto error = f_error.get();
  if (error) {
    fail_msg_writer() << "failed to init NodeRPCProxy: " << error.message();
    return false;
  }

  if (!m_generate_new.empty()) {
    std::string walletAddressFile = prepareWalletAddressFilename(m_generate_new);
    boost::system::error_code ignore;
    if (boost::filesystem::exists(walletAddressFile, ignore)) {
      logger(ERROR, BRIGHT_RED) << "Address file already exists: " + walletAddressFile;
      return false;
    }

    if (!new_wallet(walletFileName, pwd_container.password())) {
      logger(ERROR, BRIGHT_RED) << "account creation failed";
      return false;
    }

    if (!writeAddressFile(walletAddressFile, m_wallet->getAddress())) {
      logger(WARNING, BRIGHT_RED) << "Couldn't write wallet address file: " + walletAddressFile;
    }
  } else {
    m_wallet.reset(new WalletLegacy(m_currency, *m_node));

    try {
      m_wallet_file = tryToOpenWalletOrLoadKeysOrThrow(logger, m_wallet, m_wallet_file_arg, pwd_container.password());
    } catch (const std::exception& e) {
      fail_msg_writer() << "failed to load wallet: " << e.what();
      return false;
    }

    m_wallet->addObserver(this);
    m_node->addObserver(static_cast<INodeObserver*>(this));

    logger(INFO, BRIGHT_WHITE) << "Opened wallet: " << m_wallet->getAddress();

    success_msg_writer() <<
      "**********************************************************************\n" <<
      "Use \"help\" command to see the list of available commands.\n" <<
      "**********************************************************************";
  }

  return true;
}
//----------------------------------------------------------------------------------------------------
bool simple_wallet::deinit() {
  m_wallet->removeObserver(this);
  m_node->removeObserver(static_cast<INodeObserver*>(this));
  m_node->removeObserver(static_cast<INodeRpcProxyObserver*>(this));

  if (!m_wallet.get())
    return true;

  return close_wallet();
}
//----------------------------------------------------------------------------------------------------
void simple_wallet::handle_command_line(const boost::program_options::variables_map& vm) {
  m_wallet_file_arg = command_line::get_arg(vm, arg_wallet_file);
  m_generate_new = command_line::get_arg(vm, arg_generate_new_wallet);
  m_daemon_address = command_line::get_arg(vm, arg_daemon_address);
  m_daemon_host = command_line::get_arg(vm, arg_daemon_host);
  m_daemon_port = command_line::get_arg(vm, arg_daemon_port);
}
//----------------------------------------------------------------------------------------------------
bool simple_wallet::new_wallet(const std::string &wallet_file, const std::string& password) {
  m_wallet_file = wallet_file;

  m_wallet.reset(new WalletLegacy(m_currency, *m_node.get()));
  m_node->addObserver(static_cast<INodeObserver*>(this));
  m_wallet->addObserver(this);
  try {
    m_initResultPromise.reset(new std::promise<std::error_code>());
    std::future<std::error_code> f_initError = m_initResultPromise->get_future();
    m_wallet->initAndGenerate(password);
    auto initError = f_initError.get();
    m_initResultPromise.reset(nullptr);
    if (initError) {
      fail_msg_writer() << "failed to generate new wallet: " << initError.message();
      return false;
    }

    try {
      CryptoNote::WalletHelper::storeWallet(*m_wallet, m_wallet_file);
    } catch (std::exception& e) {
      fail_msg_writer() << "failed to save new wallet: " << e.what();
      throw;
    }

    AccountKeys keys;
    m_wallet->getAccountKeys(keys);

    logger(INFO, BRIGHT_WHITE) <<
      "Generated new wallet: " << m_wallet->getAddress() << std::endl <<
      "view key: " << Common::podToHex(keys.viewSecretKey);
  }
  catch (const std::exception& e) {
    fail_msg_writer() << "failed to generate new wallet: " << e.what();
    return false;
  }

  success_msg_writer() <<
    "**********************************************************************\n" <<
    "Your wallet has been generated.\n" <<
    "Use \"help\" command to see the list of available commands.\n" <<
    "Always use \"exit\" command when closing simplewallet to save\n" <<
    "current session's state. Otherwise, you will possibly need to synchronize \n" <<
    "your wallet again. Your wallet key is NOT under risk anyway.\n" <<
    "**********************************************************************";
  return true;
}
//----------------------------------------------------------------------------------------------------
bool simple_wallet::close_wallet()
{
  try {
    CryptoNote::WalletHelper::storeWallet(*m_wallet, m_wallet_file);
  } catch (const std::exception& e) {
    fail_msg_writer() << e.what();
    return false;
  }

  m_wallet->removeObserver(this);
  m_wallet->shutdown();

  return true;
}

//----------------------------------------------------------------------------------------------------
bool simple_wallet::save(const std::vector<std::string> &args)
{
  try {
    CryptoNote::WalletHelper::storeWallet(*m_wallet, m_wallet_file);
    success_msg_writer() << "Wallet data saved";
  } catch (const std::exception& e) {
    fail_msg_writer() << e.what();
  }

  return true;
}

bool simple_wallet::reset(const std::vector<std::string> &args) {
  {
    std::unique_lock<std::mutex> lock(m_walletSynchronizedMutex);
    m_walletSynchronized = false;
  }

  m_wallet->reset();
  success_msg_writer(true) << "Reset completed successfully.";

  std::unique_lock<std::mutex> lock(m_walletSynchronizedMutex);
  while (!m_walletSynchronized) {
    m_walletSynchronizedCV.wait(lock);
  }

  std::cout << std::endl;

  return true;
}

bool simple_wallet::start_mining(const std::vector<std::string>& args) {
  COMMAND_RPC_START_MINING::request req;
  req.miner_address = m_wallet->getAddress();

  bool ok = true;
  size_t max_mining_threads_count = (std::max)(std::thread::hardware_concurrency(), static_cast<unsigned>(2));
  if (0 == args.size()) {
    req.threads_count = 1;
  } else if (1 == args.size()) {
    uint16_t num = 1;
    ok = Common::fromString(args[0], num);
    ok = ok && (1 <= num && num <= max_mining_threads_count);
    req.threads_count = num;
  } else {
    ok = false;
  }

  if (!ok) {
    fail_msg_writer() << "invalid arguments. Please use start_mining [<number_of_threads>], " <<
      "<number_of_threads> should be from 1 to " << max_mining_threads_count;
    return true;
  }


  COMMAND_RPC_START_MINING::response res;

  try {
    HttpClient httpClient(m_dispatcher, m_daemon_host, m_daemon_port);

    invokeJsonCommand(httpClient, "/start_mining", req, res);

    std::string err = interpret_rpc_response(true, res.status);
    if (err.empty())
      success_msg_writer() << "Mining started in daemon";
    else
      fail_msg_writer() << "mining has NOT been started: " << err;

  } catch (const ConnectException&) {
    printConnectionError();
  } catch (const std::exception& e) {
    fail_msg_writer() << "Failed to invoke rpc method: " << e.what();
  }

  return true;
}
//----------------------------------------------------------------------------------------------------
bool simple_wallet::stop_mining(const std::vector<std::string>& args)
{
  COMMAND_RPC_STOP_MINING::request req;
  COMMAND_RPC_STOP_MINING::response res;

  try {
    HttpClient httpClient(m_dispatcher, m_daemon_host, m_daemon_port);

    invokeJsonCommand(httpClient, "/stop_mining", req, res);
    std::string err = interpret_rpc_response(true, res.status);
    if (err.empty())
      success_msg_writer() << "Mining stopped in daemon";
    else
      fail_msg_writer() << "mining has NOT been stopped: " << err;
  } catch (const ConnectException&) {
    printConnectionError();
  } catch (const std::exception& e) {
    fail_msg_writer() << "Failed to invoke rpc method: " << e.what();
  }

  return true;
}
//----------------------------------------------------------------------------------------------------
void simple_wallet::initCompleted(std::error_code result) {
  if (m_initResultPromise.get() != nullptr) {
    m_initResultPromise->set_value(result);
  }
}
//----------------------------------------------------------------------------------------------------
void simple_wallet::connectionStatusUpdated(bool connected) {
  if (connected) {
    logger(INFO, GREEN) << "Wallet connected to daemon.";
  } else {
    printConnectionError();
  }
}
//----------------------------------------------------------------------------------------------------
void simple_wallet::externalTransactionCreated(CryptoNote::TransactionId transactionId)  {
  WalletLegacyTransaction txInfo;
  m_wallet->getTransaction(transactionId, txInfo);
  
  std::stringstream logPrefix;
  if (txInfo.blockHeight == WALLET_LEGACY_UNCONFIRMED_TRANSACTION_HEIGHT) {
    logPrefix << "Unconfirmed";
  } else {
    logPrefix << "Height " << txInfo.blockHeight << ',';
  }

  if (txInfo.totalAmount >= 0) {
    logger(INFO, GREEN) <<
      logPrefix.str() << " transaction " << Common::podToHex(txInfo.hash) <<
      ", received " << m_currency.formatAmount(txInfo.totalAmount);
  } else {
    logger(INFO, MAGENTA) <<
      logPrefix.str() << " transaction " << Common::podToHex(txInfo.hash) <<
      ", spent " << m_currency.formatAmount(static_cast<uint64_t>(-txInfo.totalAmount));
  }

  if (txInfo.blockHeight == WALLET_LEGACY_UNCONFIRMED_TRANSACTION_HEIGHT) {
    m_refresh_progress_reporter.update(m_node->getLastLocalBlockHeight(), true);
  } else {
    m_refresh_progress_reporter.update(txInfo.blockHeight, true);
  }
}
//----------------------------------------------------------------------------------------------------
void simple_wallet::synchronizationCompleted(std::error_code result) {
  std::unique_lock<std::mutex> lock(m_walletSynchronizedMutex);
  m_walletSynchronized = true;
  m_walletSynchronizedCV.notify_one();
}

void simple_wallet::synchronizationProgressUpdated(uint32_t current, uint32_t total) {
  std::unique_lock<std::mutex> lock(m_walletSynchronizedMutex);
  if (!m_walletSynchronized) {
    m_refresh_progress_reporter.update(current, false);
  }
}

bool simple_wallet::show_balance(const std::vector<std::string>& args/* = std::vector<std::string>()*/) {
  success_msg_writer() << "available balance: " << m_currency.formatAmount(m_wallet->actualBalance()) <<
    ", locked amount: " << m_currency.formatAmount(m_wallet->pendingBalance());

  return true;
}
//----------------------------------------------------------------------------------------------------
bool simple_wallet::show_incoming_transfers(const std::vector<std::string>& args) {
  bool hasTransfers = false;
  size_t transactionsCount = m_wallet->getTransactionCount();
  for (size_t trantransactionNumber = 0; trantransactionNumber < transactionsCount; ++trantransactionNumber) {
    WalletLegacyTransaction txInfo;
    m_wallet->getTransaction(trantransactionNumber, txInfo);
    if (txInfo.totalAmount < 0) continue;
    hasTransfers = true;
    logger(INFO) << "        amount       \t                              tx id";
    logger(INFO, GREEN) <<  // spent - magenta
      std::setw(21) << m_currency.formatAmount(txInfo.totalAmount) << '\t' << Common::podToHex(txInfo.hash);
  }

  if (!hasTransfers) success_msg_writer() << "No incoming transfers";
  return true;
}

bool simple_wallet::listTransfers(const std::vector<std::string>& args) {
  bool haveTransfers = false;

  size_t transactionsCount = m_wallet->getTransactionCount();
  for (size_t trantransactionNumber = 0; trantransactionNumber < transactionsCount; ++trantransactionNumber) {
    WalletLegacyTransaction txInfo;
    m_wallet->getTransaction(trantransactionNumber, txInfo);
    if (txInfo.state != WalletLegacyTransactionState::Active || txInfo.blockHeight == WALLET_LEGACY_UNCONFIRMED_TRANSACTION_HEIGHT) {
      continue;
    }

    if (!haveTransfers) {
      printListTransfersHeader(logger);
      haveTransfers = true;
    }

    printListTransfersItem(logger, txInfo, *m_wallet, m_currency);
  }

  if (!haveTransfers) {
    success_msg_writer() << "No transfers";
  }

  return true;
}

bool simple_wallet::show_payments(const std::vector<std::string> &args) {
  if (args.empty()) {
    fail_msg_writer() << "expected at least one payment ID";
    return true;
  }

  logger(INFO) << "                            payment                             \t" <<
    "                          transaction                           \t" <<
    "  height\t       amount        ";

  bool payments_found = false;
  for (const std::string& arg: args) {
    Crypto::Hash expectedPaymentId;
    if (CryptoNote::parsePaymentId(arg, expectedPaymentId)) {
      size_t transactionsCount = m_wallet->getTransactionCount();
      for (size_t trantransactionNumber = 0; trantransactionNumber < transactionsCount; ++trantransactionNumber) {
        WalletLegacyTransaction txInfo;
        m_wallet->getTransaction(trantransactionNumber, txInfo);
        if (txInfo.totalAmount < 0) continue;
        std::vector<uint8_t> extraVec;
        extraVec.reserve(txInfo.extra.size());
        std::for_each(txInfo.extra.begin(), txInfo.extra.end(), [&extraVec](const char el) { extraVec.push_back(el); });

        Crypto::Hash paymentId;
        if (CryptoNote::getPaymentIdFromTxExtra(extraVec, paymentId) && paymentId == expectedPaymentId) {
          payments_found = true;
          success_msg_writer(true) <<
            paymentId << "\t\t" <<
            Common::podToHex(txInfo.hash) <<
            std::setw(8) << txInfo.blockHeight << '\t' <<
            std::setw(21) << m_currency.formatAmount(txInfo.totalAmount);// << '\t' <<
        }
      }

      if (!payments_found) {
        success_msg_writer() << "No payments with id " << expectedPaymentId;
        continue;
      }
    } else {
      fail_msg_writer() << "payment ID has invalid format: \"" << arg << "\", expected 64-character string";
    }
  }

  return true;
}
//----------------------------------------------------------------------------------------------------
bool simple_wallet::show_blockchain_height(const std::vector<std::string>& args) {
  try {
    uint64_t bc_height = m_node->getLastLocalBlockHeight();
    success_msg_writer() << bc_height;
  } catch (std::exception &e) {
    fail_msg_writer() << "failed to get blockchain height: " << e.what();
  }

  return true;
}
//----------------------------------------------------------------------------------------------------
std::string simple_wallet::getFeeAddress() {
  
  HttpClient httpClient(m_dispatcher, m_daemon_host, m_daemon_port);

  HttpRequest req;
  HttpResponse res;

  req.setUrl("/feeaddress");
  httpClient.request(req, res);

  if (res.getStatus() != HttpResponse::STATUS_200) {
    throw std::runtime_error("Remote server returned code " + std::to_string(res.getStatus()));
  }

  std::string address;
  if (!processServerFeeAddressResponse(res.getBody(), address)) {
    throw std::runtime_error("Failed to parse server response");
  }

  return address;
}
//----------------------------------------------------------------------------------------------------
bool simple_wallet::transfer(const std::vector<std::string> &args) {
  try {
    TransferCommand cmd(m_currency);

    if (!cmd.parseArguments(logger, args))
      return false;
    CryptoNote::WalletHelper::SendCompleteResultObserver sent;

    std::string extraString;
    std::copy(cmd.extra.begin(), cmd.extra.end(), std::back_inserter(extraString));

    WalletHelper::IWalletRemoveObserverGuard removeGuard(*m_wallet, sent);

    CryptoNote::TransactionId tx = m_wallet->sendTransaction(cmd.dsts, cmd.fee, extraString, cmd.fake_outs_count, 0);
    if (tx == WALLET_LEGACY_INVALID_TRANSACTION_ID) {
      fail_msg_writer() << "Can't send money";
      return true;
    }

    std::error_code sendError = sent.wait(tx);
    removeGuard.removeObserver();

    if (sendError) {
      fail_msg_writer() << sendError.message();
      return true;
    }

    CryptoNote::WalletLegacyTransaction txInfo;
    m_wallet->getTransaction(tx, txInfo);
    success_msg_writer(true) << "Money successfully sent, transaction " << Common::podToHex(txInfo.hash);

    try {
      CryptoNote::WalletHelper::storeWallet(*m_wallet, m_wallet_file);
    } catch (const std::exception& e) {
      fail_msg_writer() << e.what();
      return true;
    }
  } catch (const std::system_error& e) {
    fail_msg_writer() << e.what();
  } catch (const std::exception& e) {
    fail_msg_writer() << e.what();
  } catch (...) {
    fail_msg_writer() << "unknown error";
  }

  return true;
}
//----------------------------------------------------------------------------------------------------
bool simple_wallet::run() {
  {
    std::unique_lock<std::mutex> lock(m_walletSynchronizedMutex);
    while (!m_walletSynchronized) {
      m_walletSynchronizedCV.wait(lock);
    }
  }

  std::cout << std::endl;

  std::string addr_start = m_wallet->getAddress().substr(0, 6);
  m_consoleHandler.start(false, "[wallet " + addr_start + "]: ", Common::Console::Color::BrightYellow);
  return true;
}
//----------------------------------------------------------------------------------------------------
void simple_wallet::stop() {
  m_consoleHandler.requestStop();
}
//----------------------------------------------------------------------------------------------------
bool simple_wallet::print_address(const std::vector<std::string> &args/* = std::vector<std::string>()*/) {
  success_msg_writer() << m_wallet->getAddress();
  return true;
}
//----------------------------------------------------------------------------------------------------
bool simple_wallet::process_command(const std::vector<std::string> &args) {
  return m_consoleHandler.runCommand(args);
}

void simple_wallet::printConnectionError() const {
  fail_msg_writer() << "wallet failed to connect to daemon (" << m_daemon_address << ").";
}


int main(int argc, char* argv[]) {
#ifdef WIN32
<<<<<<< HEAD
	setlocale(LC_ALL, "");
    SetConsoleCP(1251);
    SetConsoleOutputCP(1251);
=======
   setlocale(LC_ALL, "");
   SetConsoleCP(1251);
   SetConsoleOutputCP(1251);
>>>>>>> 231db527
  _CrtSetDbgFlag(_CRTDBG_ALLOC_MEM_DF | _CRTDBG_LEAK_CHECK_DF);
#endif


  po::options_description desc_general("General options");
  command_line::add_arg(desc_general, command_line::arg_help);
  command_line::add_arg(desc_general, command_line::arg_version);

  po::options_description desc_params("Wallet options");
  command_line::add_arg(desc_params, arg_wallet_file);
  command_line::add_arg(desc_params, arg_generate_new_wallet);
  command_line::add_arg(desc_params, arg_password);
  command_line::add_arg(desc_params, arg_daemon_address);
  command_line::add_arg(desc_params, arg_daemon_host);
  command_line::add_arg(desc_params, arg_daemon_port);
  command_line::add_arg(desc_params, arg_command);
  command_line::add_arg(desc_params, arg_log_level);
  command_line::add_arg(desc_params, arg_testnet);
  Tools::wallet_rpc_server::init_options(desc_params);

  po::positional_options_description positional_options;
  positional_options.add(arg_command.name, -1);

  po::options_description desc_all;
  desc_all.add(desc_general).add(desc_params);

  Logging::LoggerManager logManager;
  Logging::LoggerRef logger(logManager, "simplewallet");
  System::Dispatcher dispatcher;

  po::variables_map vm;

  bool r = command_line::handle_error_helper(desc_all, [&]() {
    po::store(command_line::parse_command_line(argc, argv, desc_general, true), vm);

    if (command_line::get_arg(vm, command_line::arg_help)) {
      CryptoNote::Currency tmp_currency = CryptoNote::CurrencyBuilder(logManager).currency();
      CryptoNote::simple_wallet tmp_wallet(dispatcher, tmp_currency, logManager);

      std::cout << CRYPTONOTE_NAME << " wallet v" << PROJECT_VERSION_LONG << std::endl;
      std::cout << "Usage: simplewallet [--wallet-file=<file>|--generate-new-wallet=<file>] [--daemon-address=<host>:<port>] [<COMMAND>]";
      std::cout << desc_all << '\n' << tmp_wallet.get_commands_str();
      return false;
    } else if (command_line::get_arg(vm, command_line::arg_version))  {
      std::cout << CRYPTONOTE_NAME << " wallet v" << PROJECT_VERSION_LONG;
      return false;
    }

    auto parser = po::command_line_parser(argc, argv).options(desc_params).positional(positional_options);
    po::store(parser.run(), vm);
    po::notify(vm);
    return true;
  });

  if (!r)
    return 1;

  //set up logging options
  Level logLevel = DEBUGGING;

  if (command_line::has_arg(vm, arg_log_level)) {
    logLevel = static_cast<Level>(command_line::get_arg(vm, arg_log_level));
  }

  logManager.configure(buildLoggerConfiguration(logLevel, Common::ReplaceExtenstion(argv[0], ".log")));

  logger(INFO, BRIGHT_WHITE) << CRYPTONOTE_NAME << " wallet v" << PROJECT_VERSION_LONG;

  CryptoNote::Currency currency = CryptoNote::CurrencyBuilder(logManager).
    testnet(command_line::get_arg(vm, arg_testnet)).currency();

  if (command_line::has_arg(vm, Tools::wallet_rpc_server::arg_rpc_bind_port)) {
    //runs wallet with rpc interface
    if (!command_line::has_arg(vm, arg_wallet_file)) {
      logger(ERROR, BRIGHT_RED) << "Wallet file not set.";
      return 1;
    }

    if (!command_line::has_arg(vm, arg_daemon_address)) {
      logger(ERROR, BRIGHT_RED) << "Daemon address not set.";
      return 1;
    }

    if (!command_line::has_arg(vm, arg_password)) {
      logger(ERROR, BRIGHT_RED) << "Wallet password not set.";
      return 1;
    }

    std::string wallet_file = command_line::get_arg(vm, arg_wallet_file);
    std::string wallet_password = command_line::get_arg(vm, arg_password);
    std::string daemon_address = command_line::get_arg(vm, arg_daemon_address);
    std::string daemon_host = command_line::get_arg(vm, arg_daemon_host);
    uint16_t daemon_port = command_line::get_arg(vm, arg_daemon_port);
    if (daemon_host.empty())
      daemon_host = "localhost";
    if (!daemon_port)
      daemon_port = RPC_DEFAULT_PORT;

    if (!daemon_address.empty()) {
      if (!parseUrlAddress(daemon_address, daemon_host, daemon_port)) {
        logger(ERROR, BRIGHT_RED) << "failed to parse daemon address: " << daemon_address;
        return 1;
      }
    }

    std::unique_ptr<INode> node(new NodeRpcProxy(daemon_host, daemon_port));

    std::promise<std::error_code> errorPromise;
    std::future<std::error_code> error = errorPromise.get_future();
    auto callback = [&errorPromise](std::error_code e) {errorPromise.set_value(e); };
    node->init(callback);
    if (error.get()) {
      logger(ERROR, BRIGHT_RED) << ("failed to init NodeRPCProxy");
      return 1;
    }

    std::unique_ptr<IWalletLegacy> wallet(new WalletLegacy(currency, *node.get()));

    std::string walletFileName;
    try  {
      walletFileName = ::tryToOpenWalletOrLoadKeysOrThrow(logger, wallet, wallet_file, wallet_password);

      logger(INFO) << "available balance: " << currency.formatAmount(wallet->actualBalance()) <<
      ", locked amount: " << currency.formatAmount(wallet->pendingBalance());

      logger(INFO, BRIGHT_GREEN) << "Loaded ok";
    } catch (const std::exception& e)  {
      logger(ERROR, BRIGHT_RED) << "Wallet initialize failed: " << e.what();
      return 1;
    }

    Tools::wallet_rpc_server wrpc(dispatcher, logManager, *wallet, *node, currency, walletFileName);

    if (!wrpc.init(vm)) {
      logger(ERROR, BRIGHT_RED) << "Failed to initialize wallet rpc server";
      return 1;
    }

    Tools::SignalHandler::install([&wrpc, &wallet] {
      wrpc.send_stop_signal();
    });

    logger(INFO) << "Starting wallet rpc server";
    wrpc.run();
    logger(INFO) << "Stopped wallet rpc server";
    
    try {
      logger(INFO) << "Storing wallet...";
      CryptoNote::WalletHelper::storeWallet(*wallet, walletFileName);
      logger(INFO, BRIGHT_GREEN) << "Stored ok";
    } catch (const std::exception& e) {
      logger(ERROR, BRIGHT_RED) << "Failed to store wallet: " << e.what();
      return 1;
    }
  } else {
    //runs wallet with console interface
    CryptoNote::simple_wallet wal(dispatcher, currency, logManager);
    
    if (!wal.init(vm)) {
      logger(ERROR, BRIGHT_RED) << "Failed to initialize wallet"; 
      return 1; 
    }

    std::vector<std::string> command = command_line::get_arg(vm, arg_command);
    if (!command.empty())
      wal.process_command(command);

    Tools::SignalHandler::install([&wal] {
      wal.stop();
    });
    
    wal.run();

    if (!wal.deinit()) {
      logger(ERROR, BRIGHT_RED) << "Failed to close wallet";
    } else {
      logger(INFO) << "Wallet closed";
    }
  }
  return 1;
  //CATCH_ENTRY_L0("main", 1);
}<|MERGE_RESOLUTION|>--- conflicted
+++ resolved
@@ -1,10 +1,6 @@
-<<<<<<< HEAD
-// Copyright (c) 2011-2016 The Cryptonote developers
-// Distributed under the MIT/X11 software license, see the accompanying
-// file COPYING or http://www.opensource.org/licenses/mit-license.php.
-=======
 // Copyright (c) 2012-2016, The CryptoNote developers, The Bytecoin developers, The Karbovanets developers
 // Copyright (c) 2014-2016 XDN developers
+// Copyright (c) 2014-2016 The Karbovanets developers
 //
 // This file is part of Bytecoin.
 //
@@ -20,7 +16,6 @@
 //
 // You should have received a copy of the GNU Lesser General Public License
 // along with Bytecoin.  If not, see <http://www.gnu.org/licenses/>.
->>>>>>> 231db527
 
 #include "SimpleWallet.h"
 
@@ -31,8 +26,6 @@
 #include <thread>
 #include <set>
 #include <sstream>
-#include <locale>
-
 #include <locale>
 
 #include <boost/bind.hpp>
@@ -65,8 +58,6 @@
 #include <Windows.h>
 #include <crtdbg.h>
 #endif
-
-
 
 using namespace CryptoNote;
 using namespace Logging;
@@ -222,19 +213,10 @@
           auto value = ar.next();
           bool ok = m_currency.parseAmount(value, de.amount);
           if (!ok || 0 == de.amount) {
-<<<<<<< HEAD
-
-#if defined(WIN32)
-#undef max
-#undef min
-#endif
-
-=======
 #if defined(WIN32)
 #undef max
 #undef min
 #endif 
->>>>>>> 231db527
             logger(ERROR, BRIGHT_RED) << "amount is wrong: " << arg << ' ' << value <<
               ", expected number from 0 to " << m_currency.formatAmount(std::numeric_limits<uint64_t>::max());
             return false;
@@ -1146,18 +1128,11 @@
 
 int main(int argc, char* argv[]) {
 #ifdef WIN32
-<<<<<<< HEAD
-	setlocale(LC_ALL, "");
-    SetConsoleCP(1251);
-    SetConsoleOutputCP(1251);
-=======
    setlocale(LC_ALL, "");
    SetConsoleCP(1251);
    SetConsoleOutputCP(1251);
->>>>>>> 231db527
   _CrtSetDbgFlag(_CRTDBG_ALLOC_MEM_DF | _CRTDBG_LEAK_CHECK_DF);
 #endif
-
 
   po::options_description desc_general("General options");
   command_line::add_arg(desc_general, command_line::arg_help);
