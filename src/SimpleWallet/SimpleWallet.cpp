// {DRGL} Kills White Walkers

// 2018 {DRÆGONGLASS}
// <http://www.ZirtysPerzys.org>
// Copyright (c) 2012-2016, The CryptoNote developers, The Bytecoin developers, The Karbovanets developers
// Copyright (c) 2014-2016, XDN developers
// Copyright (c) 2014-2017, The Forknote developers
// Copyright (c) 2016-2018, Karbo developers
//
// All rights reserved.
// 
// Redistribution and use in source and binary forms, with or without modification, are
// permitted provided that the following conditions are met:
// 
// 1. Redistributions of source code must retain the above copyright notice, this list of
//    conditions and the following disclaimer.
// 
// 2. Redistributions in binary form must reproduce the above copyright notice, this list
//    of conditions and the following disclaimer in the documentation and/or other
//    materials provided with the distribution.
// 
// 3. Neither the name of the copyright holder nor the names of its contributors may be
//    used to endorse or promote products derived from this software without specific
//    prior written permission.
// 
// THIS SOFTWARE IS PROVIDED BY THE COPYRIGHT HOLDERS AND CONTRIBUTORS "AS IS" AND ANY
// EXPRESS OR IMPLIED WARRANTIES, INCLUDING, BUT NOT LIMITED TO, THE IMPLIED WARRANTIES OF
// MERCHANTABILITY AND FITNESS FOR A PARTICULAR PURPOSE ARE DISCLAIMED. IN NO EVENT SHALL
// THE COPYRIGHT HOLDER OR CONTRIBUTORS BE LIABLE FOR ANY DIRECT, INDIRECT, INCIDENTAL,
// SPECIAL, EXEMPLARY, OR CONSEQUENTIAL DAMAGES (INCLUDING, BUT NOT LIMITED TO,
// PROCUREMENT OF SUBSTITUTE GOODS OR SERVICES; LOSS OF USE, DATA, OR PROFITS; OR BUSINESS
// INTERRUPTION) HOWEVER CAUSED AND ON ANY THEORY OF LIABILITY, WHETHER IN CONTRACT,
// STRICT LIABILITY, OR TORT (INCLUDING NEGLIGENCE OR OTHERWISE) ARISING IN ANY WAY OUT OF
// THE USE OF THIS SOFTWARE, EVEN IF ADVISED OF THE POSSIBILITY OF SUCH DAMAGE.

#include "SimpleWallet.h"
//#include "vld.h"

#include <ctime>
#include <fstream>
#include <future>
#include <iomanip>
#include <thread>
#include <set>
#include <sstream>
#include <locale>

#include <functional>
#include <iostream>
#include <cstring>
#include <string>
#include <map>

#include <boost/bind.hpp>
#if defined __linux__ && !defined __ANDROID__
#define BOOST_NO_CXX11_SCOPED_ENUMS
#endif
#include <boost/filesystem.hpp>
#if defined __linux__ && !defined __ANDROID__
#undef BOOST_NO_CXX11_SCOPED_ENUMS
#endif
#include <boost/lexical_cast.hpp>
#include <boost/program_options.hpp>
#include <boost/algorithm/string.hpp>
#include <boost/utility/value_init.hpp>

#include "Common/CommandLine.h"
#include "Common/SignalHandler.h"
#include "Common/StringTools.h"
#include <Common/Base58.h>
#include "Common/PathTools.h"
#include "Common/Util.h"
#include "CryptoNoteCore/CryptoNoteFormatUtils.h"
#include "CryptoNoteProtocol/CryptoNoteProtocolHandler.h"
#include "NodeRpcProxy/NodeRpcProxy.h"
#include "Rpc/CoreRpcServerCommandsDefinitions.h"
#include "Rpc/HttpClient.h"

#include "Wallet/WalletRpcServer.h"
#include "WalletLegacy/WalletLegacy.h"
#include "Wallet/LegacyKeysImporter.h"
#include "WalletLegacy/WalletHelper.h"

#include "version.h"
#include "mnemonics/electrum-words.h"

#include <Logging/LoggerManager.h>

#if defined(WIN32)
#include <Windows.h>
#include <crtdbg.h>
#include <winsock2.h>
#include <windns.h>
#include <Rpc.h>
# else 
#include <arpa/nameser.h>
#include <sys/types.h>
#include <sys/socket.h>
#include <netinet/in.h>
#include <resolv.h>
#include <netdb.h>
#endif

using namespace CryptoNote;
using namespace Logging;
using Common::JsonValue;

namespace po = boost::program_options;

#define EXTENDED_LOGS_FILE "wallet_details.log"
#undef ERROR

namespace {

const command_line::arg_descriptor<std::string> arg_config_file = { "config-file", "Specify configuration file", "" };
const command_line::arg_descriptor<std::string> arg_wallet_file = { "wallet-file", "Use wallet <arg>", "" };
const command_line::arg_descriptor<std::string> arg_generate_new_wallet = { "generate-new-wallet", "Generate new wallet and save it to <arg>", "" };
const command_line::arg_descriptor<std::string> arg_daemon_address = { "daemon-address", "Use daemon instance at <host>:<port>", "" };
const command_line::arg_descriptor<std::string> arg_daemon_host = { "daemon-host", "Use daemon instance at host <arg> instead of localhost", "" };
const command_line::arg_descriptor<std::string> arg_password = { "password", "Wallet password", "", true };
const command_line::arg_descriptor<std::string> arg_mnemonic_seed = { "mnemonic-seed", "Specify mnemonic seed for wallet recovery/creation", "" };
const command_line::arg_descriptor<bool> arg_restore_deterministic_wallet = { "restore-deterministic-wallet", "Recover wallet using electrum-style mnemonic", false };
const command_line::arg_descriptor<bool> arg_non_deterministic = { "non-deterministic", "Creates non-deterministic (classic) view and spend keys", false };
const command_line::arg_descriptor<uint16_t> arg_daemon_port = { "daemon-port", "Use daemon instance at port <arg> instead of 32348", 0 };
const command_line::arg_descriptor<std::string> arg_log_file = {"log-file", "Set the log file location", ""};
const command_line::arg_descriptor<uint32_t> arg_log_level = { "log-level", "Set the log verbosity level", INFO, true };
const command_line::arg_descriptor<bool> arg_testnet = { "testnet", "Used to deploy test nets. The daemon must be launched with --testnet flag", false };
const command_line::arg_descriptor< std::vector<std::string> > arg_command = { "command", "" };


bool parseUrlAddress(const std::string& url, std::string& address, uint16_t& port) {
  auto pos = url.find("://");
  size_t addrStart = 0;

  if (pos != std::string::npos) {
    addrStart = pos + 3;
  }

  auto addrEnd = url.find(':', addrStart);

  if (addrEnd != std::string::npos) {
    auto portEnd = url.find('/', addrEnd);
    port = Common::fromString<uint16_t>(url.substr(
      addrEnd + 1, portEnd == std::string::npos ? std::string::npos : portEnd - addrEnd - 1));
  } else {
    addrEnd = url.find('/');
    port = 80;
  }

  address = url.substr(addrStart, addrEnd - addrStart);
  return true;
}


inline std::string interpret_rpc_response(bool ok, const std::string& status) {
  std::string err;
  if (ok) {
    if (status == CORE_RPC_STATUS_BUSY) {
      err = "daemon is busy. Please try later";
    } else if (status != CORE_RPC_STATUS_OK) {
      err = status;
    }
  } else {
    err = "possibly lost connection to daemon";
  }
  return err;
}

template <typename IterT, typename ValueT = typename IterT::value_type>
class ArgumentReader {
public:

  ArgumentReader(IterT begin, IterT end) :
    m_begin(begin), m_end(end), m_cur(begin) {
  }

  bool eof() const {
    return m_cur == m_end;
  }

  ValueT next() {
    if (eof()) {
      throw std::runtime_error("unexpected end of arguments");
    }

    return *m_cur++;
  }

private:

  IterT m_cur;
  IterT m_begin;
  IterT m_end;
};

struct TransferCommand {
  const CryptoNote::Currency& m_currency;
  size_t fake_outs_count;
  std::vector<CryptoNote::WalletLegacyTransfer> dsts;
  std::vector<uint8_t> extra;
  uint64_t fee;
#ifndef __ANDROID__
  std::map<std::string, std::vector<WalletLegacyTransfer>> aliases;
#endif

  TransferCommand(const CryptoNote::Currency& currency) :
    m_currency(currency), fake_outs_count(0), fee(currency.minimumFee()) {
  }

  bool parseArguments(LoggerRef& logger, const std::vector<std::string> &args) {

    ArgumentReader<std::vector<std::string>::const_iterator> ar(args.begin(), args.end());

    try {

      auto mixin_str = ar.next();

      if (!Common::fromString(mixin_str, fake_outs_count)) {
        logger(ERROR, BRIGHT_RED) << "mixin_count should be non-negative integer, got " << mixin_str;
        return false;
      }

      while (!ar.eof()) {

        auto arg = ar.next();

        if (arg.size() && arg[0] == '-') {

          const auto& value = ar.next();

          if (arg == "-p") {
            if (!createTxExtraWithPaymentId(value, extra)) {
              logger(ERROR, BRIGHT_RED) << "payment ID has invalid format: \"" << value << "\", expected 64-character string";
              return false;
            }
          } else if (arg == "-f") {
            bool ok = m_currency.parseAmount(value, fee);
            if (!ok) {
              logger(ERROR, BRIGHT_RED) << "Fee value is invalid: " << value;
              return false;
            }

            if (fee < m_currency.minimumFee()) {
              logger(ERROR, BRIGHT_RED) << "Fee value is less than the network's minimum fee: " << m_currency.minimumFee();
              return false;
            }
          }
        } else {
          WalletLegacyTransfer destination;
          CryptoNote::TransactionDestinationEntry de;
#ifndef __ANDROID__		  
	  std::string aliasUrl;
#endif

          if (!m_currency.parseAccountAddressString(arg, de.addr)) {
            Crypto::Hash paymentId;
            if (CryptoNote::parsePaymentId(arg, paymentId)) {
              logger(ERROR, BRIGHT_RED) << "Invalid payment ID usage. Please, use -p <payment_id>. See help for details.";
            } else {
#ifndef __ANDROID__
<<<<<<< HEAD
=======

>>>>>>> c355b881
			  // if string doesn't contain a dot, we won't consider it a url for now.
			  if (strchr(arg.c_str(), '.') == NULL) {
				logger(ERROR, BRIGHT_RED) << "Wrong address or alias: " << arg;
				return false;
			  }             
			  aliasUrl = arg;
#endif
            }
          }

		  auto value = ar.next();
		  bool ok = m_currency.parseAmount(value, de.amount);
		  if (!ok || 0 == de.amount) {
#if defined(WIN32)
#undef max
#undef min
#endif 

			  logger(ERROR, BRIGHT_RED) << "Invalid amount: " << arg << ' ' << value <<
				  ", expected number from 0 to " << m_currency.formatAmount(std::numeric_limits<uint64_t>::max());
			  return false;
		  }

#ifndef __ANDROID__
		  if (aliasUrl.empty()) {
#endif
			  destination.address = arg;
			  destination.amount = de.amount;
			  dsts.push_back(destination);
#ifndef __ANDROID__
		  }
		  else {
			  aliases[aliasUrl].emplace_back(WalletLegacyTransfer{ "", static_cast<int64_t>(de.amount) });
		  }
#endif
          
          if (!remote_fee_address.empty()) {
            destination.address = remote_fee_address;
            int64_t remote_node_fee = static_cast<int64_t>(de.amount * 0.0025);
<<<<<<< HEAD
            if (remote_node_fee > 10000000000000)
                remote_node_fee = 10000000000000;
=======
            if (remote_node_fee > 100000000)
                remote_node_fee = 100000000;

>>>>>>> c355b881
            destination.amount = remote_node_fee;
            dsts.push_back(destination);
          }
          
        }
      }

	  if (dsts.empty()
#ifndef __ANDROID__
		&& aliases.empty()
#endif
){
        logger(ERROR, BRIGHT_RED) << "At least one destination address is required";
        return false;
      }
    } catch (const std::exception& e) {
      logger(ERROR, BRIGHT_RED) << e.what();
      return false;
    }

    return true;
  }
};

JsonValue buildLoggerConfiguration(Level level, const std::string& logfile) {
  JsonValue loggerConfiguration(JsonValue::OBJECT);
  loggerConfiguration.insert("globalLevel", static_cast<int64_t>(level));

  JsonValue& cfgLoggers = loggerConfiguration.insert("loggers", JsonValue::ARRAY);

  JsonValue& consoleLogger = cfgLoggers.pushBack(JsonValue::OBJECT);
  consoleLogger.insert("type", "console");
  consoleLogger.insert("level", static_cast<int64_t>(TRACE));
  consoleLogger.insert("pattern", "%D %T %L ");

  JsonValue& fileLogger = cfgLoggers.pushBack(JsonValue::OBJECT);
  fileLogger.insert("type", "file");
  fileLogger.insert("filename", logfile);
  fileLogger.insert("level", static_cast<int64_t>(TRACE));

  return loggerConfiguration;
}

std::error_code initAndLoadWallet(IWalletLegacy& wallet, std::istream& walletFile, const std::string& password) {
  WalletHelper::InitWalletResultObserver initObserver;
  std::future<std::error_code> f_initError = initObserver.initResult.get_future();

  WalletHelper::IWalletRemoveObserverGuard removeGuard(wallet, initObserver);
  wallet.initAndLoad(walletFile, password);
  auto initError = f_initError.get();

  return initError;
}

std::string tryToOpenWalletOrLoadKeysOrThrow(LoggerRef& logger, std::unique_ptr<IWalletLegacy>& wallet, const std::string& walletFile, const std::string& password) {
  std::string keys_file, walletFileName;
  WalletHelper::prepareFileNames(walletFile, keys_file, walletFileName);

  boost::system::error_code ignore;
  bool keysExists = boost::filesystem::exists(keys_file, ignore);
  bool walletExists = boost::filesystem::exists(walletFileName, ignore);
  if (!walletExists && !keysExists && boost::filesystem::exists(walletFile, ignore)) {
    boost::system::error_code renameEc;
    boost::filesystem::rename(walletFile, walletFileName, renameEc);
    if (renameEc) {
      throw std::runtime_error("failed to rename file '" + walletFile + "' to '" + walletFileName + "': " + renameEc.message());
    }

    walletExists = true;
  }

  if (walletExists) {
    logger(INFO) << "Loading wallet...";
    std::ifstream walletFile;
    walletFile.open(walletFileName, std::ios_base::binary | std::ios_base::in);
    if (walletFile.fail()) {
      throw std::runtime_error("error opening wallet file '" + walletFileName + "'");
    }

    auto initError = initAndLoadWallet(*wallet, walletFile, password);

    walletFile.close();
    if (initError) { //bad password, or legacy format
      if (keysExists) {
        std::stringstream ss;
        CryptoNote::importLegacyKeys(keys_file, password, ss);
        boost::filesystem::rename(keys_file, keys_file + ".back");
        boost::filesystem::rename(walletFileName, walletFileName + ".back");

        initError = initAndLoadWallet(*wallet, ss, password);
        if (initError) {
          throw std::runtime_error("failed to load wallet: " + initError.message());
        }

        logger(INFO) << "Preserving wallet...";

        try {
          CryptoNote::WalletHelper::storeWallet(*wallet, walletFileName);
        } catch (std::exception& e) {
          logger(ERROR, BRIGHT_RED) << "Failed to store wallet: " << e.what();
          throw std::runtime_error("error saving wallet file '" + walletFileName + "'");
        }

        logger(INFO, BRIGHT_GREEN) << "Wallet Preserved";
        return walletFileName;
      } else { // no keys, wallet error loading
        throw std::runtime_error("can't load wallet file '" + walletFileName + "', check password");
      }
    } else { //new wallet ok 
      return walletFileName;
    }
  } else if (keysExists) { //wallet doesn't exist but keys presented
    std::stringstream ss;
    CryptoNote::importLegacyKeys(keys_file, password, ss);
    boost::filesystem::rename(keys_file, keys_file + ".back");

    WalletHelper::InitWalletResultObserver initObserver;
    std::future<std::error_code> f_initError = initObserver.initResult.get_future();

    WalletHelper::IWalletRemoveObserverGuard removeGuard(*wallet, initObserver);
    wallet->initAndLoad(ss, password);
    auto initError = f_initError.get();

    removeGuard.removeObserver();
    if (initError) {
      throw std::runtime_error("failed to load wallet: " + initError.message());
    }

    logger(INFO) << "Preserving wallet...";

    try {
      CryptoNote::WalletHelper::storeWallet(*wallet, walletFileName);
    } catch(std::exception& e) {
      logger(ERROR, BRIGHT_RED) << "Failed to store wallet: " << e.what();
      throw std::runtime_error("error saving wallet file '" + walletFileName + "'");
    }

    logger(INFO, BRIGHT_GREEN) << "Wallet Preserved";
    return walletFileName;
  } else { //no wallet no keys
    throw std::runtime_error("wallet file '" + walletFileName + "' is not found");
  }
}

std::string makeCenteredString(size_t width, const std::string& text) {
  if (text.size() >= width) {
    return text;
  }

  size_t offset = (width - text.size() + 1) / 2;
  return std::string(offset, ' ') + text + std::string(width - text.size() - offset, ' ');
}

const size_t TIMESTAMP_MAX_WIDTH = 19;
const size_t HASH_MAX_WIDTH = 64;
const size_t TOTAL_AMOUNT_MAX_WIDTH = 20;
const size_t FEE_MAX_WIDTH = 14;
const size_t BLOCK_MAX_WIDTH = 7;
const size_t UNLOCK_TIME_MAX_WIDTH = 11;

void printListTransfersHeader(LoggerRef& logger) {
  std::string header = makeCenteredString(TIMESTAMP_MAX_WIDTH, "timestamp (UTC)") + "  ";
  header += makeCenteredString(HASH_MAX_WIDTH, "hash") + "  ";
  header += makeCenteredString(TOTAL_AMOUNT_MAX_WIDTH, "total amount") + "  ";
  header += makeCenteredString(FEE_MAX_WIDTH, "fee") + "  ";
  header += makeCenteredString(BLOCK_MAX_WIDTH, "block") + "  ";
  header += makeCenteredString(UNLOCK_TIME_MAX_WIDTH, "unlock time");

  logger(INFO) << header;
  logger(INFO) << std::string(header.size(), '-');
}

void printListTransfersItem(LoggerRef& logger, const WalletLegacyTransaction& txInfo, IWalletLegacy& wallet, const Currency& currency) {
  std::vector<uint8_t> extraVec = Common::asBinaryArray(txInfo.extra);

  Crypto::Hash paymentId;
  std::string paymentIdStr = (getPaymentIdFromTxExtra(extraVec, paymentId) && paymentId != NULL_HASH ? Common::podToHex(paymentId) : "");

  char timeString[TIMESTAMP_MAX_WIDTH + 1];
  time_t timestamp = static_cast<time_t>(txInfo.timestamp);
  if (std::strftime(timeString, sizeof(timeString), "%Y-%m-%d %H:%M:%S", std::gmtime(&timestamp)) == 0) {
    throw std::runtime_error("time buffer is too small");
  }

  std::string rowColor = txInfo.totalAmount < 0 ? MAGENTA : GREEN;
  logger(INFO, rowColor)
    << std::setw(TIMESTAMP_MAX_WIDTH) << timeString
    << "  " << std::setw(HASH_MAX_WIDTH) << Common::podToHex(txInfo.hash)
    << "  " << std::setw(TOTAL_AMOUNT_MAX_WIDTH) << currency.formatAmount(txInfo.totalAmount)
    << "  " << std::setw(FEE_MAX_WIDTH) << currency.formatAmount(txInfo.fee)
    << "  " << std::setw(BLOCK_MAX_WIDTH) << txInfo.blockHeight
    << "  " << std::setw(UNLOCK_TIME_MAX_WIDTH) << txInfo.unlockTime;

  if (!paymentIdStr.empty()) {
    logger(INFO, rowColor) << "payment ID: " << paymentIdStr;
  }

  if (txInfo.totalAmount < 0) {
    if (txInfo.transferCount > 0) {
      logger(INFO, rowColor) << "transfers:";
      for (TransferId id = txInfo.firstTransferId; id < txInfo.firstTransferId + txInfo.transferCount; ++id) {
        WalletLegacyTransfer tr;
        wallet.getTransfer(id, tr);
        logger(INFO, rowColor) << tr.address << "  " << std::setw(TOTAL_AMOUNT_MAX_WIDTH) << currency.formatAmount(tr.amount);
      }
    }
  }

  logger(INFO, rowColor) << " "; //just to make logger print one endline
}

std::string prepareWalletAddressFilename(const std::string& walletBaseName) {
  return walletBaseName + ".address";
}

bool writeAddressFile(const std::string& addressFilename, const std::string& address) {
  std::ofstream addressFile(addressFilename, std::ios::out | std::ios::trunc | std::ios::binary);
  if (!addressFile.good()) {
    return false;
  }

  addressFile << address;

  return true;
}

#ifndef __ANDROID__
bool processServerAliasResponse(const std::string& s, std::string& address) {
	try {

		// Courtesy of Monero Project
		// make sure the txt record has "oa1:krb" and find it
		auto pos = s.find("oa1:krb");
		if (pos == std::string::npos)
			return false;
		// search from there to find "recipient_address="
		pos = s.find("recipient_address=", pos);
		if (pos == std::string::npos)
			return false;
		pos += 18; // move past "recipient_address="
		// find the next semicolon
		auto pos2 = s.find(";", pos);
		if (pos2 != std::string::npos)
		{
			// length of address == 95, we can at least validate that much here
			if (pos2 - pos == 95)
			{
				address = s.substr(pos, 95);
			} else {
				return false;
			}
		}
	}
	catch (std::exception&) {
		return false;
	}

	return true;
}

bool askAliasesTransfersConfirmation(const std::map<std::string, std::vector<WalletLegacyTransfer>>& aliases, const Currency& currency) {
	std::cout << "Would you like to send money to the following addresses?" << std::endl;

	for (const auto& kv : aliases) {
		for (const auto& transfer : kv.second) {
			std::cout << transfer.address << " " << std::setw(21) << currency.formatAmount(transfer.amount) << "  " << kv.first << std::endl;
		}
	}

	std::string answer;
	do {
		std::cout << "y/n: ";
		std::getline(std::cin, answer);
	} while (answer != "y" && answer != "Y" && answer != "n" && answer != "N");

	return answer == "y" || answer == "Y";
}
#endif

bool processServerFeeAddressResponse(const std::string& response, std::string& fee_address) {
    try {
        std::stringstream stream(response);
        JsonValue json;
        stream >> json;

        auto rootIt = json.getObject().find("fee_address");
        if (rootIt == json.getObject().end()) {
            return false;
        }

        fee_address = rootIt->second.getString();
    }
    catch (std::exception&) {
        return false;
    }

    return true;
}

}

std::string simple_wallet::get_commands_str() {
  std::stringstream ss;
  ss << "Commands: " << ENDL;
  std::string usage = m_consoleHandler.getUsage();
  boost::replace_all(usage, "\n", "\n  ");
  usage.insert(0, "  ");
  ss << usage << ENDL;
  return ss.str();
}

bool simple_wallet::help(const std::vector<std::string> &args/* = std::vector<std::string>()*/) {
  success_msg_writer() << get_commands_str();
  return true;
}

bool simple_wallet::seed(const std::vector<std::string> &args/* = std::vector<std::string>()*/) {
  std::string electrum_words;
  bool success = m_wallet->getSeed(electrum_words);

  if (success)
  {
    std::cout << "\nPLEASE NOTE: the following 25 words can be used to recover access to your wallet. Please write them down and store them somewhere safe and secure. Please do not store them in your email or on file storage services outside of your immediate control.\n";
    std::cout << electrum_words << std::endl;
  }
  else
  {
    fail_msg_writer() << "The wallet is non-deterministic and doesn't have mnemonic seed.";
  }
  return true;
}

bool simple_wallet::exit(const std::vector<std::string> &args) {
  m_consoleHandler.requestStop();
  return true;
}

simple_wallet::simple_wallet(System::Dispatcher& dispatcher, const CryptoNote::Currency& currency, Logging::LoggerManager& log) :
  m_dispatcher(dispatcher),
  m_daemon_port(0), 
  m_currency(currency), 
  m_logManager(log),
  logger(log, "simplewallet"),
  m_refresh_progress_reporter(*this), 
  m_initResultPromise(nullptr),
  m_walletSynchronized(false),
  m_trackingWallet(false){
  m_consoleHandler.setHandler("start_mining", boost::bind(&simple_wallet::start_mining, this, _1), "start_mining [<number_of_threads>] - Start mining in daemon");
  m_consoleHandler.setHandler("stop_mining", boost::bind(&simple_wallet::stop_mining, this, _1), "Stop mining in daemon");
  //m_consoleHandler.setHandler("refresh", boost::bind(&simple_wallet::refresh, this, _1), "Resynchronize transactions and balance");
  m_consoleHandler.setHandler("export_keys", boost::bind(&simple_wallet::export_keys, this, _1), "Show the secret keys of the opened wallet");
  m_consoleHandler.setHandler("tracking_key", boost::bind(&simple_wallet::export_tracking_key, this, _1), "Show the tracking key of the opened wallet");
  m_consoleHandler.setHandler("balance", boost::bind(&simple_wallet::show_balance, this, _1), "Show current wallet balance");
  m_consoleHandler.setHandler("incoming_transfers", boost::bind(&simple_wallet::show_incoming_transfers, this, _1), "Show incoming transfers");
  m_consoleHandler.setHandler("outgoing_transfers", boost::bind(&simple_wallet::show_outgoing_transfers, this, _1), "Show outgoing transfers");
  m_consoleHandler.setHandler("list_transfers", boost::bind(&simple_wallet::listTransfers, this, _1), "Show all known transfers");
  m_consoleHandler.setHandler("payments", boost::bind(&simple_wallet::show_payments, this, _1), "payments <payment_id_1> [<payment_id_2> ... <payment_id_N>] - Show payments <payment_id_1>, ... <payment_id_N>");
  m_consoleHandler.setHandler("bc_height", boost::bind(&simple_wallet::show_blockchain_height, this, _1), "Show blockchain height");
  m_consoleHandler.setHandler("transfer", boost::bind(&simple_wallet::transfer, this, _1),
    "transfer <mixin_count> <addr_1> <amount_1> [<addr_2> <amount_2> ... <addr_N> <amount_N>] [-p payment_id] [-f fee]"
    " - Transfer <amount_1>,... <amount_N> to <address_1>,... <address_N>, respectively. "
    "<mixin_count> is the number of transactions yours is indistinguishable from (from 0 to maximum available)");
  m_consoleHandler.setHandler("set_log", boost::bind(&simple_wallet::set_log, this, _1), "set_log <level> - Change current log level, <level> is a number 0-4");
  m_consoleHandler.setHandler("address", boost::bind(&simple_wallet::print_address, this, _1), "Show current wallet public address");
  m_consoleHandler.setHandler("save", boost::bind(&simple_wallet::save, this, _1), "Save wallet synchronized data");
  m_consoleHandler.setHandler("reset", boost::bind(&simple_wallet::reset, this, _1), "Discard cache data and start synchronizing from the start");
  m_consoleHandler.setHandler("show_seed", boost::bind(&simple_wallet::seed, this, _1), "Get wallet recovery phrase (deterministic seed)");
  m_consoleHandler.setHandler("payment_id", boost::bind(&simple_wallet::payment_id, this, _1), "Generate random Payment ID");
  m_consoleHandler.setHandler("password", boost::bind(&simple_wallet::change_password, this, _1), "Change password");
  m_consoleHandler.setHandler("help", boost::bind(&simple_wallet::help, this, _1), "Show this help");
  m_consoleHandler.setHandler("exit", boost::bind(&simple_wallet::exit, this, _1), "Close wallet");
}
//----------------------------------------------------------------------------------------------------

bool simple_wallet::set_log(const std::vector<std::string> &args)
{
	if (args.size() != 1)
	{
		fail_msg_writer() << "use: set_log <log_level_number_0-4>";
		return true;
	}

	uint16_t l = 0;
	if (!Common::fromString(args[0], l))
	{
<<<<<<< HEAD
		fail_msg_writer() << "wrong number format, use: set_log <log_level_number_0-4>";
=======
		fail_msg_writer() << "number format is invalid, use: set_log <log_level_number_0-4>";
>>>>>>> c355b881
		return true;
	}
 
	if (l > Logging::TRACE)
	{
<<<<<<< HEAD
		fail_msg_writer() << "wrong number range, use: set_log <log_level_number_0-4>";
=======
		fail_msg_writer() << "number range is invalid, use: set_log <log_level_number_0-4>";
>>>>>>> c355b881
		return true;
	}

	m_logManager.setMaxLevel(static_cast<Logging::Level>(l));
	return true;
}
<<<<<<< HEAD

//----------------------------------------------------------------------------------------------------

=======

//----------------------------------------------------------------------------------------------------

>>>>>>> c355b881
bool simple_wallet::payment_id(const std::vector<std::string> &args) {
  success_msg_writer() << "Payment ID: " << Crypto::rand<Crypto::Hash>();
  return true;
}

//----------------------------------------------------------------------------------------------------

bool simple_wallet::init(const boost::program_options::variables_map& vm)
{
	handle_command_line(vm);

	if (!m_daemon_address.empty() && (!m_daemon_host.empty() || 0 != m_daemon_port))
	{
		fail_msg_writer() << "you can't specify daemon host or port several times";
		return false;
	}

	if (m_generate_new.empty() && m_wallet_file_arg.empty())
	{
		std::cout << "Nor 'generate-new-wallet' neither 'wallet-file' argument was specified.\nWhat do you want to do?\n";
		std::cout << "O - open wallet\n";
		std::cout << "G - generate new wallet\n";
		std::cout << "I - import wallet from keys\n";
		std::cout << "R - restore backup/paperwallet\n";
		std::cout << "T - import tracking wallet\n";
		std::cout << "E - exit\n";
		
		char c;
		do
		{
			std::string answer;
			std::getline(std::cin, answer);
			c = answer[0];
			if (!(c == 'O' || c == 'G' || c == 'E' || c == 'I' || c == 'R' || c == 'T' || c == 'o' || c == 'g' || c == 'e' || c == 'i' || c == 'r' || c == 't' ))
				std::cout << "Unknown command: " << c <<std::endl;
			else
				break;
		}
		while (true);

		if (c == 'E' || c == 'e')
			return false;

		std::cout << "Specify wallet file name (e.g., wallet.bin).\n";
		std::string userInput;
		bool validInput = true;
		do 
		{
			std::cout << "Wallet file name: ";
			std::getline(std::cin, userInput);
			boost::algorithm::trim(userInput);
		
			if (c != 'o')
			{
				std::string ignoredString;
				std::string walletFileName;
				
				WalletHelper::prepareFileNames(userInput, ignoredString, walletFileName);
				boost::system::error_code ignore;
				if (boost::filesystem::exists(walletFileName, ignore))
				{
					std::cout << walletFileName << " already exists! Try a different name." << std::endl;
					validInput = false;
				}
				else
				{
					validInput = true;
				}
			}
			
		} while (!validInput);

		if (c == 'i' || c == 'I')
			m_import_new = userInput;
		else if (c == 'r' || c == 'R')
			m_restore_new = userInput;
		else if (c == 'g' || c == 'G')
			m_generate_new = userInput;
		else if (c == 't' || c == 'T')
			m_track_new = userInput;
		else
			m_wallet_file_arg = userInput;
	}

	if (!m_generate_new.empty() && !m_wallet_file_arg.empty())
	{
		fail_msg_writer() << "You can't specify 'generate-new-wallet' and 'wallet-file' arguments simultaneously";
		return false;
	}

	if (!m_generate_new.empty() && m_restore_deterministic_wallet)
	{
		fail_msg_writer() << "You can't generate new and restore wallet simultaneously.";
		return false;
	}

	std::string walletFileName;
	if (!m_generate_new.empty() || !m_import_new.empty() || !m_restore_new.empty() || !m_track_new.empty())
	{
		std::string ignoredString;
		if (!m_generate_new.empty())
			WalletHelper::prepareFileNames(m_generate_new, ignoredString, walletFileName);
		else if (!m_import_new.empty())
			WalletHelper::prepareFileNames(m_import_new, ignoredString, walletFileName);
		else if (!m_restore_new.empty())
			WalletHelper::prepareFileNames(m_restore_new, ignoredString, walletFileName);
		else if (!m_track_new.empty())
			WalletHelper::prepareFileNames(m_track_new, ignoredString, walletFileName);

		boost::system::error_code ignore;
		if (boost::filesystem::exists(walletFileName, ignore))
		{
			fail_msg_writer() << walletFileName << " already exists";
			return false;
		}
	}

	if (m_daemon_host.empty())
		m_daemon_host = "localhost";
	if (!m_daemon_port)
		m_daemon_port = RPC_DEFAULT_PORT;
  
	if (!m_daemon_address.empty())
	{
		if (!parseUrlAddress(m_daemon_address, m_daemon_host, m_daemon_port))
		{
			fail_msg_writer() << "failed to parse daemon address: " << m_daemon_address;
			return false;
		}
		remote_fee_address = getFeeAddress();
	}
	else
	{
		if (!m_daemon_host.empty())
			remote_fee_address = getFeeAddress();
		m_daemon_address = std::string("http://") + m_daemon_host + ":" + std::to_string(m_daemon_port);
	}

	if (command_line::has_arg(vm, arg_password))
	{
		pwd_container.password(command_line::get_arg(vm, arg_password));
	}
	else if (!pwd_container.read_password(!m_generate_new.empty() || !m_import_new.empty() || !m_restore_new.empty() || !m_track_new.empty()))
	{
		fail_msg_writer() << "failed to read wallet password";
		return false;
	}

	this->m_node.reset(new NodeRpcProxy(m_daemon_host, m_daemon_port));

	std::promise<std::error_code> errorPromise;
	std::future<std::error_code> f_error = errorPromise.get_future();
	auto callback = [&errorPromise](std::error_code e) {errorPromise.set_value(e); };

	m_node->addObserver(static_cast<INodeRpcProxyObserver*>(this));
	m_node->init(callback);
	auto error = f_error.get();
	if (error)
	{
		fail_msg_writer() << "failed to init NodeRPCProxy: " << error.message();
		return false;
	}

	if (m_restore_deterministic_wallet && !m_wallet_file_arg.empty())
	{
		// check for recover flag. If present, require electrum word list (only recovery option for now).
		if (m_restore_deterministic_wallet)
		{
			if (m_non_deterministic)
			{
				fail_msg_writer() << "Cannot specify both --restore-deterministic-wallet and --non-deterministic";
				return false;
			}

			if (m_mnemonic_seed.empty())
			{
				std::cout << "Specify mnemonic seed: ";
				std::getline(std::cin, m_mnemonic_seed);

				if (m_mnemonic_seed.empty())
				{
					fail_msg_writer() << "Specify a recovery parameter with the --mnemonic-seed=\"words list here\"";
					return false;
				}
			}

			std::string languageName;
			if (!Crypto::ElectrumWords::words_to_bytes(m_mnemonic_seed, m_recovery_key, languageName))
			{
				fail_msg_writer() << "Electrum-style word list failed verification";
				return false;
			}
		}

		std::string walletAddressFile = prepareWalletAddressFilename(m_wallet_file_arg);
		boost::system::error_code ignore;
		if (boost::filesystem::exists(walletAddressFile, ignore))
		{
			logger(ERROR, BRIGHT_RED) << "Address file already exists: " + walletAddressFile;
			return false;
		}

		bool r = gen_wallet(m_wallet_file_arg, pwd_container.password(), m_recovery_key, 
			m_restore_deterministic_wallet, m_non_deterministic);
		if (!r)
		{
			logger(ERROR, BRIGHT_RED) << "Account creation failed";
			return false;
		}
	}

	if (!m_generate_new.empty())
	{
		std::string walletAddressFile = prepareWalletAddressFilename(m_generate_new);
		boost::system::error_code ignore;
		if (boost::filesystem::exists(walletAddressFile, ignore))
		{
			logger(ERROR, BRIGHT_RED) << "Address file already exists: " + walletAddressFile;
			return false;
		}

		if (!new_wallet(walletFileName, pwd_container.password()))
		{
			logger(ERROR, BRIGHT_RED) << "account creation failed";
			return false;
		}

		if (!writeAddressFile(walletAddressFile, m_wallet->getAddress()))
		{
			logger(WARNING, BRIGHT_RED) << "Couldn't write wallet address file: " + walletAddressFile;
		}
	}
	else if (!m_import_new.empty())
	{
		std::string walletAddressFile = prepareWalletAddressFilename(m_import_new);
		boost::system::error_code ignore;
		if (boost::filesystem::exists(walletAddressFile, ignore))
		{
			logger(ERROR, BRIGHT_RED) << "Address file already exists: " + walletAddressFile;
			return false;
		}

		std::string private_spend_key_string;
		std::string private_view_key_string;
		do
		{
			std::cout << "Private Spend Key: ";
			std::getline(std::cin, private_spend_key_string);
			boost::algorithm::trim(private_spend_key_string);
		}
		while (private_spend_key_string.empty());
		do
		{
			std::cout << "Private View Key: ";
			std::getline(std::cin, private_view_key_string);
			boost::algorithm::trim(private_view_key_string);
		}
		while (private_view_key_string.empty());

		Crypto::Hash private_spend_key_hash;
		Crypto::Hash private_view_key_hash;
		size_t size;
		if (!Common::fromHex(private_spend_key_string, &private_spend_key_hash, sizeof(private_spend_key_hash), size) 
			|| size != sizeof(private_spend_key_hash))
			return false;

		if (!Common::fromHex(private_view_key_string, &private_view_key_hash, sizeof(private_view_key_hash), size) 
			|| size != sizeof(private_spend_key_hash))
			return false;
		
		Crypto::SecretKey private_spend_key = *(struct Crypto::SecretKey *) &private_spend_key_hash;
		Crypto::SecretKey private_view_key = *(struct Crypto::SecretKey *) &private_view_key_hash;

		if (!new_wallet(private_spend_key, private_view_key, walletFileName, pwd_container.password()))
		{
			logger(ERROR, BRIGHT_RED) << "account creation failed";
			return false;
		}
<<<<<<< HEAD

		if (!writeAddressFile(walletAddressFile, m_wallet->getAddress()))
		{
			logger(WARNING, BRIGHT_RED) << "Couldn't write wallet address file: " + walletAddressFile;
		}
	}
	else if (!m_restore_new.empty())
	{
		std::string walletAddressFile = prepareWalletAddressFilename(m_restore_new);
		boost::system::error_code ignore;
		if (boost::filesystem::exists(walletAddressFile, ignore))
		{
			logger(ERROR, BRIGHT_RED) << "Address file already exists: " + walletAddressFile;
			return false;
		}

=======

		if (!writeAddressFile(walletAddressFile, m_wallet->getAddress()))
		{
			logger(WARNING, BRIGHT_RED) << "Couldn't write wallet address file: " + walletAddressFile;
		}
	}
	else if (!m_restore_new.empty())
	{
		std::string walletAddressFile = prepareWalletAddressFilename(m_restore_new);
		boost::system::error_code ignore;
		if (boost::filesystem::exists(walletAddressFile, ignore))
		{
			logger(ERROR, BRIGHT_RED) << "Address file already exists: " + walletAddressFile;
			return false;
		}

>>>>>>> c355b881
		std::string private_key_string;
      
		do
		{
			std::cout << "Private Key: ";
			std::getline(std::cin, private_key_string);
			boost::algorithm::trim(private_key_string);
		}
		while (private_key_string.empty());
      
		AccountKeys keys;
		uint64_t addressPrefix;
		std::string data;

		if (private_key_string.length() != 183)
		{
			logger(ERROR, BRIGHT_RED) << "Wrong Private key.";
			return false;
		}

		if (Tools::Base58::decode_addr(private_key_string, addressPrefix, data) 
			&& addressPrefix == parameters::CRYPTONOTE_PUBLIC_ADDRESS_BASE58_PREFIX 
			&& data.size() == sizeof(keys))
		{
			std::memcpy(&keys, data.data(), sizeof(keys));
		}

		if (!new_wallet(keys, walletFileName, pwd_container.password()))
		{
			logger(ERROR, BRIGHT_RED) << "account creation failed";
			return false;
		}

		if (!writeAddressFile(walletAddressFile, m_wallet->getAddress()))
		{
			logger(WARNING, BRIGHT_RED) << "Couldn't write wallet address file: " + walletAddressFile;
		}
	}
	else if (!m_track_new.empty())
	{
		std::string walletAddressFile = prepareWalletAddressFilename(m_restore_new);
		boost::system::error_code ignore;
		if (boost::filesystem::exists(walletAddressFile, ignore))
		{
			logger(ERROR, BRIGHT_RED) << "Address file already exists: " + walletAddressFile;
			return false;
		}

		std::string tracking_key_string;
      
		do
		{
			std::cout << "Tracking Key: ";
			std::getline(std::cin, tracking_key_string);
			boost::algorithm::trim(tracking_key_string);
		}
		while (tracking_key_string.empty());

		if (tracking_key_string.length() != 256)
		{
			logger(ERROR, BRIGHT_RED) << "Wrong Tracking key.";
			return false;
		}

		AccountKeys keys;

		std::string public_spend_key_string = tracking_key_string.substr(0, 64);
		std::string public_view_key_string = tracking_key_string.substr(64, 64);
		std::string private_spend_key_string = tracking_key_string.substr(128, 64);
		std::string private_view_key_string = tracking_key_string.substr(192, 64);

		Crypto::Hash public_spend_key_hash;
		Crypto::Hash public_view_key_hash;
		Crypto::Hash private_spend_key_hash;
		Crypto::Hash private_view_key_hash;

		size_t size;
		if (!Common::fromHex(public_spend_key_string, &public_spend_key_hash, sizeof(public_spend_key_hash), size) 
			|| size != sizeof(public_spend_key_hash))
			return false;
		if (!Common::fromHex(public_view_key_string, &public_view_key_hash, sizeof(public_view_key_hash), size) 
			|| size != sizeof(public_view_key_hash))
			return false;
		if (!Common::fromHex(private_spend_key_string, &private_spend_key_hash, sizeof(private_spend_key_hash), size) 
			|| size != sizeof(private_spend_key_hash))
			return false;
		if (!Common::fromHex(private_view_key_string, &private_view_key_hash, sizeof(private_view_key_hash), size) 
			|| size != sizeof(private_spend_key_hash))
			return false;

		Crypto::PublicKey public_spend_key  = *(struct Crypto::PublicKey*) &public_spend_key_hash;
		Crypto::PublicKey public_view_key   = *(struct Crypto::PublicKey*) &public_view_key_hash;
		Crypto::SecretKey private_spend_key = *(struct Crypto::SecretKey*) &private_spend_key_hash;
		Crypto::SecretKey private_view_key  = *(struct Crypto::SecretKey*) &private_view_key_hash;

		keys.address.spendPublicKey = public_spend_key;
		keys.address.viewPublicKey = public_view_key;
		keys.spendSecretKey = private_spend_key;
		keys.viewSecretKey = private_view_key;

		if (!new_tracking_wallet(keys, walletFileName, pwd_container.password()))
		{
			logger(ERROR, BRIGHT_RED) << "account creation failed";
			return false;
		}

		if (!writeAddressFile(walletAddressFile, m_wallet->getAddress()))
		{
			logger(WARNING, BRIGHT_RED) << "Couldn't write wallet address file: " + walletAddressFile;
		}
	}
	else
	{
		m_wallet.reset(new WalletLegacy(m_currency, *m_node, m_logManager));

		try
		{
			m_wallet_file = tryToOpenWalletOrLoadKeysOrThrow(logger, m_wallet, m_wallet_file_arg, pwd_container.password());
		}
		catch (const std::exception& e)
		{
			fail_msg_writer() << "failed to load wallet: " << e.what();
			return false;
		}

		m_wallet->addObserver(this);
		m_node->addObserver(static_cast<INodeObserver*>(this));

		logger(INFO, BRIGHT_WHITE) << "Opened wallet: " << m_wallet->getAddress();

		AccountKeys keys;
		m_wallet->getAccountKeys(keys);
		if (keys.spendSecretKey == boost::value_initialized<Crypto::SecretKey>())
		{
			m_trackingWallet = true;
			success_msg_writer() << "This is tracking wallet. Spending unavailable.\n";
		}

		success_msg_writer() <<
			"**********************************************************************\n" <<
			"Use \"help\" command to see the list of available commands.\n" <<
			"**********************************************************************";
	}

	return true;
}

//----------------------------------------------------------------------------------------------------

bool simple_wallet::deinit() {
  m_wallet->removeObserver(this);
  m_node->removeObserver(static_cast<INodeObserver*>(this));
  m_node->removeObserver(static_cast<INodeRpcProxyObserver*>(this));

  if (!m_wallet.get())
    return true;

  return close_wallet();
}
//----------------------------------------------------------------------------------------------------
void simple_wallet::handle_command_line(const boost::program_options::variables_map& vm)
{
	m_wallet_file_arg              = command_line::get_arg(vm, arg_wallet_file);
	m_generate_new                 = command_line::get_arg(vm, arg_generate_new_wallet);
	m_daemon_address               = command_line::get_arg(vm, arg_daemon_address);
	m_daemon_host                  = command_line::get_arg(vm, arg_daemon_host);
	m_daemon_port                  = command_line::get_arg(vm, arg_daemon_port);
	m_restore_deterministic_wallet = command_line::get_arg(vm, arg_restore_deterministic_wallet);
	m_non_deterministic            = command_line::get_arg(vm, arg_non_deterministic);
	m_mnemonic_seed                = command_line::get_arg(vm, arg_mnemonic_seed);
}

//----------------------------------------------------------------------------------------------------

bool simple_wallet::gen_wallet(const std::string &wallet_file, const std::string& password, 
	const Crypto::SecretKey& recovery_key, bool recover, bool two_random)
{
	m_wallet_file = wallet_file;

	m_wallet.reset(new WalletLegacy(m_currency, *m_node.get(), m_logManager));
	m_node->addObserver(static_cast<INodeObserver*>(this));
	m_wallet->addObserver(this);

	Crypto::SecretKey recovery_val;
	try
	{
		m_initResultPromise.reset(new std::promise<std::error_code>());
		std::future<std::error_code> f_initError = m_initResultPromise->get_future();

		recovery_val = m_wallet->generateKey(password, recovery_key, recover, two_random);
		auto initError = f_initError.get();
		m_initResultPromise.reset(nullptr);
		if (initError)
		{
			fail_msg_writer() << "failed to generate new wallet: " << initError.message();
			return false;
		}

		try
		{
			CryptoNote::WalletHelper::storeWallet(*m_wallet, m_wallet_file);
		}
		catch (std::exception& e)
		{
			fail_msg_writer() << "failed to save new wallet: " << e.what();
			throw;
		}

		AccountKeys keys;
		m_wallet->getAccountKeys(keys);

		logger(INFO, BRIGHT_WHITE) <<
			"Generated new wallet: " << m_wallet->getAddress() << std::endl <<
			"view key: " << Common::podToHex(keys.viewSecretKey);
	}
	catch (const std::exception& e)
	{
		fail_msg_writer() << "failed to generate new wallet: " << e.what();
		return false;
	}

	// convert rng value to electrum-style word list
	std::string electrum_words;
	Crypto::ElectrumWords::bytes_to_words(recovery_val, electrum_words, "English");
	std::string print_electrum = "";

	success_msg_writer() <<
		"**********************************************************************\n" <<
		"Your wallet has been generated.\n" <<
		"To start synchronizing with the daemon use \"refresh\" command.\n" <<
		"Use \"help\" command to see the list of available commands.\n" <<
		"Always use \"exit\" command when closing simplewallet to save\n" <<
		"current session's state. Otherwise, you will possibly need to synchronize \n" <<
		"your wallet again. Your wallet key is NOT under risk anyway.\n";

	if (!two_random)
	{
		std::cout << "\nPLEASE NOTE: the following 25 words can be used to recover access to your wallet. " <<
			"Please write them down and store them somewhere safe and secure. Please do not store them in your email or " <<
			"on file storage services outside of your immediate control.\n\n";
		std::cout << electrum_words << std::endl;
	}
	success_msg_writer() << "**********************************************************************";

	return true;
}

//----------------------------------------------------------------------------------------------------

bool simple_wallet::new_wallet(const std::string &wallet_file, const std::string& password)
{
	m_wallet_file = wallet_file;

	m_wallet.reset(new WalletLegacy(m_currency, *m_node.get(), m_logManager));
	m_node->addObserver(static_cast<INodeObserver*>(this));
	m_wallet->addObserver(this);

	try
	{
		m_initResultPromise.reset(new std::promise<std::error_code>());
		std::future<std::error_code> f_initError = m_initResultPromise->get_future();
		// m_wallet->initAndGenerate(password);
		// Create deterministic wallets by default
		m_wallet->initAndGenerateDeterministic(password);
		auto initError = f_initError.get();
		m_initResultPromise.reset(nullptr);
		if (initError)
		{
			fail_msg_writer() << "failed to generate new wallet: " << initError.message();
			return false;
		}

		try
		{
			CryptoNote::WalletHelper::storeWallet(*m_wallet, m_wallet_file);
			//create wallet backup file
			boost::filesystem::copy_file(m_wallet_file, boost::filesystem::change_extension(m_wallet_file, ".walletbak"));
		}
		catch (std::exception& e)
		{
			fail_msg_writer() << "failed to save new wallet: " << e.what();
			throw;
		}

		AccountKeys keys;
		m_wallet->getAccountKeys(keys);

<<<<<<< HEAD
		logger(INFO, BRIGHT_WHITE) <<
			"Generated new wallet: " << m_wallet->getAddress() << std::endl <<
			"view key: " << Common::podToHex(keys.viewSecretKey);
	}
	catch (const std::exception& e)
	{
		fail_msg_writer() << "failed to generate new wallet: " << e.what();
		return false;
	}

=======

		logger(INFO, BRIGHT_WHITE) <<
			"Generated new wallet: " << m_wallet->getAddress() << std::endl <<
			"view key: " << Common::podToHex(keys.viewSecretKey);
	}
	catch (const std::exception& e)
	{
		fail_msg_writer() << "failed to generate new wallet: " << e.what();
		return false;
	}

>>>>>>> c355b881
	AccountKeys keys;
	m_wallet->getAccountKeys(keys);
	// convert rng value to electrum-style word list
	std::string electrum_words;
	Crypto::ElectrumWords::bytes_to_words(keys.spendSecretKey, electrum_words, "English");
	std::string print_electrum = "";

	success_msg_writer() <<
		"**********************************************************************\n" <<
		"Your wallet has been generated.\n" <<
		"Use \"help\" command to see the list of available commands.\n" <<
		"Always use \"exit\" command when closing simplewallet to save\n" <<
		"current session's state. Otherwise, you will possibly need to synchronize \n" <<
		"your wallet again. Your wallet key is NOT under risk anyway.\n" <<
		"**********************************************************************";

	std::cout << "\nPLEASE NOTE: the following 25 words can be used to recover access to your wallet. " <<
		"Please write them down and store them somewhere safe and secure. Please do not store them in your email or " <<
		"on file storage services outside of your immediate control.\n\n";
	std::cout << electrum_words << std::endl;
	success_msg_writer() << "**********************************************************************";
	return true;
}

//----------------------------------------------------------------------------------------------------

bool simple_wallet::new_wallet(Crypto::SecretKey &secret_key, Crypto::SecretKey &view_key, const std::string &wallet_file, const std::string& password) {
  m_wallet_file = wallet_file;

  m_wallet.reset(new WalletLegacy(m_currency, *m_node.get(), m_logManager));
  m_node->addObserver(static_cast<INodeObserver*>(this));
  m_wallet->addObserver(this);
  try {
    m_initResultPromise.reset(new std::promise<std::error_code>());
    std::future<std::error_code> f_initError = m_initResultPromise->get_future();

    AccountKeys wallet_keys;
    wallet_keys.spendSecretKey = secret_key;
    wallet_keys.viewSecretKey = view_key;
    Crypto::secret_key_to_public_key(wallet_keys.spendSecretKey, wallet_keys.address.spendPublicKey);
    Crypto::secret_key_to_public_key(wallet_keys.viewSecretKey, wallet_keys.address.viewPublicKey);

    m_wallet->initWithKeys(wallet_keys, password);
    auto initError = f_initError.get();
    m_initResultPromise.reset(nullptr);
    if (initError) {
      fail_msg_writer() << "failed to generate new wallet: " << initError.message();
      return false;
    }

    try {
      CryptoNote::WalletHelper::storeWallet(*m_wallet, m_wallet_file);
    } catch (std::exception& e) {
      fail_msg_writer() << "failed to save new wallet: " << e.what();
      throw;
    }

    AccountKeys keys;
    m_wallet->getAccountKeys(keys);

    logger(INFO, BRIGHT_WHITE) <<
      "Imported wallet: " << m_wallet->getAddress() << std::endl;
  }
  catch (const std::exception& e) {
    fail_msg_writer() << "failed to import wallet: " << e.what();
    return false;
  }

  success_msg_writer() <<
    "**********************************************************************\n" <<
    "Your wallet has been imported.\n" <<
    "Use \"help\" command to see the list of available commands.\n" <<
    "Always use \"exit\" command when closing simplewallet to save\n" <<
    "current session's state. Otherwise, you will possibly need to synchronize \n" <<
    "your wallet again. Your wallet key is NOT under risk anyway.\n" <<
    "**********************************************************************";
  return true;
}
//----------------------------------------------------------------------------------------------------
bool simple_wallet::new_wallet(AccountKeys &private_key, const std::string &wallet_file, const std::string& password) {
    m_wallet_file = wallet_file;

    m_wallet.reset(new WalletLegacy(m_currency, *m_node.get(), m_logManager));
    m_node->addObserver(static_cast<INodeObserver*>(this));
    m_wallet->addObserver(this);
    try {
        m_initResultPromise.reset(new std::promise<std::error_code>());
        std::future<std::error_code> f_initError = m_initResultPromise->get_future();

        m_wallet->initWithKeys(private_key, password);
        auto initError = f_initError.get();
        m_initResultPromise.reset(nullptr);
        if (initError) {
            fail_msg_writer() << "failed to generate new wallet: " << initError.message();
            return false;
        }

        try {
            CryptoNote::WalletHelper::storeWallet(*m_wallet, m_wallet_file);
        }
        catch (std::exception& e) {
            fail_msg_writer() << "failed to save new wallet: " << e.what();
            throw;
        }

        AccountKeys keys;
        m_wallet->getAccountKeys(keys);

        logger(INFO, BRIGHT_WHITE) <<
            "Imported wallet: " << m_wallet->getAddress() << std::endl;

        if (keys.spendSecretKey == boost::value_initialized<Crypto::SecretKey>()) {
           m_trackingWallet = true;
        }
    }
    catch (const std::exception& e) {
        fail_msg_writer() << "failed to import wallet: " << e.what();
        return false;
    }

    success_msg_writer() <<
        "**********************************************************************\n" <<
        "Your wallet has been imported.\n" <<
        "Use \"help\" command to see the list of available commands.\n" <<
        "Always use \"exit\" command when closing simplewallet to save\n" <<
        "current session's state. Otherwise, you will possibly need to synchronize \n" <<
        "your wallet again. Your wallet key is NOT under risk anyway.\n" <<
        "**********************************************************************";
    return true;
}
//----------------------------------------------------------------------------------------------------
bool simple_wallet::new_tracking_wallet(AccountKeys &tracking_key, const std::string &wallet_file, const std::string& password) {
    m_wallet_file = wallet_file;

    m_wallet.reset(new WalletLegacy(m_currency, *m_node.get(), m_logManager));
    m_node->addObserver(static_cast<INodeObserver*>(this));
    m_wallet->addObserver(this);
    try {
        m_initResultPromise.reset(new std::promise<std::error_code>());
        std::future<std::error_code> f_initError = m_initResultPromise->get_future();

        m_wallet->initWithKeys(tracking_key, password);
        auto initError = f_initError.get();
        m_initResultPromise.reset(nullptr);
        if (initError) {
            fail_msg_writer() << "failed to generate new wallet: " << initError.message();
            return false;
        }

        try {
            CryptoNote::WalletHelper::storeWallet(*m_wallet, m_wallet_file);
        }
        catch (std::exception& e) {
            fail_msg_writer() << "failed to save new wallet: " << e.what();
            throw;
        }

        AccountKeys keys;
        m_wallet->getAccountKeys(keys);

        logger(INFO, BRIGHT_WHITE) <<
            "Imported wallet: " << m_wallet->getAddress() << std::endl;

        m_trackingWallet = true;
    }
    catch (const std::exception& e) {
        fail_msg_writer() << "failed to import wallet: " << e.what();
        return false;
    }

    success_msg_writer() <<
        "**********************************************************************\n" <<
        "Your tracking wallet has been imported. It doesn't allow spending funds.\n" <<
        "It allows to view incoming transactions but not outgoing ones. \n" <<
        "If there were spendings total balance will be inaccurate. \n" <<
        "Use \"help\" command to see the list of available commands.\n" <<
        "Always use \"exit\" command when closing simplewallet to save\n" <<
        "current session's state. Otherwise, you will possibly need to synchronize \n" <<
        "your wallet again. Your wallet key is NOT under risk anyway.\n" <<
        "**********************************************************************";
    return true;
}
//----------------------------------------------------------------------------------------------------
bool simple_wallet::close_wallet()
{
  try {
    CryptoNote::WalletHelper::storeWallet(*m_wallet, m_wallet_file);
  } catch (const std::exception& e) {
    fail_msg_writer() << e.what();
    return false;
  }

  m_wallet->removeObserver(this);
  m_wallet->shutdown();

  return true;
}
//----------------------------------------------------------------------------------------------------
bool simple_wallet::save(const std::vector<std::string> &args)
{
  try {
    CryptoNote::WalletHelper::storeWallet(*m_wallet, m_wallet_file);
    success_msg_writer() << "Wallet data saved";
  } catch (const std::exception& e) {
    fail_msg_writer() << e.what();
  }

  return true;
}

bool simple_wallet::reset(const std::vector<std::string> &args) {
  {
    std::unique_lock<std::mutex> lock(m_walletSynchronizedMutex);
    m_walletSynchronized = false;
  }

  m_wallet->reset();
  success_msg_writer(true) << "Reset completed successfully.";

  std::unique_lock<std::mutex> lock(m_walletSynchronizedMutex);
  while (!m_walletSynchronized) {
    m_walletSynchronizedCV.wait(lock);
  }

  std::cout << std::endl;

  return true;
}

bool simple_wallet::change_password(const std::vector<std::string>& args) {
  std::cout << "Old ";
  m_consoleHandler.pause();
  if (!pwd_container.read_and_validate()) {
    std::cout << "Incorrect password!" << std::endl;
    m_consoleHandler.unpause();
    return false;
  }
  const auto oldpwd = pwd_container.password();

  std::cout << "New ";
  pwd_container.read_password(true);
  const auto newpwd = pwd_container.password();
  m_consoleHandler.unpause();

  try
	{
		m_wallet->changePassword(oldpwd, newpwd);
	}
	catch (const std::exception& e) {
		fail_msg_writer() << "Could not change password: " << e.what();
		return false;
	}
	success_msg_writer(true) << "Password changed.";
	return true;
}

bool simple_wallet::start_mining(const std::vector<std::string>& args) {
  COMMAND_RPC_START_MINING::request req;
  req.miner_address = m_wallet->getAddress();

  bool ok = true;
  size_t max_mining_threads_count = (std::max)(std::thread::hardware_concurrency(), static_cast<unsigned>(2));
  if (0 == args.size()) {
    req.threads_count = 1;
  } else if (1 == args.size()) {
    uint16_t num = 1;
    ok = Common::fromString(args[0], num);
    ok = ok && (1 <= num && num <= max_mining_threads_count);
    req.threads_count = num;
  } else {
    ok = false;
  }

  if (!ok) {
    fail_msg_writer() << "invalid arguments. Please use start_mining [<number_of_threads>], " <<
      "<number_of_threads> should be from 1 to " << max_mining_threads_count;
    return true;
  }

  COMMAND_RPC_START_MINING::response res;

  try {
    HttpClient httpClient(m_dispatcher, m_daemon_host, m_daemon_port);

    invokeJsonCommand(httpClient, "/start_mining", req, res);

    std::string err = interpret_rpc_response(true, res.status);
    if (err.empty())
      success_msg_writer() << "Mining started in daemon";
    else
      fail_msg_writer() << "mining has NOT been started: " << err;

  } catch (const ConnectException&) {
    printConnectionError();
  } catch (const std::exception& e) {
    fail_msg_writer() << "Failed to invoke rpc method: " << e.what();
  }

  return true;
}
//----------------------------------------------------------------------------------------------------
bool simple_wallet::stop_mining(const std::vector<std::string>& args)
{
  COMMAND_RPC_STOP_MINING::request req;
  COMMAND_RPC_STOP_MINING::response res;

  try {
    HttpClient httpClient(m_dispatcher, m_daemon_host, m_daemon_port);

    invokeJsonCommand(httpClient, "/stop_mining", req, res);
    std::string err = interpret_rpc_response(true, res.status);
    if (err.empty())
      success_msg_writer() << "Mining stopped in daemon";
    else
      fail_msg_writer() << "mining has NOT been stopped: " << err;
  } catch (const ConnectException&) {
    printConnectionError();
  } catch (const std::exception& e) {
    fail_msg_writer() << "Failed to invoke rpc method: " << e.what();
  }

  return true;
}
//----------------------------------------------------------------------------------------------------
void simple_wallet::initCompleted(std::error_code result) {
  if (m_initResultPromise.get() != nullptr) {
    m_initResultPromise->set_value(result);
  }
}
//----------------------------------------------------------------------------------------------------
void simple_wallet::connectionStatusUpdated(bool connected) {
  if (connected) {
    logger(INFO, GREEN) << "Wallet connected to daemon.";
  } else {
    printConnectionError();
  }
}
//----------------------------------------------------------------------------------------------------
void simple_wallet::externalTransactionCreated(CryptoNote::TransactionId transactionId)  {
  WalletLegacyTransaction txInfo;
  m_wallet->getTransaction(transactionId, txInfo);
  
  std::stringstream logPrefix;
  if (txInfo.blockHeight == WALLET_LEGACY_UNCONFIRMED_TRANSACTION_HEIGHT) {
    logPrefix << "Unconfirmed";
  } else {
    logPrefix << "Height " << txInfo.blockHeight << ',';
  }

  if (txInfo.totalAmount >= 0) {
    logger(INFO, GREEN) <<
      logPrefix.str() << " transaction " << Common::podToHex(txInfo.hash) <<
      ", received " << m_currency.formatAmount(txInfo.totalAmount);
  } else {
    logger(INFO, MAGENTA) <<
      logPrefix.str() << " transaction " << Common::podToHex(txInfo.hash) <<
      ", spent " << m_currency.formatAmount(static_cast<uint64_t>(-txInfo.totalAmount));
  }

  if (txInfo.blockHeight == WALLET_LEGACY_UNCONFIRMED_TRANSACTION_HEIGHT) {
    m_refresh_progress_reporter.update(m_node->getLastLocalBlockHeight(), true);
  } else {
    m_refresh_progress_reporter.update(txInfo.blockHeight, true);
  }
}
//----------------------------------------------------------------------------------------------------
void simple_wallet::synchronizationCompleted(std::error_code result) {
  std::unique_lock<std::mutex> lock(m_walletSynchronizedMutex);
  m_walletSynchronized = true;
  m_walletSynchronizedCV.notify_one();
}

void simple_wallet::synchronizationProgressUpdated(uint32_t current, uint32_t total) {
  std::unique_lock<std::mutex> lock(m_walletSynchronizedMutex);
  if (!m_walletSynchronized) {
    m_refresh_progress_reporter.update(current, false);
  }
}
//----------------------------------------------------------------------------------------------------
bool simple_wallet::export_keys(const std::vector<std::string>& args/* = std::vector<std::string>()*/) {
  AccountKeys keys;
  m_wallet->getAccountKeys(keys);
  std::cout << "Spend secret key: " << Common::podToHex(keys.spendSecretKey) << std::endl;
  std::cout << "View secret key: " << Common::podToHex(keys.viewSecretKey) << std::endl;
  std::cout << "Private keys: " << Tools::Base58::encode_addr(parameters::CRYPTONOTE_PUBLIC_ADDRESS_BASE58_PREFIX,
    std::string(reinterpret_cast<char*>(&keys), sizeof(keys))) << std::endl;
  
  return true;
}
//----------------------------------------------------------------------------------------------------
bool simple_wallet::export_tracking_key(const std::vector<std::string>& args/* = std::vector<std::string>()*/) {
    AccountKeys keys;
    m_wallet->getAccountKeys(keys);
    std::string spend_public_key = Common::podToHex(keys.address.spendPublicKey);
    keys.spendSecretKey = boost::value_initialized<Crypto::SecretKey>();
    success_msg_writer(true) << "Tracking key: " << spend_public_key << Common::podToHex(keys.address.viewPublicKey) << Common::podToHex(keys.spendSecretKey) << Common::podToHex(keys.viewSecretKey);
    // This will show Tracking Key in style of Private Key Backup or Paperwallet, to prevent confusing we use above style of Bytecoin like tracking keys
    // success_msg_writer(true) << "Tracking key: " << Tools::Base58::encode_addr(parameters::CRYPTONOTE_PUBLIC_ADDRESS_BASE58_PREFIX, std::string(reinterpret_cast<char*>(&keys), sizeof(keys)));

    return true;
}
//---------------------------------------------------------------------------------------------------- 
bool simple_wallet::show_balance(const std::vector<std::string>& args/* = std::vector<std::string>()*/) {
  success_msg_writer() << "available balance: " << m_currency.formatAmount(m_wallet->actualBalance()) <<
    ", locked amount: " << m_currency.formatAmount(m_wallet->pendingBalance()) <<
	", total balance: " << m_currency.formatAmount(m_wallet->actualBalance() + m_wallet->pendingBalance());

  return true;
}
//----------------------------------------------------------------------------------------------------
bool simple_wallet::show_incoming_transfers(const std::vector<std::string>& args) {
  bool hasTransfers = false;
  size_t transactionsCount = m_wallet->getTransactionCount();
  for (size_t transactionNumber = 0; transactionNumber < transactionsCount; ++transactionNumber) {
    WalletLegacyTransaction txInfo;
    m_wallet->getTransaction(transactionNumber, txInfo);
    if (txInfo.totalAmount < 0) continue;
    hasTransfers = true;
    logger(INFO) << "        amount       \t                              tx id";
    logger(INFO, GREEN) <<  // spent - magenta
      std::setw(21) << m_currency.formatAmount(txInfo.totalAmount) << '\t' << Common::podToHex(txInfo.hash);
  }

  if (!hasTransfers) success_msg_writer() << "No incoming transfers";
  return true;
}
//----------------------------------------------------------------------------------------------------
bool simple_wallet::show_outgoing_transfers(const std::vector<std::string>& args) {
  bool hasTransfers = false;
  size_t transactionsCount = m_wallet->getTransactionCount();
  for (size_t transactionNumber = 0; transactionNumber < transactionsCount; ++transactionNumber) {
    WalletLegacyTransaction txInfo;
    m_wallet->getTransaction(transactionNumber, txInfo);
    if (txInfo.totalAmount > 0) continue;
    hasTransfers = true;
    logger(INFO) << "        amount       \t                              tx id";
	logger(INFO, BRIGHT_MAGENTA) << std::setw(TOTAL_AMOUNT_MAX_WIDTH) << m_currency.formatAmount(txInfo.totalAmount) << '\t' << Common::podToHex(txInfo.hash);

	for (TransferId id = txInfo.firstTransferId; id < txInfo.firstTransferId + txInfo.transferCount; ++id) {
		WalletLegacyTransfer tr;
		m_wallet->getTransfer(id, tr);
		logger(INFO, MAGENTA) << std::setw(TOTAL_AMOUNT_MAX_WIDTH) << m_currency.formatAmount(-tr.amount) << '\t' << tr.address;
	}
  }

  if (!hasTransfers) success_msg_writer() << "No outgoing transfers";
  return true;
}

bool simple_wallet::listTransfers(const std::vector<std::string>& args) {
  bool haveTransfers = false;

  size_t transactionsCount = m_wallet->getTransactionCount();
  for (size_t transactionNumber = 0; transactionNumber < transactionsCount; ++transactionNumber) {
    WalletLegacyTransaction txInfo;
    m_wallet->getTransaction(transactionNumber, txInfo);
    if (txInfo.state != WalletLegacyTransactionState::Active || txInfo.blockHeight == WALLET_LEGACY_UNCONFIRMED_TRANSACTION_HEIGHT) {
      continue;
    }

    if (!haveTransfers) {
      printListTransfersHeader(logger);
      haveTransfers = true;
    }

    printListTransfersItem(logger, txInfo, *m_wallet, m_currency);
  }

  if (!haveTransfers) {
    success_msg_writer() << "No transfers";
  }

  return true;
}

bool simple_wallet::show_payments(const std::vector<std::string> &args) {
  if (args.empty()) {
    fail_msg_writer() << "expected at least one payment ID";
    return true;
  }

  logger(INFO) << "                            payment                             \t" <<
    "                          transaction                           \t" <<
    "  height\t       amount        ";

  bool payments_found = false;
  for (const std::string& arg: args) {
    Crypto::Hash expectedPaymentId;
    if (CryptoNote::parsePaymentId(arg, expectedPaymentId)) {
      size_t transactionsCount = m_wallet->getTransactionCount();
      for (size_t transactionNumber = 0; transactionNumber < transactionsCount; ++transactionNumber) {
        WalletLegacyTransaction txInfo;
        m_wallet->getTransaction(transactionNumber, txInfo);
        if (txInfo.totalAmount < 0) continue;
        std::vector<uint8_t> extraVec;
        extraVec.reserve(txInfo.extra.size());
        std::for_each(txInfo.extra.begin(), txInfo.extra.end(), [&extraVec](const char el) { extraVec.push_back(el); });

        Crypto::Hash paymentId;
        if (CryptoNote::getPaymentIdFromTxExtra(extraVec, paymentId) && paymentId == expectedPaymentId) {
          payments_found = true;
          success_msg_writer(true) <<
            paymentId << "\t\t" <<
            Common::podToHex(txInfo.hash) <<
            std::setw(8) << txInfo.blockHeight << '\t' <<
            std::setw(21) << m_currency.formatAmount(txInfo.totalAmount);// << '\t' <<
        }
      }

      if (!payments_found) {
        success_msg_writer() << "No payments with id " << expectedPaymentId;
        continue;
      }
    } else {
      fail_msg_writer() << "Payment ID has invalid format: \"" << arg << "\", expected 64-character string";
    }
  }

  return true;
}
//----------------------------------------------------------------------------------------------------
bool simple_wallet::show_blockchain_height(const std::vector<std::string>& args) {
  try {
    uint64_t bc_height = m_node->getLastLocalBlockHeight();
    success_msg_writer() << bc_height;
  } catch (std::exception &e) {
    fail_msg_writer() << "failed to get blockchain height: " << e.what();
  }

  return true;
}
#ifndef __ANDROID__
//----------------------------------------------------------------------------------------------------
std::string simple_wallet::resolveAlias(const std::string& aliasUrl) {
	std::string host;
	std::string uri;
	std::string record;
	std::string address;

	// DNS Lookup
	if (!fetch_dns_txt(aliasUrl, record)) {
		throw std::runtime_error("Failed to lookup DNS record");
	}

	if (!processServerAliasResponse(record, address)) {
		throw std::runtime_error("Failed to parse server response");
	}
	
	return address;
}

bool simple_wallet::fetch_dns_txt(const std::string domain, std::string &record) {

#ifdef WIN32
	using namespace std;

#pragma comment(lib, "Ws2_32.lib")
#pragma comment(lib, "Dnsapi.lib")

	PDNS_RECORD pDnsRecord;          //Pointer to DNS_RECORD structure.

	{
		WORD type = DNS_TYPE_TEXT;

		if (0 != DnsQuery_A(domain.c_str(), type, DNS_QUERY_BYPASS_CACHE, NULL, &pDnsRecord, NULL))
		{
			cerr << "Error querying: '" << domain << "'" << endl;
			return false;
		}
	}

	PDNS_RECORD it;
	map<WORD, function<void(void)>> callbacks;
	
	callbacks[DNS_TYPE_TEXT] = [&it,&record](void) -> void {
		std::stringstream stream;
		for (DWORD i = 0; i < it->Data.TXT.dwStringCount; i++) {
			stream << RPC_CSTR(it->Data.TXT.pStringArray[i]) << endl;;
		}
		record = stream.str();
	};

	for (it = pDnsRecord; it != NULL; it = it->pNext) {
		if (callbacks.count(it->wType)) {
			callbacks[it->wType]();
		}
	}
	DnsRecordListFree(pDnsRecord, DnsFreeRecordListDeep);
# else
	using namespace std;

	res_init();
	ns_msg nsMsg;
	int response;
	unsigned char query_buffer[1024];
	{
		ns_type type = ns_t_txt;

		const char * c_domain = (domain).c_str();
		response = res_query(c_domain, 1, type, query_buffer, sizeof(query_buffer));

		if (response < 0)
			return 1;
	}

	ns_initparse(query_buffer, response, &nsMsg);

	map<ns_type, function<void(const ns_rr &rr)>> callbacks;

	callbacks[ns_t_txt] = [&nsMsg,&record](const ns_rr &rr) -> void {
		std::stringstream stream;
		stream << ns_rr_rdata(rr) + 1 << endl;
		record = stream.str();
	};

	for (int x = 0; x < ns_msg_count(nsMsg, ns_s_an); x++) {
		ns_rr rr;
		ns_parserr(&nsMsg, ns_s_an, x, &rr);
		ns_type type = ns_rr_type(rr);
		if (callbacks.count(type)) {
			callbacks[type](rr);
		}
	}

#endif
	if (record.empty())
		return false;

	return true;
}
#endif
//----------------------------------------------------------------------------------------------------
std::string simple_wallet::getFeeAddress() {
  
  HttpClient httpClient(m_dispatcher, m_daemon_host, m_daemon_port);

  HttpRequest req;
  HttpResponse res;

  req.setUrl("/feeaddress");
  try {
	  httpClient.request(req, res);
  }
  catch (const std::exception& e) {
	  fail_msg_writer() << "Error connecting to the remote node: " << e.what();
  }

  if (res.getStatus() != HttpResponse::STATUS_200) {
	  fail_msg_writer() << "Remote node returned code " + std::to_string(res.getStatus());
  }

  std::string address;
  if (!processServerFeeAddressResponse(res.getBody(), address)) {
	  fail_msg_writer() << "Failed to parse remote node response";
  }

  return address;
}
//----------------------------------------------------------------------------------------------------
bool simple_wallet::transfer(const std::vector<std::string> &args) {
  if (m_trackingWallet){
    fail_msg_writer() << "This is tracking wallet. Spending is impossible.";
    return true;
  }
  try {
    TransferCommand cmd(m_currency);

	if (!cmd.parseArguments(logger, args))
		return true;

#ifndef __ANDROID__
	for (auto& kv : cmd.aliases) {
		std::string address;

		try {
			address = resolveAlias(kv.first);

			AccountPublicAddress ignore;
			if (!m_currency.parseAccountAddressString(address, ignore)) {
				throw std::runtime_error("Address \"" + address + "\" is invalid");
			}
		}
		catch (std::exception& e) {
			fail_msg_writer() << "Couldn't resolve alias: " << e.what() << ", alias: " << kv.first;
			return true;
		}

		for (auto& transfer : kv.second) {
			transfer.address = address;
		}
	}

	if (!cmd.aliases.empty()) {
		if (!askAliasesTransfersConfirmation(cmd.aliases, m_currency)) {
			return true;
		}

		for (auto& kv : cmd.aliases) {
			std::copy(std::move_iterator<std::vector<WalletLegacyTransfer>::iterator>(kv.second.begin()),
				std::move_iterator<std::vector<WalletLegacyTransfer>::iterator>(kv.second.end()),
				std::back_inserter(cmd.dsts));
		}
	}
#endif

    CryptoNote::WalletHelper::SendCompleteResultObserver sent;

    std::string extraString;
    std::copy(cmd.extra.begin(), cmd.extra.end(), std::back_inserter(extraString));

    WalletHelper::IWalletRemoveObserverGuard removeGuard(*m_wallet, sent);

    CryptoNote::TransactionId tx = m_wallet->sendTransaction(cmd.dsts, cmd.fee, extraString, cmd.fake_outs_count, 0);
    if (tx == WALLET_LEGACY_INVALID_TRANSACTION_ID) {
      fail_msg_writer() << "Can't send money";
      return true;
    }

    std::error_code sendError = sent.wait(tx);
    removeGuard.removeObserver();

    if (sendError) {
      fail_msg_writer() << sendError.message();
      return true;
    }

    CryptoNote::WalletLegacyTransaction txInfo;
    m_wallet->getTransaction(tx, txInfo);
    success_msg_writer(true) << "Money successfully sent, transaction " << Common::podToHex(txInfo.hash);

    try {
      CryptoNote::WalletHelper::storeWallet(*m_wallet, m_wallet_file);
    } catch (const std::exception& e) {
      fail_msg_writer() << e.what();
      return true;
    }
  } catch (const std::system_error& e) {
    fail_msg_writer() << e.what();
  } catch (const std::exception& e) {
    fail_msg_writer() << e.what();
  } catch (...) {
    fail_msg_writer() << "unknown error";
  }

  return true;
}
//----------------------------------------------------------------------------------------------------
bool simple_wallet::run() {
  {
    std::unique_lock<std::mutex> lock(m_walletSynchronizedMutex);
    while (!m_walletSynchronized) {
      m_walletSynchronizedCV.wait(lock);
    }
  }

  std::cout << std::endl;

  std::string addr_start = m_wallet->getAddress().substr(0, 6);
  m_consoleHandler.start(false, "[wallet " + addr_start + "]: ", Common::Console::Color::BrightYellow);
  return true;
}
//----------------------------------------------------------------------------------------------------
void simple_wallet::stop() {
  m_consoleHandler.requestStop();
}
//----------------------------------------------------------------------------------------------------
bool simple_wallet::print_address(const std::vector<std::string> &args/* = std::vector<std::string>()*/) {
  success_msg_writer() << m_wallet->getAddress();
  return true;
}
//----------------------------------------------------------------------------------------------------
bool simple_wallet::process_command(const std::vector<std::string> &args) {
  return m_consoleHandler.runCommand(args);
}

void simple_wallet::printConnectionError() const {
  fail_msg_writer() << "wallet failed to connect to daemon (" << m_daemon_address << ").";
}


int main(int argc, char* argv[]) {
#ifdef WIN32
   setlocale(LC_ALL, "");
   SetConsoleCP(1251);
   SetConsoleOutputCP(1251);
  _CrtSetDbgFlag(_CRTDBG_ALLOC_MEM_DF | _CRTDBG_LEAK_CHECK_DF);
#endif

  setbuf(stdout, NULL);

  po::options_description desc_general("General options");
  command_line::add_arg(desc_general, command_line::arg_help);
  command_line::add_arg(desc_general, command_line::arg_version);
  command_line::add_arg(desc_general, arg_config_file);

  po::options_description desc_params("Wallet options");
  command_line::add_arg(desc_params, arg_wallet_file);
  command_line::add_arg(desc_params, arg_generate_new_wallet);
  command_line::add_arg(desc_params, arg_restore_deterministic_wallet);
  command_line::add_arg(desc_params, arg_non_deterministic);
  command_line::add_arg(desc_params, arg_mnemonic_seed);
  command_line::add_arg(desc_params, arg_password);
  command_line::add_arg(desc_params, arg_daemon_address);
  command_line::add_arg(desc_params, arg_daemon_host);
  command_line::add_arg(desc_params, arg_daemon_port);
  command_line::add_arg(desc_params, arg_command);
  command_line::add_arg(desc_params, arg_log_file);
  command_line::add_arg(desc_params, arg_log_level);
  command_line::add_arg(desc_params, arg_testnet);
  Tools::wallet_rpc_server::init_options(desc_params);

  po::positional_options_description positional_options;
  positional_options.add(arg_command.name, -1);

  po::options_description desc_all;
  desc_all.add(desc_general).add(desc_params);

  Logging::LoggerManager logManager;
  Logging::LoggerRef logger(logManager, "simplewallet");
  System::Dispatcher dispatcher;

  po::variables_map vm;

  bool r = command_line::handle_error_helper(desc_all, [&]() {
    po::store(command_line::parse_command_line(argc, argv, desc_general, true), vm);

    if (command_line::get_arg(vm, command_line::arg_help)) {
      CryptoNote::Currency tmp_currency = CryptoNote::CurrencyBuilder(logManager).currency();
      CryptoNote::simple_wallet tmp_wallet(dispatcher, tmp_currency, logManager);

      std::cout << CRYPTONOTE_NAME << " wallet v" << PROJECT_VERSION_LONG << std::endl;
      std::cout << "Usage: simplewallet [--wallet-file=<file>|--generate-new-wallet=<file>] [--daemon-address=<host>:<port>] [<COMMAND>]";
      std::cout << desc_all << '\n' << tmp_wallet.get_commands_str();
      return false;
    } else if (command_line::get_arg(vm, command_line::arg_version))  {
      std::cout << CRYPTONOTE_NAME << " wallet v" << PROJECT_VERSION_LONG;
      return false;
    }

    auto parser = po::command_line_parser(argc, argv).options(desc_all).positional(positional_options);
    po::store(parser.run(), vm);

    const std::string config = vm["config-file"].as<std::string>();
	if (!config.empty()) {
      boost::filesystem::path full_path(boost::filesystem::current_path());
      boost::filesystem::path config_path(config);
      if (!config_path.has_parent_path()) {
        config_path = full_path / config_path;
      }

      boost::system::error_code ec;
      if (boost::filesystem::exists(config_path, ec)) {
         po::store(po::parse_config_file<char>(config_path.string<std::string>().c_str(), desc_params, true), vm);
      }
    }
	
    po::notify(vm);
    return true;
  });

  if (!r)
    return 1;
  
  auto modulePath = Common::NativePathToGeneric(argv[0]);
  auto cfgLogFile = Common::NativePathToGeneric(command_line::get_arg(vm, arg_log_file));
  if (cfgLogFile.empty()) {
    cfgLogFile = Common::ReplaceExtenstion(modulePath, ".log");
    } else {
    if (!Common::HasParentPath(cfgLogFile)) {
      cfgLogFile = Common::CombinePath(Common::GetPathDirectory(modulePath), cfgLogFile);
    }
  }

  //set up logging options
  Level logLevel = INFO;

  if (command_line::has_arg(vm, arg_log_level)) {
    logLevel = static_cast<Level>(command_line::get_arg(vm, arg_log_level));
  }

  logManager.configure(buildLoggerConfiguration(logLevel, cfgLogFile));

  logger(INFO, BRIGHT_WHITE) << CRYPTONOTE_NAME << " wallet v" << PROJECT_VERSION_LONG;

  CryptoNote::Currency currency = CryptoNote::CurrencyBuilder(logManager).
    testnet(command_line::get_arg(vm, arg_testnet)).currency();

  if (command_line::has_arg(vm, Tools::wallet_rpc_server::arg_rpc_bind_port)) {
    //runs wallet with rpc interface
    if (!command_line::has_arg(vm, arg_wallet_file)) {
      logger(ERROR, BRIGHT_RED) << "Wallet file not set.";
      return 1;
    }

    if (!command_line::has_arg(vm, arg_daemon_address)) {
      logger(ERROR, BRIGHT_RED) << "Daemon address not set.";
      return 1;
    }

    if (!command_line::has_arg(vm, arg_password)) {
      logger(ERROR, BRIGHT_RED) << "Wallet password not set.";
      return 1;
    }

    std::string wallet_file = command_line::get_arg(vm, arg_wallet_file);
    std::string wallet_password = command_line::get_arg(vm, arg_password);
    std::string daemon_address = command_line::get_arg(vm, arg_daemon_address);
    std::string daemon_host = command_line::get_arg(vm, arg_daemon_host);
    uint16_t daemon_port = command_line::get_arg(vm, arg_daemon_port);
    if (daemon_host.empty())
      daemon_host = "localhost";
    if (!daemon_port)
      daemon_port = RPC_DEFAULT_PORT;

    if (!daemon_address.empty()) {
      if (!parseUrlAddress(daemon_address, daemon_host, daemon_port)) {
        logger(ERROR, BRIGHT_RED) << "failed to parse daemon address: " << daemon_address;
        return 1;
      }
    }

    std::unique_ptr<INode> node(new NodeRpcProxy(daemon_host, daemon_port));

    std::promise<std::error_code> errorPromise;
    std::future<std::error_code> error = errorPromise.get_future();
    auto callback = [&errorPromise](std::error_code e) {errorPromise.set_value(e); };
    node->init(callback);
    if (error.get()) {
      logger(ERROR, BRIGHT_RED) << ("failed to init NodeRPCProxy");
      return 1;
    }

    std::unique_ptr<IWalletLegacy> wallet(new WalletLegacy(currency, *node.get(), logManager));

    std::string walletFileName;
    try  {
      walletFileName = ::tryToOpenWalletOrLoadKeysOrThrow(logger, wallet, wallet_file, wallet_password);

      logger(INFO) << "available balance: " << currency.formatAmount(wallet->actualBalance()) <<
      ", locked amount: " << currency.formatAmount(wallet->pendingBalance());

      logger(INFO, BRIGHT_GREEN) << "Loaded ok";
    } catch (const std::exception& e)  {
      logger(ERROR, BRIGHT_RED) << "Wallet initialize failed: " << e.what();
      return 1;
    }

    Tools::wallet_rpc_server wrpc(dispatcher, logManager, *wallet, *node, currency, walletFileName);

    if (!wrpc.init(vm)) {
      logger(ERROR, BRIGHT_RED) << "Failed to initialize wallet rpc server";
      return 1;
    }

    Tools::SignalHandler::install([&wrpc, &wallet] {
      wrpc.send_stop_signal();
    });

    logger(INFO) << "Starting wallet rpc server";
    wrpc.run();
    logger(INFO) << "Stopped wallet rpc server";
    
    try {
      logger(INFO) << "Preserving wallet...";
      CryptoNote::WalletHelper::storeWallet(*wallet, walletFileName);
      logger(INFO, BRIGHT_GREEN) << "Wallet Preserved";
    } catch (const std::exception& e) {
      logger(ERROR, BRIGHT_RED) << "Failed to preserve wallet: " << e.what();
      return 1;
    }
  } else {
    //runs wallet with console interface
    CryptoNote::simple_wallet wal(dispatcher, currency, logManager);
    
    if (!wal.init(vm)) {
      logger(ERROR, BRIGHT_RED) << "Failed to initialize wallet"; 
      return 1; 
    }

    std::vector<std::string> command = command_line::get_arg(vm, arg_command);
    if (!command.empty())
      wal.process_command(command);

    Tools::SignalHandler::install([&wal] {
      wal.stop();
    });
    
    wal.run();

    if (!wal.deinit()) {
      logger(ERROR, BRIGHT_RED) << "Failed to close wallet";
    } else {
      logger(INFO) << "Wallet closed";
    }
  }
  return 1;
  //CATCH_ENTRY_L0("main", 1);
}
<|MERGE_RESOLUTION|>--- conflicted
+++ resolved
@@ -258,10 +258,6 @@
               logger(ERROR, BRIGHT_RED) << "Invalid payment ID usage. Please, use -p <payment_id>. See help for details.";
             } else {
 #ifndef __ANDROID__
-<<<<<<< HEAD
-=======
-
->>>>>>> c355b881
 			  // if string doesn't contain a dot, we won't consider it a url for now.
 			  if (strchr(arg.c_str(), '.') == NULL) {
 				logger(ERROR, BRIGHT_RED) << "Wrong address or alias: " << arg;
@@ -301,14 +297,9 @@
           if (!remote_fee_address.empty()) {
             destination.address = remote_fee_address;
             int64_t remote_node_fee = static_cast<int64_t>(de.amount * 0.0025);
-<<<<<<< HEAD
-            if (remote_node_fee > 10000000000000)
-                remote_node_fee = 10000000000000;
-=======
             if (remote_node_fee > 100000000)
                 remote_node_fee = 100000000;
 
->>>>>>> c355b881
             destination.amount = remote_node_fee;
             dsts.push_back(destination);
           }
@@ -694,36 +685,23 @@
 	uint16_t l = 0;
 	if (!Common::fromString(args[0], l))
 	{
-<<<<<<< HEAD
+
 		fail_msg_writer() << "wrong number format, use: set_log <log_level_number_0-4>";
-=======
-		fail_msg_writer() << "number format is invalid, use: set_log <log_level_number_0-4>";
->>>>>>> c355b881
 		return true;
 	}
  
 	if (l > Logging::TRACE)
 	{
-<<<<<<< HEAD
-		fail_msg_writer() << "wrong number range, use: set_log <log_level_number_0-4>";
-=======
 		fail_msg_writer() << "number range is invalid, use: set_log <log_level_number_0-4>";
->>>>>>> c355b881
 		return true;
 	}
 
 	m_logManager.setMaxLevel(static_cast<Logging::Level>(l));
 	return true;
 }
-<<<<<<< HEAD
-
-//----------------------------------------------------------------------------------------------------
-
-=======
-
-//----------------------------------------------------------------------------------------------------
-
->>>>>>> c355b881
+
+//----------------------------------------------------------------------------------------------------
+
 bool simple_wallet::payment_id(const std::vector<std::string> &args) {
   success_msg_writer() << "Payment ID: " << Crypto::rand<Crypto::Hash>();
   return true;
@@ -1002,7 +980,6 @@
 			logger(ERROR, BRIGHT_RED) << "account creation failed";
 			return false;
 		}
-<<<<<<< HEAD
 
 		if (!writeAddressFile(walletAddressFile, m_wallet->getAddress()))
 		{
@@ -1019,24 +996,6 @@
 			return false;
 		}
 
-=======
-
-		if (!writeAddressFile(walletAddressFile, m_wallet->getAddress()))
-		{
-			logger(WARNING, BRIGHT_RED) << "Couldn't write wallet address file: " + walletAddressFile;
-		}
-	}
-	else if (!m_restore_new.empty())
-	{
-		std::string walletAddressFile = prepareWalletAddressFilename(m_restore_new);
-		boost::system::error_code ignore;
-		if (boost::filesystem::exists(walletAddressFile, ignore))
-		{
-			logger(ERROR, BRIGHT_RED) << "Address file already exists: " + walletAddressFile;
-			return false;
-		}
-
->>>>>>> c355b881
 		std::string private_key_string;
       
 		do
@@ -1324,7 +1283,6 @@
 		AccountKeys keys;
 		m_wallet->getAccountKeys(keys);
 
-<<<<<<< HEAD
 		logger(INFO, BRIGHT_WHITE) <<
 			"Generated new wallet: " << m_wallet->getAddress() << std::endl <<
 			"view key: " << Common::podToHex(keys.viewSecretKey);
@@ -1335,19 +1293,6 @@
 		return false;
 	}
 
-=======
-
-		logger(INFO, BRIGHT_WHITE) <<
-			"Generated new wallet: " << m_wallet->getAddress() << std::endl <<
-			"view key: " << Common::podToHex(keys.viewSecretKey);
-	}
-	catch (const std::exception& e)
-	{
-		fail_msg_writer() << "failed to generate new wallet: " << e.what();
-		return false;
-	}
-
->>>>>>> c355b881
 	AccountKeys keys;
 	m_wallet->getAccountKeys(keys);
 	// convert rng value to electrum-style word list
