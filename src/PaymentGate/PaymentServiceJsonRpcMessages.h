--- conflicted
+++ resolved
@@ -1,733 +1,388 @@
-<<<<<<< HEAD
-// Copyright (c) 2011-2016 The Cryptonote developers
-// Distributed under the MIT/X11 software license, see the accompanying
-// file COPYING or http://www.opensource.org/licenses/mit-license.php.
-
-#pragma once
-
-#include <exception>
-#include <limits>
-#include <vector>
-
-#include "Serialization/ISerializer.h"
-
-namespace PaymentService {
-
-const uint32_t DEFAULT_ANONYMITY_LEVEL = 6;
-
-class RequestSerializationError: public std::exception {
-public:
-  virtual const char* what() const throw() override { return "Request error"; }
-};
-
-struct Save {
-  struct Request {
-    void serialize(CryptoNote::ISerializer& serializer);
-  };
-
-  struct Response {
-    void serialize(CryptoNote::ISerializer& serializer);
-  };
-};
-
-struct Reset {
-  struct Request {
-    std::string viewSecretKey;
-
-    void serialize(CryptoNote::ISerializer& serializer);
-  };
-
-  struct Response {
-    void serialize(CryptoNote::ISerializer& serializer);
-  };
-};
-
-struct GetViewKey {
-  struct Request {
-    void serialize(CryptoNote::ISerializer& serializer);
-  };
-
-  struct Response {
-    std::string viewSecretKey;
-
-    void serialize(CryptoNote::ISerializer& serializer);
-  };
-};
-
-struct GetStatus {
-  struct Request {
-    void serialize(CryptoNote::ISerializer& serializer);
-  };
-
-  struct Response {
-    uint32_t blockCount;
-    uint32_t knownBlockCount;
-    std::string lastBlockHash;
-    uint32_t peerCount;
-
-    void serialize(CryptoNote::ISerializer& serializer);
-  };
-};
-
-struct GetAddresses {
-  struct Request {
-    void serialize(CryptoNote::ISerializer& serializer);
-  };
-
-  struct Response {
-    std::vector<std::string> addresses;
-
-    void serialize(CryptoNote::ISerializer& serializer);
-  };
-};
-
-struct CreateAddress {
-  struct Request {
-    std::string spendSecretKey;
-    std::string spendPublicKey;
-
-    void serialize(CryptoNote::ISerializer& serializer);
-  };
-
-  struct Response {
-    std::string address;
-
-    void serialize(CryptoNote::ISerializer& serializer);
-  };
-};
-
-struct DeleteAddress {
-  struct Request {
-    std::string address;
-
-    void serialize(CryptoNote::ISerializer& serializer);
-  };
-
-  struct Response {
-    void serialize(CryptoNote::ISerializer& serializer);
-  };
-};
-
-struct GetSpendKeys {
-  struct Request {
-    std::string address;
-
-    void serialize(CryptoNote::ISerializer& serializer);
-  };
-
-  struct Response {
-    std::string spendSecretKey;
-    std::string spendPublicKey;
-
-    void serialize(CryptoNote::ISerializer& serializer);
-  };
-};
-
-struct GetBalance {
-  struct Request {
-    std::string address;
-
-    void serialize(CryptoNote::ISerializer& serializer);
-  };
-
-  struct Response {
-    uint64_t availableBalance;
-    uint64_t lockedAmount;
-
-    void serialize(CryptoNote::ISerializer& serializer);
-  };
-};
-
-struct GetBlockHashes {
-  struct Request {
-    uint32_t firstBlockIndex;
-    uint32_t blockCount;
-
-    void serialize(CryptoNote::ISerializer& serializer);
-  };
-
-  struct Response {
-    std::vector<std::string> blockHashes;
-
-    void serialize(CryptoNote::ISerializer& serializer);
-  };
-};
-
-struct TransactionHashesInBlockRpcInfo {
-  std::string blockHash;
-  std::vector<std::string> transactionHashes;
-
-  void serialize(CryptoNote::ISerializer& serializer);
-};
-
-struct GetTransactionHashes {
-  struct Request {
-    std::vector<std::string> addresses;
-    std::string blockHash;
-    uint32_t firstBlockIndex = std::numeric_limits<uint32_t>::max();
-    uint32_t blockCount;
-    std::string paymentId;
-
-    void serialize(CryptoNote::ISerializer& serializer);
-  };
-
-  struct Response {
-    std::vector<TransactionHashesInBlockRpcInfo> items;
-
-    void serialize(CryptoNote::ISerializer& serializer);
-  };
-};
-
-struct TransferRpcInfo {
-  uint8_t type;
-  std::string address;
-  int64_t amount;
-
-  void serialize(CryptoNote::ISerializer& serializer);
-};
-
-struct TransactionRpcInfo {
-  uint8_t state;
-  std::string transactionHash;
-  uint32_t blockIndex;
-  uint64_t timestamp;
-  bool isBase;
-  uint64_t unlockTime;
-  int64_t amount;
-  uint64_t fee;
-  std::vector<TransferRpcInfo> transfers;
-  std::string extra;
-  std::string paymentId;
-
-  void serialize(CryptoNote::ISerializer& serializer);
-};
-
-struct GetTransaction {
-  struct Request {
-    std::string transactionHash;
-
-    void serialize(CryptoNote::ISerializer& serializer);
-  };
-
-  struct Response {
-    TransactionRpcInfo transaction;
-
-    void serialize(CryptoNote::ISerializer& serializer);
-  };
-};
-
-struct TransactionsInBlockRpcInfo {
-  std::string blockHash;
-  std::vector<TransactionRpcInfo> transactions;
-
-  void serialize(CryptoNote::ISerializer& serializer);
-};
-
-struct GetTransactions {
-  struct Request {
-    std::vector<std::string> addresses;
-    std::string blockHash;
-    uint32_t firstBlockIndex = std::numeric_limits<uint32_t>::max();
-    uint32_t blockCount;
-    std::string paymentId;
-
-    void serialize(CryptoNote::ISerializer& serializer);
-  };
-
-  struct Response {
-    std::vector<TransactionsInBlockRpcInfo> items;
-
-    void serialize(CryptoNote::ISerializer& serializer);
-  };
-};
-
-struct GetUnconfirmedTransactionHashes {
-  struct Request {
-    std::vector<std::string> addresses;
-
-    void serialize(CryptoNote::ISerializer& serializer);
-  };
-
-  struct Response {
-    std::vector<std::string> transactionHashes;
-
-    void serialize(CryptoNote::ISerializer& serializer);
-  };
-};
-
-struct WalletRpcOrder {
-  std::string address;
-  uint64_t amount;
-
-  void serialize(CryptoNote::ISerializer& serializer);
-};
-
-struct SendTransaction {
-  struct Request {
-    std::vector<std::string> sourceAddresses;
-    std::vector<WalletRpcOrder> transfers;
-    std::string changeAddress;
-    uint64_t fee = 0;
-    uint32_t anonymity = DEFAULT_ANONYMITY_LEVEL;
-    std::string extra;
-    std::string paymentId;
-    uint64_t unlockTime = 0;
-
-    void serialize(CryptoNote::ISerializer& serializer);
-  };
-
-  struct Response {
-    std::string transactionHash;
-
-    void serialize(CryptoNote::ISerializer& serializer);
-  };
-};
-
-struct CreateDelayedTransaction {
-  struct Request {
-    std::vector<std::string> addresses;
-    std::vector<WalletRpcOrder> transfers;
-    std::string changeAddress;
-    uint64_t fee = 0;
-    uint32_t anonymity = DEFAULT_ANONYMITY_LEVEL;
-    std::string extra;
-    std::string paymentId;
-    uint64_t unlockTime = 0;
-
-    void serialize(CryptoNote::ISerializer& serializer);
-  };
-
-  struct Response {
-    std::string transactionHash;
-
-    void serialize(CryptoNote::ISerializer& serializer);
-  };
-};
-
-struct GetDelayedTransactionHashes {
-  struct Request {
-    void serialize(CryptoNote::ISerializer& serializer);
-  };
-
-  struct Response {
-    std::vector<std::string> transactionHashes;
-
-    void serialize(CryptoNote::ISerializer& serializer);
-  };
-};
-
-struct DeleteDelayedTransaction {
-  struct Request {
-    std::string transactionHash;
-
-    void serialize(CryptoNote::ISerializer& serializer);
-  };
-
-  struct Response {
-    void serialize(CryptoNote::ISerializer& serializer);
-  };
-};
-
-struct SendDelayedTransaction {
-  struct Request {
-    std::string transactionHash;
-
-    void serialize(CryptoNote::ISerializer& serializer);
-  };
-
-  struct Response {
-    void serialize(CryptoNote::ISerializer& serializer);
-  };
-};
-
-} //namespace PaymentService
-=======
-// Copyright (c) 2012-2016, The CryptoNote developers, The Bytecoin developers
-//
-// This file is part of Bytecoin.
-//
-// Bytecoin is free software: you can redistribute it and/or modify
-// it under the terms of the GNU Lesser General Public License as published by
-// the Free Software Foundation, either version 3 of the License, or
-// (at your option) any later version.
-//
-// Bytecoin is distributed in the hope that it will be useful,
-// but WITHOUT ANY WARRANTY; without even the implied warranty of
-// MERCHANTABILITY or FITNESS FOR A PARTICULAR PURPOSE.  See the
-// GNU Lesser General Public License for more details.
-//
-// You should have received a copy of the GNU Lesser General Public License
-// along with Bytecoin.  If not, see <http://www.gnu.org/licenses/>.
-
-#pragma once
-
-#include <exception>
-#include <limits>
-#include <vector>
-
-#include "Serialization/ISerializer.h"
-
-namespace PaymentService {
-
-const uint32_t DEFAULT_ANONYMITY_LEVEL = 6;
-
-class RequestSerializationError: public std::exception {
-public:
-  virtual const char* what() const throw() override { return "Request error"; }
-};
-
-struct Save {
-  struct Request {
-    void serialize(CryptoNote::ISerializer& serializer);
-  };
-
-  struct Response {
-    void serialize(CryptoNote::ISerializer& serializer);
-  };
-};
-
-struct Reset {
-  struct Request {
-    std::string viewSecretKey;
-
-    void serialize(CryptoNote::ISerializer& serializer);
-  };
-
-  struct Response {
-    void serialize(CryptoNote::ISerializer& serializer);
-  };
-};
-
-struct GetViewKey {
-  struct Request {
-    void serialize(CryptoNote::ISerializer& serializer);
-  };
-
-  struct Response {
-    std::string viewSecretKey;
-
-    void serialize(CryptoNote::ISerializer& serializer);
-  };
-};
-
-struct GetStatus {
-  struct Request {
-    void serialize(CryptoNote::ISerializer& serializer);
-  };
-
-  struct Response {
-    uint32_t blockCount;
-    uint32_t knownBlockCount;
-    std::string lastBlockHash;
-    uint32_t peerCount;
-
-    void serialize(CryptoNote::ISerializer& serializer);
-  };
-};
-
-struct GetAddresses {
-  struct Request {
-    void serialize(CryptoNote::ISerializer& serializer);
-  };
-
-  struct Response {
-    std::vector<std::string> addresses;
-
-    void serialize(CryptoNote::ISerializer& serializer);
-  };
-};
-
-struct CreateAddress {
-  struct Request {
-    std::string spendSecretKey;
-    std::string spendPublicKey;
-
-    void serialize(CryptoNote::ISerializer& serializer);
-  };
-
-  struct Response {
-    std::string address;
-
-    void serialize(CryptoNote::ISerializer& serializer);
-  };
-};
-
-struct DeleteAddress {
-  struct Request {
-    std::string address;
-
-    void serialize(CryptoNote::ISerializer& serializer);
-  };
-
-  struct Response {
-    void serialize(CryptoNote::ISerializer& serializer);
-  };
-};
-
-struct GetSpendKeys {
-  struct Request {
-    std::string address;
-
-    void serialize(CryptoNote::ISerializer& serializer);
-  };
-
-  struct Response {
-    std::string spendSecretKey;
-    std::string spendPublicKey;
-
-    void serialize(CryptoNote::ISerializer& serializer);
-  };
-};
-
-struct GetBalance {
-  struct Request {
-    std::string address;
-
-    void serialize(CryptoNote::ISerializer& serializer);
-  };
-
-  struct Response {
-    uint64_t availableBalance;
-    uint64_t lockedAmount;
-
-    void serialize(CryptoNote::ISerializer& serializer);
-  };
-};
-
-struct GetBlockHashes {
-  struct Request {
-    uint32_t firstBlockIndex;
-    uint32_t blockCount;
-
-    void serialize(CryptoNote::ISerializer& serializer);
-  };
-
-  struct Response {
-    std::vector<std::string> blockHashes;
-
-    void serialize(CryptoNote::ISerializer& serializer);
-  };
-};
-
-struct TransactionHashesInBlockRpcInfo {
-  std::string blockHash;
-  std::vector<std::string> transactionHashes;
-
-  void serialize(CryptoNote::ISerializer& serializer);
-};
-
-struct GetTransactionHashes {
-  struct Request {
-    std::vector<std::string> addresses;
-    std::string blockHash;
-    uint32_t firstBlockIndex = std::numeric_limits<uint32_t>::max();
-    uint32_t blockCount;
-    std::string paymentId;
-
-    void serialize(CryptoNote::ISerializer& serializer);
-  };
-
-  struct Response {
-    std::vector<TransactionHashesInBlockRpcInfo> items;
-
-    void serialize(CryptoNote::ISerializer& serializer);
-  };
-};
-
-struct TransferRpcInfo {
-  uint8_t type;
-  std::string address;
-  int64_t amount;
-
-  void serialize(CryptoNote::ISerializer& serializer);
-};
-
-struct TransactionRpcInfo {
-  uint8_t state;
-  std::string transactionHash;
-  uint32_t blockIndex;
-  uint64_t timestamp;
-  bool isBase;
-  uint64_t unlockTime;
-  int64_t amount;
-  uint64_t fee;
-  std::vector<TransferRpcInfo> transfers;
-  std::string extra;
-  std::string paymentId;
-
-  void serialize(CryptoNote::ISerializer& serializer);
-};
-
-struct GetTransaction {
-  struct Request {
-    std::string transactionHash;
-
-    void serialize(CryptoNote::ISerializer& serializer);
-  };
-
-  struct Response {
-    TransactionRpcInfo transaction;
-
-    void serialize(CryptoNote::ISerializer& serializer);
-  };
-};
-
-struct TransactionsInBlockRpcInfo {
-  std::string blockHash;
-  std::vector<TransactionRpcInfo> transactions;
-
-  void serialize(CryptoNote::ISerializer& serializer);
-};
-
-struct GetTransactions {
-  struct Request {
-    std::vector<std::string> addresses;
-    std::string blockHash;
-    uint32_t firstBlockIndex = std::numeric_limits<uint32_t>::max();
-    uint32_t blockCount;
-    std::string paymentId;
-
-    void serialize(CryptoNote::ISerializer& serializer);
-  };
-
-  struct Response {
-    std::vector<TransactionsInBlockRpcInfo> items;
-
-    void serialize(CryptoNote::ISerializer& serializer);
-  };
-};
-
-struct GetUnconfirmedTransactionHashes {
-  struct Request {
-    std::vector<std::string> addresses;
-
-    void serialize(CryptoNote::ISerializer& serializer);
-  };
-
-  struct Response {
-    std::vector<std::string> transactionHashes;
-
-    void serialize(CryptoNote::ISerializer& serializer);
-  };
-};
-
-struct WalletRpcOrder {
-  std::string address;
-  uint64_t amount;
-
-  void serialize(CryptoNote::ISerializer& serializer);
-};
-
-struct SendTransaction {
-  struct Request {
-    std::vector<std::string> sourceAddresses;
-    std::vector<WalletRpcOrder> transfers;
-    std::string changeAddress;
-    uint64_t fee = 0;
-    uint32_t anonymity = DEFAULT_ANONYMITY_LEVEL;
-    std::string extra;
-    std::string paymentId;
-    uint64_t unlockTime = 0;
-
-    void serialize(CryptoNote::ISerializer& serializer);
-  };
-
-  struct Response {
-    std::string transactionHash;
-
-    void serialize(CryptoNote::ISerializer& serializer);
-  };
-};
-
-struct CreateDelayedTransaction {
-  struct Request {
-    std::vector<std::string> addresses;
-    std::vector<WalletRpcOrder> transfers;
-    std::string changeAddress;
-    uint64_t fee = 0;
-    uint32_t anonymity = DEFAULT_ANONYMITY_LEVEL;
-    std::string extra;
-    std::string paymentId;
-    uint64_t unlockTime = 0;
-
-    void serialize(CryptoNote::ISerializer& serializer);
-  };
-
-  struct Response {
-    std::string transactionHash;
-
-    void serialize(CryptoNote::ISerializer& serializer);
-  };
-};
-
-struct GetDelayedTransactionHashes {
-  struct Request {
-    void serialize(CryptoNote::ISerializer& serializer);
-  };
-
-  struct Response {
-    std::vector<std::string> transactionHashes;
-
-    void serialize(CryptoNote::ISerializer& serializer);
-  };
-};
-
-struct DeleteDelayedTransaction {
-  struct Request {
-    std::string transactionHash;
-
-    void serialize(CryptoNote::ISerializer& serializer);
-  };
-
-  struct Response {
-    void serialize(CryptoNote::ISerializer& serializer);
-  };
-};
-
-struct SendDelayedTransaction {
-  struct Request {
-    std::string transactionHash;
-
-    void serialize(CryptoNote::ISerializer& serializer);
-  };
-
-  struct Response {
-    void serialize(CryptoNote::ISerializer& serializer);
-  };
-};
-
-struct SendFusionTransaction {
-  struct Request {
-    uint64_t threshold;
-    uint32_t anonymity = DEFAULT_ANONYMITY_LEVEL;
-    std::vector<std::string> addresses;
-    std::string destinationAddress;
-
-    void serialize(CryptoNote::ISerializer& serializer);
-  };
-
-  struct Response {
-    std::string transactionHash;
-
-    void serialize(CryptoNote::ISerializer& serializer);
-  };
-};
-
-struct EstimateFusion {
-  struct Request {
-    uint64_t threshold;
-    std::vector<std::string> addresses;
-
-    void serialize(CryptoNote::ISerializer& serializer);
-  };
-
-  struct Response {
-    uint32_t fusionReadyCount;
-    uint32_t totalOutputCount;
-
-    void serialize(CryptoNote::ISerializer& serializer);
-  };
-};
-
-} //namespace PaymentService
->>>>>>> 231db527
+// Copyright (c) 2012-2016, The CryptoNote developers, The Bytecoin developers
+//
+// This file is part of Bytecoin.
+//
+// Bytecoin is free software: you can redistribute it and/or modify
+// it under the terms of the GNU Lesser General Public License as published by
+// the Free Software Foundation, either version 3 of the License, or
+// (at your option) any later version.
+//
+// Bytecoin is distributed in the hope that it will be useful,
+// but WITHOUT ANY WARRANTY; without even the implied warranty of
+// MERCHANTABILITY or FITNESS FOR A PARTICULAR PURPOSE.  See the
+// GNU Lesser General Public License for more details.
+//
+// You should have received a copy of the GNU Lesser General Public License
+// along with Bytecoin.  If not, see <http://www.gnu.org/licenses/>.
+
+#pragma once
+
+#include <exception>
+#include <limits>
+#include <vector>
+
+#include "Serialization/ISerializer.h"
+
+namespace PaymentService {
+
+const uint32_t DEFAULT_ANONYMITY_LEVEL = 6;
+
+class RequestSerializationError: public std::exception {
+public:
+  virtual const char* what() const throw() override { return "Request error"; }
+};
+
+struct Save {
+  struct Request {
+    void serialize(CryptoNote::ISerializer& serializer);
+  };
+
+  struct Response {
+    void serialize(CryptoNote::ISerializer& serializer);
+  };
+};
+
+struct Reset {
+  struct Request {
+    std::string viewSecretKey;
+
+    void serialize(CryptoNote::ISerializer& serializer);
+  };
+
+  struct Response {
+    void serialize(CryptoNote::ISerializer& serializer);
+  };
+};
+
+struct GetViewKey {
+  struct Request {
+    void serialize(CryptoNote::ISerializer& serializer);
+  };
+
+  struct Response {
+    std::string viewSecretKey;
+
+    void serialize(CryptoNote::ISerializer& serializer);
+  };
+};
+
+struct GetStatus {
+  struct Request {
+    void serialize(CryptoNote::ISerializer& serializer);
+  };
+
+  struct Response {
+    uint32_t blockCount;
+    uint32_t knownBlockCount;
+    std::string lastBlockHash;
+    uint32_t peerCount;
+
+    void serialize(CryptoNote::ISerializer& serializer);
+  };
+};
+
+struct GetAddresses {
+  struct Request {
+    void serialize(CryptoNote::ISerializer& serializer);
+  };
+
+  struct Response {
+    std::vector<std::string> addresses;
+
+    void serialize(CryptoNote::ISerializer& serializer);
+  };
+};
+
+struct CreateAddress {
+  struct Request {
+    std::string spendSecretKey;
+    std::string spendPublicKey;
+
+    void serialize(CryptoNote::ISerializer& serializer);
+  };
+
+  struct Response {
+    std::string address;
+
+    void serialize(CryptoNote::ISerializer& serializer);
+  };
+};
+
+struct DeleteAddress {
+  struct Request {
+    std::string address;
+
+    void serialize(CryptoNote::ISerializer& serializer);
+  };
+
+  struct Response {
+    void serialize(CryptoNote::ISerializer& serializer);
+  };
+};
+
+struct GetSpendKeys {
+  struct Request {
+    std::string address;
+
+    void serialize(CryptoNote::ISerializer& serializer);
+  };
+
+  struct Response {
+    std::string spendSecretKey;
+    std::string spendPublicKey;
+
+    void serialize(CryptoNote::ISerializer& serializer);
+  };
+};
+
+struct GetBalance {
+  struct Request {
+    std::string address;
+
+    void serialize(CryptoNote::ISerializer& serializer);
+  };
+
+  struct Response {
+    uint64_t availableBalance;
+    uint64_t lockedAmount;
+
+    void serialize(CryptoNote::ISerializer& serializer);
+  };
+};
+
+struct GetBlockHashes {
+  struct Request {
+    uint32_t firstBlockIndex;
+    uint32_t blockCount;
+
+    void serialize(CryptoNote::ISerializer& serializer);
+  };
+
+  struct Response {
+    std::vector<std::string> blockHashes;
+
+    void serialize(CryptoNote::ISerializer& serializer);
+  };
+};
+
+struct TransactionHashesInBlockRpcInfo {
+  std::string blockHash;
+  std::vector<std::string> transactionHashes;
+
+  void serialize(CryptoNote::ISerializer& serializer);
+};
+
+struct GetTransactionHashes {
+  struct Request {
+    std::vector<std::string> addresses;
+    std::string blockHash;
+    uint32_t firstBlockIndex = std::numeric_limits<uint32_t>::max();
+    uint32_t blockCount;
+    std::string paymentId;
+
+    void serialize(CryptoNote::ISerializer& serializer);
+  };
+
+  struct Response {
+    std::vector<TransactionHashesInBlockRpcInfo> items;
+
+    void serialize(CryptoNote::ISerializer& serializer);
+  };
+};
+
+struct TransferRpcInfo {
+  uint8_t type;
+  std::string address;
+  int64_t amount;
+
+  void serialize(CryptoNote::ISerializer& serializer);
+};
+
+struct TransactionRpcInfo {
+  uint8_t state;
+  std::string transactionHash;
+  uint32_t blockIndex;
+  uint64_t timestamp;
+  bool isBase;
+  uint64_t unlockTime;
+  int64_t amount;
+  uint64_t fee;
+  std::vector<TransferRpcInfo> transfers;
+  std::string extra;
+  std::string paymentId;
+
+  void serialize(CryptoNote::ISerializer& serializer);
+};
+
+struct GetTransaction {
+  struct Request {
+    std::string transactionHash;
+
+    void serialize(CryptoNote::ISerializer& serializer);
+  };
+
+  struct Response {
+    TransactionRpcInfo transaction;
+
+    void serialize(CryptoNote::ISerializer& serializer);
+  };
+};
+
+struct TransactionsInBlockRpcInfo {
+  std::string blockHash;
+  std::vector<TransactionRpcInfo> transactions;
+
+  void serialize(CryptoNote::ISerializer& serializer);
+};
+
+struct GetTransactions {
+  struct Request {
+    std::vector<std::string> addresses;
+    std::string blockHash;
+    uint32_t firstBlockIndex = std::numeric_limits<uint32_t>::max();
+    uint32_t blockCount;
+    std::string paymentId;
+
+    void serialize(CryptoNote::ISerializer& serializer);
+  };
+
+  struct Response {
+    std::vector<TransactionsInBlockRpcInfo> items;
+
+    void serialize(CryptoNote::ISerializer& serializer);
+  };
+};
+
+struct GetUnconfirmedTransactionHashes {
+  struct Request {
+    std::vector<std::string> addresses;
+
+    void serialize(CryptoNote::ISerializer& serializer);
+  };
+
+  struct Response {
+    std::vector<std::string> transactionHashes;
+
+    void serialize(CryptoNote::ISerializer& serializer);
+  };
+};
+
+struct WalletRpcOrder {
+  std::string address;
+  uint64_t amount;
+
+  void serialize(CryptoNote::ISerializer& serializer);
+};
+
+struct SendTransaction {
+  struct Request {
+    std::vector<std::string> sourceAddresses;
+    std::vector<WalletRpcOrder> transfers;
+    std::string changeAddress;
+    uint64_t fee = 0;
+    uint32_t anonymity = DEFAULT_ANONYMITY_LEVEL;
+    std::string extra;
+    std::string paymentId;
+    uint64_t unlockTime = 0;
+
+    void serialize(CryptoNote::ISerializer& serializer);
+  };
+
+  struct Response {
+    std::string transactionHash;
+
+    void serialize(CryptoNote::ISerializer& serializer);
+  };
+};
+
+struct CreateDelayedTransaction {
+  struct Request {
+    std::vector<std::string> addresses;
+    std::vector<WalletRpcOrder> transfers;
+    std::string changeAddress;
+    uint64_t fee = 0;
+    uint32_t anonymity = DEFAULT_ANONYMITY_LEVEL;
+    std::string extra;
+    std::string paymentId;
+    uint64_t unlockTime = 0;
+
+    void serialize(CryptoNote::ISerializer& serializer);
+  };
+
+  struct Response {
+    std::string transactionHash;
+
+    void serialize(CryptoNote::ISerializer& serializer);
+  };
+};
+
+struct GetDelayedTransactionHashes {
+  struct Request {
+    void serialize(CryptoNote::ISerializer& serializer);
+  };
+
+  struct Response {
+    std::vector<std::string> transactionHashes;
+
+    void serialize(CryptoNote::ISerializer& serializer);
+  };
+};
+
+struct DeleteDelayedTransaction {
+  struct Request {
+    std::string transactionHash;
+
+    void serialize(CryptoNote::ISerializer& serializer);
+  };
+
+  struct Response {
+    void serialize(CryptoNote::ISerializer& serializer);
+  };
+};
+
+struct SendDelayedTransaction {
+  struct Request {
+    std::string transactionHash;
+
+    void serialize(CryptoNote::ISerializer& serializer);
+  };
+
+  struct Response {
+    void serialize(CryptoNote::ISerializer& serializer);
+  };
+};
+
+struct SendFusionTransaction {
+  struct Request {
+    uint64_t threshold;
+    uint32_t anonymity = DEFAULT_ANONYMITY_LEVEL;
+    std::vector<std::string> addresses;
+    std::string destinationAddress;
+
+    void serialize(CryptoNote::ISerializer& serializer);
+  };
+
+  struct Response {
+    std::string transactionHash;
+
+    void serialize(CryptoNote::ISerializer& serializer);
+  };
+};
+
+struct EstimateFusion {
+  struct Request {
+    uint64_t threshold;
+    std::vector<std::string> addresses;
+
+    void serialize(CryptoNote::ISerializer& serializer);
+  };
+
+  struct Response {
+    uint32_t fusionReadyCount;
+    uint32_t totalOutputCount;
+
+    void serialize(CryptoNote::ISerializer& serializer);
+  };
+};
+
+} //namespace PaymentService