<<<<<<< HEAD
// Copyright (c) 2011-2016 The Cryptonote developers
// Distributed under the MIT/X11 software license, see the accompanying
// file COPYING or http://www.opensource.org/licenses/mit-license.php.

#include "PaymentServiceJsonRpcMessages.h"
#include "Serialization/SerializationOverloads.h"

namespace PaymentService {

void Save::Request::serialize(CryptoNote::ISerializer& /*serializer*/) {
}

void Save::Response::serialize(CryptoNote::ISerializer& /*serializer*/) {
}

void Reset::Request::serialize(CryptoNote::ISerializer& serializer) {
  serializer(viewSecretKey, "viewSecretKey");
}

void Reset::Response::serialize(CryptoNote::ISerializer& serializer) {
}

void GetViewKey::Request::serialize(CryptoNote::ISerializer& serializer) {
}

void GetViewKey::Response::serialize(CryptoNote::ISerializer& serializer) {
  serializer(viewSecretKey, "viewSecretKey");
}

void GetStatus::Request::serialize(CryptoNote::ISerializer& serializer) {
}

void GetStatus::Response::serialize(CryptoNote::ISerializer& serializer) {
  serializer(blockCount, "blockCount");
  serializer(knownBlockCount, "knownBlockCount");
  serializer(lastBlockHash, "lastBlockHash");
  serializer(peerCount, "peerCount");
}

void GetAddresses::Request::serialize(CryptoNote::ISerializer& serializer) {
}

void GetAddresses::Response::serialize(CryptoNote::ISerializer& serializer) {
  serializer(addresses, "addresses");
}

void CreateAddress::Request::serialize(CryptoNote::ISerializer& serializer) {
  bool hasSecretKey = serializer(spendSecretKey, "spendSecretKey");
  bool hasPublicKey = serializer(spendPublicKey, "spendPublicKey");

  if (hasSecretKey && hasPublicKey) {
    //TODO: replace it with error codes
    throw RequestSerializationError();
  }
}

void CreateAddress::Response::serialize(CryptoNote::ISerializer& serializer) {
  serializer(address, "address");
}

void DeleteAddress::Request::serialize(CryptoNote::ISerializer& serializer) {
  if (!serializer(address, "address")) {
    throw RequestSerializationError();
  }
}

void DeleteAddress::Response::serialize(CryptoNote::ISerializer& serializer) {
}

void GetSpendKeys::Request::serialize(CryptoNote::ISerializer& serializer) {
  if (!serializer(address, "address")) {
    throw RequestSerializationError();
  }
}

void GetSpendKeys::Response::serialize(CryptoNote::ISerializer& serializer) {
  serializer(spendSecretKey, "spendSecretKey");
  serializer(spendPublicKey, "spendPublicKey");
}

void GetBalance::Request::serialize(CryptoNote::ISerializer& serializer) {
  serializer(address, "address");
}

void GetBalance::Response::serialize(CryptoNote::ISerializer& serializer) {
  serializer(availableBalance, "availableBalance");
  serializer(lockedAmount, "lockedAmount");
}

void GetBlockHashes::Request::serialize(CryptoNote::ISerializer& serializer) {
  bool r = serializer(firstBlockIndex, "firstBlockIndex");
  r &= serializer(blockCount, "blockCount");

  if (!r) {
    throw RequestSerializationError();
  }
}

void GetBlockHashes::Response::serialize(CryptoNote::ISerializer& serializer) {
  serializer(blockHashes, "blockHashes");
}

void TransactionHashesInBlockRpcInfo::serialize(CryptoNote::ISerializer& serializer) {
  serializer(blockHash, "blockHash");
  serializer(transactionHashes, "transactionHashes");
}

void GetTransactionHashes::Request::serialize(CryptoNote::ISerializer& serializer) {
  serializer(addresses, "addresses");

  if (serializer(blockHash, "blockHash") == serializer(firstBlockIndex, "firstBlockIndex")) {
    throw RequestSerializationError();
  }

  if (!serializer(blockCount, "blockCount")) {
    throw RequestSerializationError();
  }

  serializer(paymentId, "paymentId");
}

void GetTransactionHashes::Response::serialize(CryptoNote::ISerializer& serializer) {
  serializer(items, "items");
}

void TransferRpcInfo::serialize(CryptoNote::ISerializer& serializer) {
  serializer(type, "type");
  serializer(address, "address");
  serializer(amount, "amount");
}

void TransactionRpcInfo::serialize(CryptoNote::ISerializer& serializer) {
  serializer(state, "state");
  serializer(transactionHash, "transactionHash");
  serializer(blockIndex, "blockIndex");
  serializer(timestamp, "timestamp");
  serializer(isBase, "isBase");
  serializer(unlockTime, "unlockTime");
  serializer(amount, "amount");
  serializer(fee, "fee");
  serializer(transfers, "transfers");
  serializer(extra, "extra");
  serializer(paymentId, "paymentId");
}

void GetTransaction::Request::serialize(CryptoNote::ISerializer& serializer) {
  if (!serializer(transactionHash, "transactionHash")) {
    throw RequestSerializationError();
  }
}

void GetTransaction::Response::serialize(CryptoNote::ISerializer& serializer) {
  serializer(transaction, "transaction");
}

void TransactionsInBlockRpcInfo::serialize(CryptoNote::ISerializer& serializer) {
  serializer(blockHash, "blockHash");
  serializer(transactions, "transactions");
}

void GetTransactions::Request::serialize(CryptoNote::ISerializer& serializer) {
  serializer(addresses, "addresses");

  if (serializer(blockHash, "blockHash") == serializer(firstBlockIndex, "firstBlockIndex")) {
    throw RequestSerializationError();
  }

  if (!serializer(blockCount, "blockCount")) {
    throw RequestSerializationError();
  }

  serializer(paymentId, "paymentId");
}

void GetTransactions::Response::serialize(CryptoNote::ISerializer& serializer) {
  serializer(items, "items");
}

void GetUnconfirmedTransactionHashes::Request::serialize(CryptoNote::ISerializer& serializer) {
  serializer(addresses, "addresses");
}

void GetUnconfirmedTransactionHashes::Response::serialize(CryptoNote::ISerializer& serializer) {
  serializer(transactionHashes, "transactionHashes");
}

void WalletRpcOrder::serialize(CryptoNote::ISerializer& serializer) {
  bool r = serializer(address, "address");
  r &= serializer(amount, "amount");

  if (!r) {
    throw RequestSerializationError();
  }
}

void SendTransaction::Request::serialize(CryptoNote::ISerializer& serializer) {
  serializer(sourceAddresses, "addresses");

  if (!serializer(transfers, "transfers")) {
    throw RequestSerializationError();
  }

  serializer(changeAddress, "changeAddress");

  if (!serializer(fee, "fee")) {
    throw RequestSerializationError();
  }

  if (!serializer(anonymity, "anonymity")) {
    throw RequestSerializationError();
  }

  bool hasExtra = serializer(extra, "extra");
  bool hasPaymentId = serializer(paymentId, "paymentId");

  if (hasExtra && hasPaymentId) {
    throw RequestSerializationError();
  }

  serializer(unlockTime, "unlockTime");
}

void SendTransaction::Response::serialize(CryptoNote::ISerializer& serializer) {
  serializer(transactionHash, "transactionHash");
}

void CreateDelayedTransaction::Request::serialize(CryptoNote::ISerializer& serializer) {
  serializer(addresses, "addresses");

  if (!serializer(transfers, "transfers")) {
    throw RequestSerializationError();
  }

  serializer(changeAddress, "changeAddress");

  if (!serializer(fee, "fee")) {
    throw RequestSerializationError();
  }

  if (!serializer(anonymity, "anonymity")) {
    throw RequestSerializationError();
  }

  bool hasExtra = serializer(extra, "extra");
  bool hasPaymentId = serializer(paymentId, "paymentId");

  if (hasExtra && hasPaymentId) {
    throw RequestSerializationError();
  }

  serializer(unlockTime, "unlockTime");
}

void CreateDelayedTransaction::Response::serialize(CryptoNote::ISerializer& serializer) {
  serializer(transactionHash, "transactionHash");
}

void GetDelayedTransactionHashes::Request::serialize(CryptoNote::ISerializer& serializer) {
}

void GetDelayedTransactionHashes::Response::serialize(CryptoNote::ISerializer& serializer) {
  serializer(transactionHashes, "transactionHashes");
}

void DeleteDelayedTransaction::Request::serialize(CryptoNote::ISerializer& serializer) {
  if (!serializer(transactionHash, "transactionHash")) {
    throw RequestSerializationError();
  }
}

void DeleteDelayedTransaction::Response::serialize(CryptoNote::ISerializer& serializer) {
}

void SendDelayedTransaction::Request::serialize(CryptoNote::ISerializer& serializer) {
  if (!serializer(transactionHash, "transactionHash")) {
    throw RequestSerializationError();
  }
}

void SendDelayedTransaction::Response::serialize(CryptoNote::ISerializer& serializer) {
}

}
=======
// Copyright (c) 2012-2016, The CryptoNote developers, The Bytecoin developers
//
// This file is part of Bytecoin.
//
// Bytecoin is free software: you can redistribute it and/or modify
// it under the terms of the GNU Lesser General Public License as published by
// the Free Software Foundation, either version 3 of the License, or
// (at your option) any later version.
//
// Bytecoin is distributed in the hope that it will be useful,
// but WITHOUT ANY WARRANTY; without even the implied warranty of
// MERCHANTABILITY or FITNESS FOR A PARTICULAR PURPOSE.  See the
// GNU Lesser General Public License for more details.
//
// You should have received a copy of the GNU Lesser General Public License
// along with Bytecoin.  If not, see <http://www.gnu.org/licenses/>.

#include "PaymentServiceJsonRpcMessages.h"
#include "Serialization/SerializationOverloads.h"

namespace PaymentService {

void Save::Request::serialize(CryptoNote::ISerializer& /*serializer*/) {
}

void Save::Response::serialize(CryptoNote::ISerializer& /*serializer*/) {
}

void Reset::Request::serialize(CryptoNote::ISerializer& serializer) {
  serializer(viewSecretKey, "viewSecretKey");
}

void Reset::Response::serialize(CryptoNote::ISerializer& serializer) {
}

void GetViewKey::Request::serialize(CryptoNote::ISerializer& serializer) {
}

void GetViewKey::Response::serialize(CryptoNote::ISerializer& serializer) {
  serializer(viewSecretKey, "viewSecretKey");
}

void GetStatus::Request::serialize(CryptoNote::ISerializer& serializer) {
}

void GetStatus::Response::serialize(CryptoNote::ISerializer& serializer) {
  serializer(blockCount, "blockCount");
  serializer(knownBlockCount, "knownBlockCount");
  serializer(lastBlockHash, "lastBlockHash");
  serializer(peerCount, "peerCount");
}

void GetAddresses::Request::serialize(CryptoNote::ISerializer& serializer) {
}

void GetAddresses::Response::serialize(CryptoNote::ISerializer& serializer) {
  serializer(addresses, "addresses");
}

void CreateAddress::Request::serialize(CryptoNote::ISerializer& serializer) {
  bool hasSecretKey = serializer(spendSecretKey, "spendSecretKey");
  bool hasPublicKey = serializer(spendPublicKey, "spendPublicKey");

  if (hasSecretKey && hasPublicKey) {
    //TODO: replace it with error codes
    throw RequestSerializationError();
  }
}

void CreateAddress::Response::serialize(CryptoNote::ISerializer& serializer) {
  serializer(address, "address");
}

void DeleteAddress::Request::serialize(CryptoNote::ISerializer& serializer) {
  if (!serializer(address, "address")) {
    throw RequestSerializationError();
  }
}

void DeleteAddress::Response::serialize(CryptoNote::ISerializer& serializer) {
}

void GetSpendKeys::Request::serialize(CryptoNote::ISerializer& serializer) {
  if (!serializer(address, "address")) {
    throw RequestSerializationError();
  }
}

void GetSpendKeys::Response::serialize(CryptoNote::ISerializer& serializer) {
  serializer(spendSecretKey, "spendSecretKey");
  serializer(spendPublicKey, "spendPublicKey");
}

void GetBalance::Request::serialize(CryptoNote::ISerializer& serializer) {
  serializer(address, "address");
}

void GetBalance::Response::serialize(CryptoNote::ISerializer& serializer) {
  serializer(availableBalance, "availableBalance");
  serializer(lockedAmount, "lockedAmount");
}

void GetBlockHashes::Request::serialize(CryptoNote::ISerializer& serializer) {
  bool r = serializer(firstBlockIndex, "firstBlockIndex");
  r &= serializer(blockCount, "blockCount");

  if (!r) {
    throw RequestSerializationError();
  }
}

void GetBlockHashes::Response::serialize(CryptoNote::ISerializer& serializer) {
  serializer(blockHashes, "blockHashes");
}

void TransactionHashesInBlockRpcInfo::serialize(CryptoNote::ISerializer& serializer) {
  serializer(blockHash, "blockHash");
  serializer(transactionHashes, "transactionHashes");
}

void GetTransactionHashes::Request::serialize(CryptoNote::ISerializer& serializer) {
  serializer(addresses, "addresses");

  if (serializer(blockHash, "blockHash") == serializer(firstBlockIndex, "firstBlockIndex")) {
    throw RequestSerializationError();
  }

  if (!serializer(blockCount, "blockCount")) {
    throw RequestSerializationError();
  }

  serializer(paymentId, "paymentId");
}

void GetTransactionHashes::Response::serialize(CryptoNote::ISerializer& serializer) {
  serializer(items, "items");
}

void TransferRpcInfo::serialize(CryptoNote::ISerializer& serializer) {
  serializer(type, "type");
  serializer(address, "address");
  serializer(amount, "amount");
}

void TransactionRpcInfo::serialize(CryptoNote::ISerializer& serializer) {
  serializer(state, "state");
  serializer(transactionHash, "transactionHash");
  serializer(blockIndex, "blockIndex");
  serializer(timestamp, "timestamp");
  serializer(isBase, "isBase");
  serializer(unlockTime, "unlockTime");
  serializer(amount, "amount");
  serializer(fee, "fee");
  serializer(transfers, "transfers");
  serializer(extra, "extra");
  serializer(paymentId, "paymentId");
}

void GetTransaction::Request::serialize(CryptoNote::ISerializer& serializer) {
  if (!serializer(transactionHash, "transactionHash")) {
    throw RequestSerializationError();
  }
}

void GetTransaction::Response::serialize(CryptoNote::ISerializer& serializer) {
  serializer(transaction, "transaction");
}

void TransactionsInBlockRpcInfo::serialize(CryptoNote::ISerializer& serializer) {
  serializer(blockHash, "blockHash");
  serializer(transactions, "transactions");
}

void GetTransactions::Request::serialize(CryptoNote::ISerializer& serializer) {
  serializer(addresses, "addresses");

  if (serializer(blockHash, "blockHash") == serializer(firstBlockIndex, "firstBlockIndex")) {
    throw RequestSerializationError();
  }

  if (!serializer(blockCount, "blockCount")) {
    throw RequestSerializationError();
  }

  serializer(paymentId, "paymentId");
}

void GetTransactions::Response::serialize(CryptoNote::ISerializer& serializer) {
  serializer(items, "items");
}

void GetUnconfirmedTransactionHashes::Request::serialize(CryptoNote::ISerializer& serializer) {
  serializer(addresses, "addresses");
}

void GetUnconfirmedTransactionHashes::Response::serialize(CryptoNote::ISerializer& serializer) {
  serializer(transactionHashes, "transactionHashes");
}

void WalletRpcOrder::serialize(CryptoNote::ISerializer& serializer) {
  bool r = serializer(address, "address");
  r &= serializer(amount, "amount");

  if (!r) {
    throw RequestSerializationError();
  }
}

void SendTransaction::Request::serialize(CryptoNote::ISerializer& serializer) {
  serializer(sourceAddresses, "addresses");

  if (!serializer(transfers, "transfers")) {
    throw RequestSerializationError();
  }

  serializer(changeAddress, "changeAddress");

  if (!serializer(fee, "fee")) {
    throw RequestSerializationError();
  }

  if (!serializer(anonymity, "anonymity")) {
    throw RequestSerializationError();
  }

  bool hasExtra = serializer(extra, "extra");
  bool hasPaymentId = serializer(paymentId, "paymentId");

  if (hasExtra && hasPaymentId) {
    throw RequestSerializationError();
  }

  serializer(unlockTime, "unlockTime");
}

void SendTransaction::Response::serialize(CryptoNote::ISerializer& serializer) {
  serializer(transactionHash, "transactionHash");
}

void CreateDelayedTransaction::Request::serialize(CryptoNote::ISerializer& serializer) {
  serializer(addresses, "addresses");

  if (!serializer(transfers, "transfers")) {
    throw RequestSerializationError();
  }

  serializer(changeAddress, "changeAddress");

  if (!serializer(fee, "fee")) {
    throw RequestSerializationError();
  }

  if (!serializer(anonymity, "anonymity")) {
    throw RequestSerializationError();
  }

  bool hasExtra = serializer(extra, "extra");
  bool hasPaymentId = serializer(paymentId, "paymentId");

  if (hasExtra && hasPaymentId) {
    throw RequestSerializationError();
  }

  serializer(unlockTime, "unlockTime");
}

void CreateDelayedTransaction::Response::serialize(CryptoNote::ISerializer& serializer) {
  serializer(transactionHash, "transactionHash");
}

void GetDelayedTransactionHashes::Request::serialize(CryptoNote::ISerializer& serializer) {
}

void GetDelayedTransactionHashes::Response::serialize(CryptoNote::ISerializer& serializer) {
  serializer(transactionHashes, "transactionHashes");
}

void DeleteDelayedTransaction::Request::serialize(CryptoNote::ISerializer& serializer) {
  if (!serializer(transactionHash, "transactionHash")) {
    throw RequestSerializationError();
  }
}

void DeleteDelayedTransaction::Response::serialize(CryptoNote::ISerializer& serializer) {
}

void SendDelayedTransaction::Request::serialize(CryptoNote::ISerializer& serializer) {
  if (!serializer(transactionHash, "transactionHash")) {
    throw RequestSerializationError();
  }
}

void SendDelayedTransaction::Response::serialize(CryptoNote::ISerializer& serializer) {
}

void SendFusionTransaction::Request::serialize(CryptoNote::ISerializer& serializer) {
  if (!serializer(threshold, "threshold")) {
    throw RequestSerializationError();
  }

  if (!serializer(anonymity, "anonymity")) {
    throw RequestSerializationError();
  }

  serializer(addresses, "addresses");
  serializer(destinationAddress, "destinationAddress");
}

void SendFusionTransaction::Response::serialize(CryptoNote::ISerializer& serializer) {
  serializer(transactionHash, "transactionHash");
}

void EstimateFusion::Request::serialize(CryptoNote::ISerializer& serializer) {
  if (!serializer(threshold, "threshold")) {
    throw RequestSerializationError();
  }

  serializer(addresses, "addresses");
}

void EstimateFusion::Response::serialize(CryptoNote::ISerializer& serializer) {
  serializer(fusionReadyCount, "fusionReadyCount");
  serializer(totalOutputCount, "totalOutputCount");
}

}
>>>>>>> 231db527
<|MERGE_RESOLUTION|>--- conflicted
+++ resolved
@@ -1,612 +1,326 @@
-<<<<<<< HEAD
-// Copyright (c) 2011-2016 The Cryptonote developers
-// Distributed under the MIT/X11 software license, see the accompanying
-// file COPYING or http://www.opensource.org/licenses/mit-license.php.
-
-#include "PaymentServiceJsonRpcMessages.h"
-#include "Serialization/SerializationOverloads.h"
-
-namespace PaymentService {
-
-void Save::Request::serialize(CryptoNote::ISerializer& /*serializer*/) {
-}
-
-void Save::Response::serialize(CryptoNote::ISerializer& /*serializer*/) {
-}
-
-void Reset::Request::serialize(CryptoNote::ISerializer& serializer) {
-  serializer(viewSecretKey, "viewSecretKey");
-}
-
-void Reset::Response::serialize(CryptoNote::ISerializer& serializer) {
-}
-
-void GetViewKey::Request::serialize(CryptoNote::ISerializer& serializer) {
-}
-
-void GetViewKey::Response::serialize(CryptoNote::ISerializer& serializer) {
-  serializer(viewSecretKey, "viewSecretKey");
-}
-
-void GetStatus::Request::serialize(CryptoNote::ISerializer& serializer) {
-}
-
-void GetStatus::Response::serialize(CryptoNote::ISerializer& serializer) {
-  serializer(blockCount, "blockCount");
-  serializer(knownBlockCount, "knownBlockCount");
-  serializer(lastBlockHash, "lastBlockHash");
-  serializer(peerCount, "peerCount");
-}
-
-void GetAddresses::Request::serialize(CryptoNote::ISerializer& serializer) {
-}
-
-void GetAddresses::Response::serialize(CryptoNote::ISerializer& serializer) {
-  serializer(addresses, "addresses");
-}
-
-void CreateAddress::Request::serialize(CryptoNote::ISerializer& serializer) {
-  bool hasSecretKey = serializer(spendSecretKey, "spendSecretKey");
-  bool hasPublicKey = serializer(spendPublicKey, "spendPublicKey");
-
-  if (hasSecretKey && hasPublicKey) {
-    //TODO: replace it with error codes
-    throw RequestSerializationError();
-  }
-}
-
-void CreateAddress::Response::serialize(CryptoNote::ISerializer& serializer) {
-  serializer(address, "address");
-}
-
-void DeleteAddress::Request::serialize(CryptoNote::ISerializer& serializer) {
-  if (!serializer(address, "address")) {
-    throw RequestSerializationError();
-  }
-}
-
-void DeleteAddress::Response::serialize(CryptoNote::ISerializer& serializer) {
-}
-
-void GetSpendKeys::Request::serialize(CryptoNote::ISerializer& serializer) {
-  if (!serializer(address, "address")) {
-    throw RequestSerializationError();
-  }
-}
-
-void GetSpendKeys::Response::serialize(CryptoNote::ISerializer& serializer) {
-  serializer(spendSecretKey, "spendSecretKey");
-  serializer(spendPublicKey, "spendPublicKey");
-}
-
-void GetBalance::Request::serialize(CryptoNote::ISerializer& serializer) {
-  serializer(address, "address");
-}
-
-void GetBalance::Response::serialize(CryptoNote::ISerializer& serializer) {
-  serializer(availableBalance, "availableBalance");
-  serializer(lockedAmount, "lockedAmount");
-}
-
-void GetBlockHashes::Request::serialize(CryptoNote::ISerializer& serializer) {
-  bool r = serializer(firstBlockIndex, "firstBlockIndex");
-  r &= serializer(blockCount, "blockCount");
-
-  if (!r) {
-    throw RequestSerializationError();
-  }
-}
-
-void GetBlockHashes::Response::serialize(CryptoNote::ISerializer& serializer) {
-  serializer(blockHashes, "blockHashes");
-}
-
-void TransactionHashesInBlockRpcInfo::serialize(CryptoNote::ISerializer& serializer) {
-  serializer(blockHash, "blockHash");
-  serializer(transactionHashes, "transactionHashes");
-}
-
-void GetTransactionHashes::Request::serialize(CryptoNote::ISerializer& serializer) {
-  serializer(addresses, "addresses");
-
-  if (serializer(blockHash, "blockHash") == serializer(firstBlockIndex, "firstBlockIndex")) {
-    throw RequestSerializationError();
-  }
-
-  if (!serializer(blockCount, "blockCount")) {
-    throw RequestSerializationError();
-  }
-
-  serializer(paymentId, "paymentId");
-}
-
-void GetTransactionHashes::Response::serialize(CryptoNote::ISerializer& serializer) {
-  serializer(items, "items");
-}
-
-void TransferRpcInfo::serialize(CryptoNote::ISerializer& serializer) {
-  serializer(type, "type");
-  serializer(address, "address");
-  serializer(amount, "amount");
-}
-
-void TransactionRpcInfo::serialize(CryptoNote::ISerializer& serializer) {
-  serializer(state, "state");
-  serializer(transactionHash, "transactionHash");
-  serializer(blockIndex, "blockIndex");
-  serializer(timestamp, "timestamp");
-  serializer(isBase, "isBase");
-  serializer(unlockTime, "unlockTime");
-  serializer(amount, "amount");
-  serializer(fee, "fee");
-  serializer(transfers, "transfers");
-  serializer(extra, "extra");
-  serializer(paymentId, "paymentId");
-}
-
-void GetTransaction::Request::serialize(CryptoNote::ISerializer& serializer) {
-  if (!serializer(transactionHash, "transactionHash")) {
-    throw RequestSerializationError();
-  }
-}
-
-void GetTransaction::Response::serialize(CryptoNote::ISerializer& serializer) {
-  serializer(transaction, "transaction");
-}
-
-void TransactionsInBlockRpcInfo::serialize(CryptoNote::ISerializer& serializer) {
-  serializer(blockHash, "blockHash");
-  serializer(transactions, "transactions");
-}
-
-void GetTransactions::Request::serialize(CryptoNote::ISerializer& serializer) {
-  serializer(addresses, "addresses");
-
-  if (serializer(blockHash, "blockHash") == serializer(firstBlockIndex, "firstBlockIndex")) {
-    throw RequestSerializationError();
-  }
-
-  if (!serializer(blockCount, "blockCount")) {
-    throw RequestSerializationError();
-  }
-
-  serializer(paymentId, "paymentId");
-}
-
-void GetTransactions::Response::serialize(CryptoNote::ISerializer& serializer) {
-  serializer(items, "items");
-}
-
-void GetUnconfirmedTransactionHashes::Request::serialize(CryptoNote::ISerializer& serializer) {
-  serializer(addresses, "addresses");
-}
-
-void GetUnconfirmedTransactionHashes::Response::serialize(CryptoNote::ISerializer& serializer) {
-  serializer(transactionHashes, "transactionHashes");
-}
-
-void WalletRpcOrder::serialize(CryptoNote::ISerializer& serializer) {
-  bool r = serializer(address, "address");
-  r &= serializer(amount, "amount");
-
-  if (!r) {
-    throw RequestSerializationError();
-  }
-}
-
-void SendTransaction::Request::serialize(CryptoNote::ISerializer& serializer) {
-  serializer(sourceAddresses, "addresses");
-
-  if (!serializer(transfers, "transfers")) {
-    throw RequestSerializationError();
-  }
-
-  serializer(changeAddress, "changeAddress");
-
-  if (!serializer(fee, "fee")) {
-    throw RequestSerializationError();
-  }
-
-  if (!serializer(anonymity, "anonymity")) {
-    throw RequestSerializationError();
-  }
-
-  bool hasExtra = serializer(extra, "extra");
-  bool hasPaymentId = serializer(paymentId, "paymentId");
-
-  if (hasExtra && hasPaymentId) {
-    throw RequestSerializationError();
-  }
-
-  serializer(unlockTime, "unlockTime");
-}
-
-void SendTransaction::Response::serialize(CryptoNote::ISerializer& serializer) {
-  serializer(transactionHash, "transactionHash");
-}
-
-void CreateDelayedTransaction::Request::serialize(CryptoNote::ISerializer& serializer) {
-  serializer(addresses, "addresses");
-
-  if (!serializer(transfers, "transfers")) {
-    throw RequestSerializationError();
-  }
-
-  serializer(changeAddress, "changeAddress");
-
-  if (!serializer(fee, "fee")) {
-    throw RequestSerializationError();
-  }
-
-  if (!serializer(anonymity, "anonymity")) {
-    throw RequestSerializationError();
-  }
-
-  bool hasExtra = serializer(extra, "extra");
-  bool hasPaymentId = serializer(paymentId, "paymentId");
-
-  if (hasExtra && hasPaymentId) {
-    throw RequestSerializationError();
-  }
-
-  serializer(unlockTime, "unlockTime");
-}
-
-void CreateDelayedTransaction::Response::serialize(CryptoNote::ISerializer& serializer) {
-  serializer(transactionHash, "transactionHash");
-}
-
-void GetDelayedTransactionHashes::Request::serialize(CryptoNote::ISerializer& serializer) {
-}
-
-void GetDelayedTransactionHashes::Response::serialize(CryptoNote::ISerializer& serializer) {
-  serializer(transactionHashes, "transactionHashes");
-}
-
-void DeleteDelayedTransaction::Request::serialize(CryptoNote::ISerializer& serializer) {
-  if (!serializer(transactionHash, "transactionHash")) {
-    throw RequestSerializationError();
-  }
-}
-
-void DeleteDelayedTransaction::Response::serialize(CryptoNote::ISerializer& serializer) {
-}
-
-void SendDelayedTransaction::Request::serialize(CryptoNote::ISerializer& serializer) {
-  if (!serializer(transactionHash, "transactionHash")) {
-    throw RequestSerializationError();
-  }
-}
-
-void SendDelayedTransaction::Response::serialize(CryptoNote::ISerializer& serializer) {
-}
-
-}
-=======
-// Copyright (c) 2012-2016, The CryptoNote developers, The Bytecoin developers
-//
-// This file is part of Bytecoin.
-//
-// Bytecoin is free software: you can redistribute it and/or modify
-// it under the terms of the GNU Lesser General Public License as published by
-// the Free Software Foundation, either version 3 of the License, or
-// (at your option) any later version.
-//
-// Bytecoin is distributed in the hope that it will be useful,
-// but WITHOUT ANY WARRANTY; without even the implied warranty of
-// MERCHANTABILITY or FITNESS FOR A PARTICULAR PURPOSE.  See the
-// GNU Lesser General Public License for more details.
-//
-// You should have received a copy of the GNU Lesser General Public License
-// along with Bytecoin.  If not, see <http://www.gnu.org/licenses/>.
-
-#include "PaymentServiceJsonRpcMessages.h"
-#include "Serialization/SerializationOverloads.h"
-
-namespace PaymentService {
-
-void Save::Request::serialize(CryptoNote::ISerializer& /*serializer*/) {
-}
-
-void Save::Response::serialize(CryptoNote::ISerializer& /*serializer*/) {
-}
-
-void Reset::Request::serialize(CryptoNote::ISerializer& serializer) {
-  serializer(viewSecretKey, "viewSecretKey");
-}
-
-void Reset::Response::serialize(CryptoNote::ISerializer& serializer) {
-}
-
-void GetViewKey::Request::serialize(CryptoNote::ISerializer& serializer) {
-}
-
-void GetViewKey::Response::serialize(CryptoNote::ISerializer& serializer) {
-  serializer(viewSecretKey, "viewSecretKey");
-}
-
-void GetStatus::Request::serialize(CryptoNote::ISerializer& serializer) {
-}
-
-void GetStatus::Response::serialize(CryptoNote::ISerializer& serializer) {
-  serializer(blockCount, "blockCount");
-  serializer(knownBlockCount, "knownBlockCount");
-  serializer(lastBlockHash, "lastBlockHash");
-  serializer(peerCount, "peerCount");
-}
-
-void GetAddresses::Request::serialize(CryptoNote::ISerializer& serializer) {
-}
-
-void GetAddresses::Response::serialize(CryptoNote::ISerializer& serializer) {
-  serializer(addresses, "addresses");
-}
-
-void CreateAddress::Request::serialize(CryptoNote::ISerializer& serializer) {
-  bool hasSecretKey = serializer(spendSecretKey, "spendSecretKey");
-  bool hasPublicKey = serializer(spendPublicKey, "spendPublicKey");
-
-  if (hasSecretKey && hasPublicKey) {
-    //TODO: replace it with error codes
-    throw RequestSerializationError();
-  }
-}
-
-void CreateAddress::Response::serialize(CryptoNote::ISerializer& serializer) {
-  serializer(address, "address");
-}
-
-void DeleteAddress::Request::serialize(CryptoNote::ISerializer& serializer) {
-  if (!serializer(address, "address")) {
-    throw RequestSerializationError();
-  }
-}
-
-void DeleteAddress::Response::serialize(CryptoNote::ISerializer& serializer) {
-}
-
-void GetSpendKeys::Request::serialize(CryptoNote::ISerializer& serializer) {
-  if (!serializer(address, "address")) {
-    throw RequestSerializationError();
-  }
-}
-
-void GetSpendKeys::Response::serialize(CryptoNote::ISerializer& serializer) {
-  serializer(spendSecretKey, "spendSecretKey");
-  serializer(spendPublicKey, "spendPublicKey");
-}
-
-void GetBalance::Request::serialize(CryptoNote::ISerializer& serializer) {
-  serializer(address, "address");
-}
-
-void GetBalance::Response::serialize(CryptoNote::ISerializer& serializer) {
-  serializer(availableBalance, "availableBalance");
-  serializer(lockedAmount, "lockedAmount");
-}
-
-void GetBlockHashes::Request::serialize(CryptoNote::ISerializer& serializer) {
-  bool r = serializer(firstBlockIndex, "firstBlockIndex");
-  r &= serializer(blockCount, "blockCount");
-
-  if (!r) {
-    throw RequestSerializationError();
-  }
-}
-
-void GetBlockHashes::Response::serialize(CryptoNote::ISerializer& serializer) {
-  serializer(blockHashes, "blockHashes");
-}
-
-void TransactionHashesInBlockRpcInfo::serialize(CryptoNote::ISerializer& serializer) {
-  serializer(blockHash, "blockHash");
-  serializer(transactionHashes, "transactionHashes");
-}
-
-void GetTransactionHashes::Request::serialize(CryptoNote::ISerializer& serializer) {
-  serializer(addresses, "addresses");
-
-  if (serializer(blockHash, "blockHash") == serializer(firstBlockIndex, "firstBlockIndex")) {
-    throw RequestSerializationError();
-  }
-
-  if (!serializer(blockCount, "blockCount")) {
-    throw RequestSerializationError();
-  }
-
-  serializer(paymentId, "paymentId");
-}
-
-void GetTransactionHashes::Response::serialize(CryptoNote::ISerializer& serializer) {
-  serializer(items, "items");
-}
-
-void TransferRpcInfo::serialize(CryptoNote::ISerializer& serializer) {
-  serializer(type, "type");
-  serializer(address, "address");
-  serializer(amount, "amount");
-}
-
-void TransactionRpcInfo::serialize(CryptoNote::ISerializer& serializer) {
-  serializer(state, "state");
-  serializer(transactionHash, "transactionHash");
-  serializer(blockIndex, "blockIndex");
-  serializer(timestamp, "timestamp");
-  serializer(isBase, "isBase");
-  serializer(unlockTime, "unlockTime");
-  serializer(amount, "amount");
-  serializer(fee, "fee");
-  serializer(transfers, "transfers");
-  serializer(extra, "extra");
-  serializer(paymentId, "paymentId");
-}
-
-void GetTransaction::Request::serialize(CryptoNote::ISerializer& serializer) {
-  if (!serializer(transactionHash, "transactionHash")) {
-    throw RequestSerializationError();
-  }
-}
-
-void GetTransaction::Response::serialize(CryptoNote::ISerializer& serializer) {
-  serializer(transaction, "transaction");
-}
-
-void TransactionsInBlockRpcInfo::serialize(CryptoNote::ISerializer& serializer) {
-  serializer(blockHash, "blockHash");
-  serializer(transactions, "transactions");
-}
-
-void GetTransactions::Request::serialize(CryptoNote::ISerializer& serializer) {
-  serializer(addresses, "addresses");
-
-  if (serializer(blockHash, "blockHash") == serializer(firstBlockIndex, "firstBlockIndex")) {
-    throw RequestSerializationError();
-  }
-
-  if (!serializer(blockCount, "blockCount")) {
-    throw RequestSerializationError();
-  }
-
-  serializer(paymentId, "paymentId");
-}
-
-void GetTransactions::Response::serialize(CryptoNote::ISerializer& serializer) {
-  serializer(items, "items");
-}
-
-void GetUnconfirmedTransactionHashes::Request::serialize(CryptoNote::ISerializer& serializer) {
-  serializer(addresses, "addresses");
-}
-
-void GetUnconfirmedTransactionHashes::Response::serialize(CryptoNote::ISerializer& serializer) {
-  serializer(transactionHashes, "transactionHashes");
-}
-
-void WalletRpcOrder::serialize(CryptoNote::ISerializer& serializer) {
-  bool r = serializer(address, "address");
-  r &= serializer(amount, "amount");
-
-  if (!r) {
-    throw RequestSerializationError();
-  }
-}
-
-void SendTransaction::Request::serialize(CryptoNote::ISerializer& serializer) {
-  serializer(sourceAddresses, "addresses");
-
-  if (!serializer(transfers, "transfers")) {
-    throw RequestSerializationError();
-  }
-
-  serializer(changeAddress, "changeAddress");
-
-  if (!serializer(fee, "fee")) {
-    throw RequestSerializationError();
-  }
-
-  if (!serializer(anonymity, "anonymity")) {
-    throw RequestSerializationError();
-  }
-
-  bool hasExtra = serializer(extra, "extra");
-  bool hasPaymentId = serializer(paymentId, "paymentId");
-
-  if (hasExtra && hasPaymentId) {
-    throw RequestSerializationError();
-  }
-
-  serializer(unlockTime, "unlockTime");
-}
-
-void SendTransaction::Response::serialize(CryptoNote::ISerializer& serializer) {
-  serializer(transactionHash, "transactionHash");
-}
-
-void CreateDelayedTransaction::Request::serialize(CryptoNote::ISerializer& serializer) {
-  serializer(addresses, "addresses");
-
-  if (!serializer(transfers, "transfers")) {
-    throw RequestSerializationError();
-  }
-
-  serializer(changeAddress, "changeAddress");
-
-  if (!serializer(fee, "fee")) {
-    throw RequestSerializationError();
-  }
-
-  if (!serializer(anonymity, "anonymity")) {
-    throw RequestSerializationError();
-  }
-
-  bool hasExtra = serializer(extra, "extra");
-  bool hasPaymentId = serializer(paymentId, "paymentId");
-
-  if (hasExtra && hasPaymentId) {
-    throw RequestSerializationError();
-  }
-
-  serializer(unlockTime, "unlockTime");
-}
-
-void CreateDelayedTransaction::Response::serialize(CryptoNote::ISerializer& serializer) {
-  serializer(transactionHash, "transactionHash");
-}
-
-void GetDelayedTransactionHashes::Request::serialize(CryptoNote::ISerializer& serializer) {
-}
-
-void GetDelayedTransactionHashes::Response::serialize(CryptoNote::ISerializer& serializer) {
-  serializer(transactionHashes, "transactionHashes");
-}
-
-void DeleteDelayedTransaction::Request::serialize(CryptoNote::ISerializer& serializer) {
-  if (!serializer(transactionHash, "transactionHash")) {
-    throw RequestSerializationError();
-  }
-}
-
-void DeleteDelayedTransaction::Response::serialize(CryptoNote::ISerializer& serializer) {
-}
-
-void SendDelayedTransaction::Request::serialize(CryptoNote::ISerializer& serializer) {
-  if (!serializer(transactionHash, "transactionHash")) {
-    throw RequestSerializationError();
-  }
-}
-
-void SendDelayedTransaction::Response::serialize(CryptoNote::ISerializer& serializer) {
-}
-
-void SendFusionTransaction::Request::serialize(CryptoNote::ISerializer& serializer) {
-  if (!serializer(threshold, "threshold")) {
-    throw RequestSerializationError();
-  }
-
-  if (!serializer(anonymity, "anonymity")) {
-    throw RequestSerializationError();
-  }
-
-  serializer(addresses, "addresses");
-  serializer(destinationAddress, "destinationAddress");
-}
-
-void SendFusionTransaction::Response::serialize(CryptoNote::ISerializer& serializer) {
-  serializer(transactionHash, "transactionHash");
-}
-
-void EstimateFusion::Request::serialize(CryptoNote::ISerializer& serializer) {
-  if (!serializer(threshold, "threshold")) {
-    throw RequestSerializationError();
-  }
-
-  serializer(addresses, "addresses");
-}
-
-void EstimateFusion::Response::serialize(CryptoNote::ISerializer& serializer) {
-  serializer(fusionReadyCount, "fusionReadyCount");
-  serializer(totalOutputCount, "totalOutputCount");
-}
-
-}
->>>>>>> 231db527
+// Copyright (c) 2012-2016, The CryptoNote developers, The Bytecoin developers
+//
+// This file is part of Bytecoin.
+//
+// Bytecoin is free software: you can redistribute it and/or modify
+// it under the terms of the GNU Lesser General Public License as published by
+// the Free Software Foundation, either version 3 of the License, or
+// (at your option) any later version.
+//
+// Bytecoin is distributed in the hope that it will be useful,
+// but WITHOUT ANY WARRANTY; without even the implied warranty of
+// MERCHANTABILITY or FITNESS FOR A PARTICULAR PURPOSE.  See the
+// GNU Lesser General Public License for more details.
+//
+// You should have received a copy of the GNU Lesser General Public License
+// along with Bytecoin.  If not, see <http://www.gnu.org/licenses/>.
+
+#include "PaymentServiceJsonRpcMessages.h"
+#include "Serialization/SerializationOverloads.h"
+
+namespace PaymentService {
+
+void Save::Request::serialize(CryptoNote::ISerializer& /*serializer*/) {
+}
+
+void Save::Response::serialize(CryptoNote::ISerializer& /*serializer*/) {
+}
+
+void Reset::Request::serialize(CryptoNote::ISerializer& serializer) {
+  serializer(viewSecretKey, "viewSecretKey");
+}
+
+void Reset::Response::serialize(CryptoNote::ISerializer& serializer) {
+}
+
+void GetViewKey::Request::serialize(CryptoNote::ISerializer& serializer) {
+}
+
+void GetViewKey::Response::serialize(CryptoNote::ISerializer& serializer) {
+  serializer(viewSecretKey, "viewSecretKey");
+}
+
+void GetStatus::Request::serialize(CryptoNote::ISerializer& serializer) {
+}
+
+void GetStatus::Response::serialize(CryptoNote::ISerializer& serializer) {
+  serializer(blockCount, "blockCount");
+  serializer(knownBlockCount, "knownBlockCount");
+  serializer(lastBlockHash, "lastBlockHash");
+  serializer(peerCount, "peerCount");
+}
+
+void GetAddresses::Request::serialize(CryptoNote::ISerializer& serializer) {
+}
+
+void GetAddresses::Response::serialize(CryptoNote::ISerializer& serializer) {
+  serializer(addresses, "addresses");
+}
+
+void CreateAddress::Request::serialize(CryptoNote::ISerializer& serializer) {
+  bool hasSecretKey = serializer(spendSecretKey, "spendSecretKey");
+  bool hasPublicKey = serializer(spendPublicKey, "spendPublicKey");
+
+  if (hasSecretKey && hasPublicKey) {
+    //TODO: replace it with error codes
+    throw RequestSerializationError();
+  }
+}
+
+void CreateAddress::Response::serialize(CryptoNote::ISerializer& serializer) {
+  serializer(address, "address");
+}
+
+void DeleteAddress::Request::serialize(CryptoNote::ISerializer& serializer) {
+  if (!serializer(address, "address")) {
+    throw RequestSerializationError();
+  }
+}
+
+void DeleteAddress::Response::serialize(CryptoNote::ISerializer& serializer) {
+}
+
+void GetSpendKeys::Request::serialize(CryptoNote::ISerializer& serializer) {
+  if (!serializer(address, "address")) {
+    throw RequestSerializationError();
+  }
+}
+
+void GetSpendKeys::Response::serialize(CryptoNote::ISerializer& serializer) {
+  serializer(spendSecretKey, "spendSecretKey");
+  serializer(spendPublicKey, "spendPublicKey");
+}
+
+void GetBalance::Request::serialize(CryptoNote::ISerializer& serializer) {
+  serializer(address, "address");
+}
+
+void GetBalance::Response::serialize(CryptoNote::ISerializer& serializer) {
+  serializer(availableBalance, "availableBalance");
+  serializer(lockedAmount, "lockedAmount");
+}
+
+void GetBlockHashes::Request::serialize(CryptoNote::ISerializer& serializer) {
+  bool r = serializer(firstBlockIndex, "firstBlockIndex");
+  r &= serializer(blockCount, "blockCount");
+
+  if (!r) {
+    throw RequestSerializationError();
+  }
+}
+
+void GetBlockHashes::Response::serialize(CryptoNote::ISerializer& serializer) {
+  serializer(blockHashes, "blockHashes");
+}
+
+void TransactionHashesInBlockRpcInfo::serialize(CryptoNote::ISerializer& serializer) {
+  serializer(blockHash, "blockHash");
+  serializer(transactionHashes, "transactionHashes");
+}
+
+void GetTransactionHashes::Request::serialize(CryptoNote::ISerializer& serializer) {
+  serializer(addresses, "addresses");
+
+  if (serializer(blockHash, "blockHash") == serializer(firstBlockIndex, "firstBlockIndex")) {
+    throw RequestSerializationError();
+  }
+
+  if (!serializer(blockCount, "blockCount")) {
+    throw RequestSerializationError();
+  }
+
+  serializer(paymentId, "paymentId");
+}
+
+void GetTransactionHashes::Response::serialize(CryptoNote::ISerializer& serializer) {
+  serializer(items, "items");
+}
+
+void TransferRpcInfo::serialize(CryptoNote::ISerializer& serializer) {
+  serializer(type, "type");
+  serializer(address, "address");
+  serializer(amount, "amount");
+}
+
+void TransactionRpcInfo::serialize(CryptoNote::ISerializer& serializer) {
+  serializer(state, "state");
+  serializer(transactionHash, "transactionHash");
+  serializer(blockIndex, "blockIndex");
+  serializer(timestamp, "timestamp");
+  serializer(isBase, "isBase");
+  serializer(unlockTime, "unlockTime");
+  serializer(amount, "amount");
+  serializer(fee, "fee");
+  serializer(transfers, "transfers");
+  serializer(extra, "extra");
+  serializer(paymentId, "paymentId");
+}
+
+void GetTransaction::Request::serialize(CryptoNote::ISerializer& serializer) {
+  if (!serializer(transactionHash, "transactionHash")) {
+    throw RequestSerializationError();
+  }
+}
+
+void GetTransaction::Response::serialize(CryptoNote::ISerializer& serializer) {
+  serializer(transaction, "transaction");
+}
+
+void TransactionsInBlockRpcInfo::serialize(CryptoNote::ISerializer& serializer) {
+  serializer(blockHash, "blockHash");
+  serializer(transactions, "transactions");
+}
+
+void GetTransactions::Request::serialize(CryptoNote::ISerializer& serializer) {
+  serializer(addresses, "addresses");
+
+  if (serializer(blockHash, "blockHash") == serializer(firstBlockIndex, "firstBlockIndex")) {
+    throw RequestSerializationError();
+  }
+
+  if (!serializer(blockCount, "blockCount")) {
+    throw RequestSerializationError();
+  }
+
+  serializer(paymentId, "paymentId");
+}
+
+void GetTransactions::Response::serialize(CryptoNote::ISerializer& serializer) {
+  serializer(items, "items");
+}
+
+void GetUnconfirmedTransactionHashes::Request::serialize(CryptoNote::ISerializer& serializer) {
+  serializer(addresses, "addresses");
+}
+
+void GetUnconfirmedTransactionHashes::Response::serialize(CryptoNote::ISerializer& serializer) {
+  serializer(transactionHashes, "transactionHashes");
+}
+
+void WalletRpcOrder::serialize(CryptoNote::ISerializer& serializer) {
+  bool r = serializer(address, "address");
+  r &= serializer(amount, "amount");
+
+  if (!r) {
+    throw RequestSerializationError();
+  }
+}
+
+void SendTransaction::Request::serialize(CryptoNote::ISerializer& serializer) {
+  serializer(sourceAddresses, "addresses");
+
+  if (!serializer(transfers, "transfers")) {
+    throw RequestSerializationError();
+  }
+
+  serializer(changeAddress, "changeAddress");
+
+  if (!serializer(fee, "fee")) {
+    throw RequestSerializationError();
+  }
+
+  if (!serializer(anonymity, "anonymity")) {
+    throw RequestSerializationError();
+  }
+
+  bool hasExtra = serializer(extra, "extra");
+  bool hasPaymentId = serializer(paymentId, "paymentId");
+
+  if (hasExtra && hasPaymentId) {
+    throw RequestSerializationError();
+  }
+
+  serializer(unlockTime, "unlockTime");
+}
+
+void SendTransaction::Response::serialize(CryptoNote::ISerializer& serializer) {
+  serializer(transactionHash, "transactionHash");
+}
+
+void CreateDelayedTransaction::Request::serialize(CryptoNote::ISerializer& serializer) {
+  serializer(addresses, "addresses");
+
+  if (!serializer(transfers, "transfers")) {
+    throw RequestSerializationError();
+  }
+
+  serializer(changeAddress, "changeAddress");
+
+  if (!serializer(fee, "fee")) {
+    throw RequestSerializationError();
+  }
+
+  if (!serializer(anonymity, "anonymity")) {
+    throw RequestSerializationError();
+  }
+
+  bool hasExtra = serializer(extra, "extra");
+  bool hasPaymentId = serializer(paymentId, "paymentId");
+
+  if (hasExtra && hasPaymentId) {
+    throw RequestSerializationError();
+  }
+
+  serializer(unlockTime, "unlockTime");
+}
+
+void CreateDelayedTransaction::Response::serialize(CryptoNote::ISerializer& serializer) {
+  serializer(transactionHash, "transactionHash");
+}
+
+void GetDelayedTransactionHashes::Request::serialize(CryptoNote::ISerializer& serializer) {
+}
+
+void GetDelayedTransactionHashes::Response::serialize(CryptoNote::ISerializer& serializer) {
+  serializer(transactionHashes, "transactionHashes");
+}
+
+void DeleteDelayedTransaction::Request::serialize(CryptoNote::ISerializer& serializer) {
+  if (!serializer(transactionHash, "transactionHash")) {
+    throw RequestSerializationError();
+  }
+}
+
+void DeleteDelayedTransaction::Response::serialize(CryptoNote::ISerializer& serializer) {
+}
+
+void SendDelayedTransaction::Request::serialize(CryptoNote::ISerializer& serializer) {
+  if (!serializer(transactionHash, "transactionHash")) {
+    throw RequestSerializationError();
+  }
+}
+
+void SendDelayedTransaction::Response::serialize(CryptoNote::ISerializer& serializer) {
+}
+
+void SendFusionTransaction::Request::serialize(CryptoNote::ISerializer& serializer) {
+  if (!serializer(threshold, "threshold")) {
+    throw RequestSerializationError();
+  }
+
+  if (!serializer(anonymity, "anonymity")) {
+    throw RequestSerializationError();
+  }
+
+  serializer(addresses, "addresses");
+  serializer(destinationAddress, "destinationAddress");
+}
+
+void SendFusionTransaction::Response::serialize(CryptoNote::ISerializer& serializer) {
+  serializer(transactionHash, "transactionHash");
+}
+
+void EstimateFusion::Request::serialize(CryptoNote::ISerializer& serializer) {
+  if (!serializer(threshold, "threshold")) {
+    throw RequestSerializationError();
+  }
+
+  serializer(addresses, "addresses");
+}
+
+void EstimateFusion::Response::serialize(CryptoNote::ISerializer& serializer) {
+  serializer(fusionReadyCount, "fusionReadyCount");
+  serializer(totalOutputCount, "totalOutputCount");
+}
+
+}