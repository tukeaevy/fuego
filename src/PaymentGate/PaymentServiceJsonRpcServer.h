--- conflicted
+++ resolved
@@ -1,184 +1,98 @@
-<<<<<<< HEAD
-// Copyright (c) 2011-2016 The Cryptonote developers
-// Distributed under the MIT/X11 software license, see the accompanying
-// file COPYING or http://www.opensource.org/licenses/mit-license.php.
-
-#pragma once
-
-#include <unordered_map>
-
-#include "Common/JsonValue.h"
-#include "JsonRpcServer/JsonRpcServer.h"
-#include "PaymentServiceJsonRpcMessages.h"
-#include "Serialization/JsonInputValueSerializer.h"
-#include "Serialization/JsonOutputStreamSerializer.h"
-
-namespace PaymentService {
-
-class WalletService;
-
-class PaymentServiceJsonRpcServer : public CryptoNote::JsonRpcServer {
-public:
-  PaymentServiceJsonRpcServer(System::Dispatcher& sys, System::Event& stopEvent, WalletService& service, Logging::ILogger& loggerGroup);
-  PaymentServiceJsonRpcServer(const PaymentServiceJsonRpcServer&) = delete;
-
-protected:
-  virtual void processJsonRpcRequest(const Common::JsonValue& req, Common::JsonValue& resp) override;
-
-private:
-  WalletService& service;
-  Logging::LoggerRef logger;
-
-  typedef std::function<void (const Common::JsonValue& jsonRpcParams, Common::JsonValue& jsonResponse)> HandlerFunction;
-
-  template <typename RequestType, typename ResponseType, typename RequestHandler>
-  HandlerFunction jsonHandler(RequestHandler handler) {
-    return [handler] (const Common::JsonValue& jsonRpcParams, Common::JsonValue& jsonResponse) mutable {
-      RequestType request;
-      ResponseType response;
-
-      try {
-        CryptoNote::JsonInputValueSerializer inputSerializer(const_cast<Common::JsonValue&>(jsonRpcParams));
-        serialize(request, inputSerializer);
-      } catch (std::exception&) {
-        makeGenericErrorReponse(jsonResponse, "Invalid Request", -32600);
-        return;
-      }
-
-      std::error_code ec = handler(request, response);
-      if (ec) {
-        makeErrorResponse(ec, jsonResponse);
-        return;
-      }
-
-      CryptoNote::JsonOutputStreamSerializer outputSerializer;
-      serialize(response, outputSerializer);
-      fillJsonResponse(outputSerializer.getValue(), jsonResponse);
-    };
-  }
-
-  std::unordered_map<std::string, HandlerFunction> handlers;
-
-  std::error_code handleSave(const Save::Request& request, Save::Response& response);
-  std::error_code handleReset(const Reset::Request& request, Reset::Response& response);
-  std::error_code handleCreateAddress(const CreateAddress::Request& request, CreateAddress::Response& response);
-  std::error_code handleDeleteAddress(const DeleteAddress::Request& request, DeleteAddress::Response& response);
-  std::error_code handleGetSpendKeys(const GetSpendKeys::Request& request, GetSpendKeys::Response& response);
-  std::error_code handleGetBalance(const GetBalance::Request& request, GetBalance::Response& response);
-  std::error_code handleGetBlockHashes(const GetBlockHashes::Request& request, GetBlockHashes::Response& response);
-  std::error_code handleGetTransactionHashes(const GetTransactionHashes::Request& request, GetTransactionHashes::Response& response);
-  std::error_code handleGetTransactions(const GetTransactions::Request& request, GetTransactions::Response& response);
-  std::error_code handleGetUnconfirmedTransactionHashes(const GetUnconfirmedTransactionHashes::Request& request, GetUnconfirmedTransactionHashes::Response& response);
-  std::error_code handleGetTransaction(const GetTransaction::Request& request, GetTransaction::Response& response);
-  std::error_code handleSendTransaction(const SendTransaction::Request& request, SendTransaction::Response& response);
-  std::error_code handleCreateDelayedTransaction(const CreateDelayedTransaction::Request& request, CreateDelayedTransaction::Response& response);
-  std::error_code handleGetDelayedTransactionHashes(const GetDelayedTransactionHashes::Request& request, GetDelayedTransactionHashes::Response& response);
-  std::error_code handleDeleteDelayedTransaction(const DeleteDelayedTransaction::Request& request, DeleteDelayedTransaction::Response& response);
-  std::error_code handleSendDelayedTransaction(const SendDelayedTransaction::Request& request, SendDelayedTransaction::Response& response);
-  std::error_code handleGetViewKey(const GetViewKey::Request& request, GetViewKey::Response& response);
-  std::error_code handleGetStatus(const GetStatus::Request& request, GetStatus::Response& response);
-  std::error_code handleGetAddresses(const GetAddresses::Request& request, GetAddresses::Response& response);
-
-};
-
-}//namespace PaymentService
-=======
-// Copyright (c) 2012-2016, The CryptoNote developers, The Bytecoin developers
-//
-// This file is part of Bytecoin.
-//
-// Bytecoin is free software: you can redistribute it and/or modify
-// it under the terms of the GNU Lesser General Public License as published by
-// the Free Software Foundation, either version 3 of the License, or
-// (at your option) any later version.
-//
-// Bytecoin is distributed in the hope that it will be useful,
-// but WITHOUT ANY WARRANTY; without even the implied warranty of
-// MERCHANTABILITY or FITNESS FOR A PARTICULAR PURPOSE.  See the
-// GNU Lesser General Public License for more details.
-//
-// You should have received a copy of the GNU Lesser General Public License
-// along with Bytecoin.  If not, see <http://www.gnu.org/licenses/>.
-
-#pragma once
-
-#include <unordered_map>
-
-#include "Common/JsonValue.h"
-#include "JsonRpcServer/JsonRpcServer.h"
-#include "PaymentServiceJsonRpcMessages.h"
-#include "Serialization/JsonInputValueSerializer.h"
-#include "Serialization/JsonOutputStreamSerializer.h"
-
-namespace PaymentService {
-
-class WalletService;
-
-class PaymentServiceJsonRpcServer : public CryptoNote::JsonRpcServer {
-public:
-  PaymentServiceJsonRpcServer(System::Dispatcher& sys, System::Event& stopEvent, WalletService& service, Logging::ILogger& loggerGroup);
-  PaymentServiceJsonRpcServer(const PaymentServiceJsonRpcServer&) = delete;
-
-protected:
-  virtual void processJsonRpcRequest(const Common::JsonValue& req, Common::JsonValue& resp) override;
-
-private:
-  WalletService& service;
-  Logging::LoggerRef logger;
-
-  typedef std::function<void (const Common::JsonValue& jsonRpcParams, Common::JsonValue& jsonResponse)> HandlerFunction;
-
-  template <typename RequestType, typename ResponseType, typename RequestHandler>
-  HandlerFunction jsonHandler(RequestHandler handler) {
-    return [handler] (const Common::JsonValue& jsonRpcParams, Common::JsonValue& jsonResponse) mutable {
-      RequestType request;
-      ResponseType response;
-
-      try {
-        CryptoNote::JsonInputValueSerializer inputSerializer(const_cast<Common::JsonValue&>(jsonRpcParams));
-        serialize(request, inputSerializer);
-      } catch (std::exception&) {
-        makeGenericErrorReponse(jsonResponse, "Invalid Request", -32600);
-        return;
-      }
-
-      std::error_code ec = handler(request, response);
-      if (ec) {
-        makeErrorResponse(ec, jsonResponse);
-        return;
-      }
-
-      CryptoNote::JsonOutputStreamSerializer outputSerializer;
-      serialize(response, outputSerializer);
-      fillJsonResponse(outputSerializer.getValue(), jsonResponse);
-    };
-  }
-
-  std::unordered_map<std::string, HandlerFunction> handlers;
-
-  std::error_code handleSave(const Save::Request& request, Save::Response& response);
-  std::error_code handleReset(const Reset::Request& request, Reset::Response& response);
-  std::error_code handleCreateAddress(const CreateAddress::Request& request, CreateAddress::Response& response);
-  std::error_code handleDeleteAddress(const DeleteAddress::Request& request, DeleteAddress::Response& response);
-  std::error_code handleGetSpendKeys(const GetSpendKeys::Request& request, GetSpendKeys::Response& response);
-  std::error_code handleGetBalance(const GetBalance::Request& request, GetBalance::Response& response);
-  std::error_code handleGetBlockHashes(const GetBlockHashes::Request& request, GetBlockHashes::Response& response);
-  std::error_code handleGetTransactionHashes(const GetTransactionHashes::Request& request, GetTransactionHashes::Response& response);
-  std::error_code handleGetTransactions(const GetTransactions::Request& request, GetTransactions::Response& response);
-  std::error_code handleGetUnconfirmedTransactionHashes(const GetUnconfirmedTransactionHashes::Request& request, GetUnconfirmedTransactionHashes::Response& response);
-  std::error_code handleGetTransaction(const GetTransaction::Request& request, GetTransaction::Response& response);
-  std::error_code handleSendTransaction(const SendTransaction::Request& request, SendTransaction::Response& response);
-  std::error_code handleCreateDelayedTransaction(const CreateDelayedTransaction::Request& request, CreateDelayedTransaction::Response& response);
-  std::error_code handleGetDelayedTransactionHashes(const GetDelayedTransactionHashes::Request& request, GetDelayedTransactionHashes::Response& response);
-  std::error_code handleDeleteDelayedTransaction(const DeleteDelayedTransaction::Request& request, DeleteDelayedTransaction::Response& response);
-  std::error_code handleSendDelayedTransaction(const SendDelayedTransaction::Request& request, SendDelayedTransaction::Response& response);
-  std::error_code handleGetViewKey(const GetViewKey::Request& request, GetViewKey::Response& response);
-  std::error_code handleGetStatus(const GetStatus::Request& request, GetStatus::Response& response);
-  std::error_code handleGetAddresses(const GetAddresses::Request& request, GetAddresses::Response& response);
-
-  std::error_code handleSendFusionTransaction(const SendFusionTransaction::Request& request, SendFusionTransaction::Response& response);
-  std::error_code handleEstimateFusion(const EstimateFusion::Request& request, EstimateFusion::Response& response);
-};
-
-}//namespace PaymentService
->>>>>>> 231db527
+// Copyright (c) 2012-2016, The CryptoNote developers, The Bytecoin developers
+//
+// This file is part of Bytecoin.
+//
+// Bytecoin is free software: you can redistribute it and/or modify
+// it under the terms of the GNU Lesser General Public License as published by
+// the Free Software Foundation, either version 3 of the License, or
+// (at your option) any later version.
+//
+// Bytecoin is distributed in the hope that it will be useful,
+// but WITHOUT ANY WARRANTY; without even the implied warranty of
+// MERCHANTABILITY or FITNESS FOR A PARTICULAR PURPOSE.  See the
+// GNU Lesser General Public License for more details.
+//
+// You should have received a copy of the GNU Lesser General Public License
+// along with Bytecoin.  If not, see <http://www.gnu.org/licenses/>.
+
+#pragma once
+
+#include <unordered_map>
+
+#include "Common/JsonValue.h"
+#include "JsonRpcServer/JsonRpcServer.h"
+#include "PaymentServiceJsonRpcMessages.h"
+#include "Serialization/JsonInputValueSerializer.h"
+#include "Serialization/JsonOutputStreamSerializer.h"
+
+namespace PaymentService {
+
+class WalletService;
+
+class PaymentServiceJsonRpcServer : public CryptoNote::JsonRpcServer {
+public:
+  PaymentServiceJsonRpcServer(System::Dispatcher& sys, System::Event& stopEvent, WalletService& service, Logging::ILogger& loggerGroup);
+  PaymentServiceJsonRpcServer(const PaymentServiceJsonRpcServer&) = delete;
+
+protected:
+  virtual void processJsonRpcRequest(const Common::JsonValue& req, Common::JsonValue& resp) override;
+
+private:
+  WalletService& service;
+  Logging::LoggerRef logger;
+
+  typedef std::function<void (const Common::JsonValue& jsonRpcParams, Common::JsonValue& jsonResponse)> HandlerFunction;
+
+  template <typename RequestType, typename ResponseType, typename RequestHandler>
+  HandlerFunction jsonHandler(RequestHandler handler) {
+    return [handler] (const Common::JsonValue& jsonRpcParams, Common::JsonValue& jsonResponse) mutable {
+      RequestType request;
+      ResponseType response;
+
+      try {
+        CryptoNote::JsonInputValueSerializer inputSerializer(const_cast<Common::JsonValue&>(jsonRpcParams));
+        serialize(request, inputSerializer);
+      } catch (std::exception&) {
+        makeGenericErrorReponse(jsonResponse, "Invalid Request", -32600);
+        return;
+      }
+
+      std::error_code ec = handler(request, response);
+      if (ec) {
+        makeErrorResponse(ec, jsonResponse);
+        return;
+      }
+
+      CryptoNote::JsonOutputStreamSerializer outputSerializer;
+      serialize(response, outputSerializer);
+      fillJsonResponse(outputSerializer.getValue(), jsonResponse);
+    };
+  }
+
+  std::unordered_map<std::string, HandlerFunction> handlers;
+
+  std::error_code handleSave(const Save::Request& request, Save::Response& response);
+  std::error_code handleReset(const Reset::Request& request, Reset::Response& response);
+  std::error_code handleCreateAddress(const CreateAddress::Request& request, CreateAddress::Response& response);
+  std::error_code handleDeleteAddress(const DeleteAddress::Request& request, DeleteAddress::Response& response);
+  std::error_code handleGetSpendKeys(const GetSpendKeys::Request& request, GetSpendKeys::Response& response);
+  std::error_code handleGetBalance(const GetBalance::Request& request, GetBalance::Response& response);
+  std::error_code handleGetBlockHashes(const GetBlockHashes::Request& request, GetBlockHashes::Response& response);
+  std::error_code handleGetTransactionHashes(const GetTransactionHashes::Request& request, GetTransactionHashes::Response& response);
+  std::error_code handleGetTransactions(const GetTransactions::Request& request, GetTransactions::Response& response);
+  std::error_code handleGetUnconfirmedTransactionHashes(const GetUnconfirmedTransactionHashes::Request& request, GetUnconfirmedTransactionHashes::Response& response);
+  std::error_code handleGetTransaction(const GetTransaction::Request& request, GetTransaction::Response& response);
+  std::error_code handleSendTransaction(const SendTransaction::Request& request, SendTransaction::Response& response);
+  std::error_code handleCreateDelayedTransaction(const CreateDelayedTransaction::Request& request, CreateDelayedTransaction::Response& response);
+  std::error_code handleGetDelayedTransactionHashes(const GetDelayedTransactionHashes::Request& request, GetDelayedTransactionHashes::Response& response);
+  std::error_code handleDeleteDelayedTransaction(const DeleteDelayedTransaction::Request& request, DeleteDelayedTransaction::Response& response);
+  std::error_code handleSendDelayedTransaction(const SendDelayedTransaction::Request& request, SendDelayedTransaction::Response& response);
+  std::error_code handleGetViewKey(const GetViewKey::Request& request, GetViewKey::Response& response);
+  std::error_code handleGetStatus(const GetStatus::Request& request, GetStatus::Response& response);
+  std::error_code handleGetAddresses(const GetAddresses::Request& request, GetAddresses::Response& response);
+
+  std::error_code handleSendFusionTransaction(const SendFusionTransaction::Request& request, SendFusionTransaction::Response& response);
+  std::error_code handleEstimateFusion(const EstimateFusion::Request& request, EstimateFusion::Response& response);
+};
+
+}//namespace PaymentService