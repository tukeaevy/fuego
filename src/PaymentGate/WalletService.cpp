<<<<<<< HEAD
// Copyright (c) 2012-2016, The CryptoNote developers, The Bytecoin developers
//
// This file is part of Bytecoin.
//
// Bytecoin is free software: you can redistribute it and/or modify
// it under the terms of the GNU Lesser General Public License as published by
// the Free Software Foundation, either version 3 of the License, or
// (at your option) any later version.
//
// Bytecoin is distributed in the hope that it will be useful,
// but WITHOUT ANY WARRANTY; without even the implied warranty of
// MERCHANTABILITY or FITNESS FOR A PARTICULAR PURPOSE.  See the
// GNU Lesser General Public License for more details.
//
// You should have received a copy of the GNU Lesser General Public License
// along with Bytecoin.  If not, see <http://www.gnu.org/licenses/>.

#include "WalletService.h"


#include <future>
#include <assert.h>
#include <sstream>
#include <unordered_set>

#include <boost/filesystem/operations.hpp>

#include <System/Timer.h>
#include <System/InterruptedException.h>
#include "Common/Util.h"

#include "crypto/crypto.h"
#include "CryptoNote.h"
#include "CryptoNoteCore/CryptoNoteFormatUtils.h"
#include "CryptoNoteCore/CryptoNoteBasicImpl.h"
#include "CryptoNoteCore/TransactionExtra.h"

#include <System/EventLock.h>

#include "PaymentServiceJsonRpcMessages.h"
#include "NodeFactory.h"

#include "Wallet/WalletGreen.h"
#include "Wallet/LegacyKeysImporter.h"
#include "Wallet/WalletErrors.h"
#include "Wallet/WalletUtils.h"
#include "WalletServiceErrorCategory.h"

namespace PaymentService {

namespace {

bool checkPaymentId(const std::string& paymentId) {
  if (paymentId.size() != 64) {
    return false;
  }

  return std::all_of(paymentId.begin(), paymentId.end(), [] (const char c) {
    if (c >= '0' && c <= '9') {
      return true;
    }

    if (c >= 'a' && c <= 'f') {
      return true;
    }

    if (c >= 'A' && c <= 'F') {
      return true;
    }

    return false;
  });
}

Crypto::Hash parsePaymentId(const std::string& paymentIdStr) {
  if (!checkPaymentId(paymentIdStr)) {
    throw std::system_error(make_error_code(CryptoNote::error::WalletServiceErrorCode::WRONG_PAYMENT_ID_FORMAT));
  }

  Crypto::Hash paymentId;
  bool r = Common::podFromHex(paymentIdStr, paymentId);
  assert(r);

  return paymentId;
}

bool getPaymentIdFromExtra(const std::string& binaryString, Crypto::Hash& paymentId) {
  return CryptoNote::getPaymentIdFromTxExtra(Common::asBinaryArray(binaryString), paymentId);
}

std::string getPaymentIdStringFromExtra(const std::string& binaryString) {
  Crypto::Hash paymentId;

  if (!getPaymentIdFromExtra(binaryString, paymentId)) {
    return std::string();
  }

  return Common::podToHex(paymentId);
}

}

struct TransactionsInBlockInfoFilter {
  TransactionsInBlockInfoFilter(const std::vector<std::string>& addressesVec, const std::string& paymentIdStr) {
    addresses.insert(addressesVec.begin(), addressesVec.end());

    if (!paymentIdStr.empty()) {
      paymentId = parsePaymentId(paymentIdStr);
      havePaymentId = true;
    } else {
      havePaymentId = false;
    }
  }

  bool checkTransaction(const CryptoNote::WalletTransactionWithTransfers& transaction) const {
    if (havePaymentId) {
      Crypto::Hash transactionPaymentId;
      if (!getPaymentIdFromExtra(transaction.transaction.extra, transactionPaymentId)) {
        return false;
      }

      if (paymentId != transactionPaymentId) {
        return false;
      }
    }

    if (addresses.empty()) {
      return true;
    }

    bool haveAddress = false;
    for (const CryptoNote::WalletTransfer& transfer: transaction.transfers) {
      if (addresses.find(transfer.address) != addresses.end()) {
        haveAddress = true;
        break;
      }
    }

    return haveAddress;
  }

  std::unordered_set<std::string> addresses;
  bool havePaymentId = false;
  Crypto::Hash paymentId;
};

namespace {

void addPaymentIdToExtra(const std::string& paymentId, std::string& extra) {
  std::vector<uint8_t> extraVector;
  if (!CryptoNote::createTxExtraWithPaymentId(paymentId, extraVector)) {
    throw std::system_error(make_error_code(CryptoNote::error::BAD_PAYMENT_ID));
  }

  std::copy(extraVector.begin(), extraVector.end(), std::back_inserter(extra));
}

void validatePaymentId(const std::string& paymentId, Logging::LoggerRef logger) {
  if (!checkPaymentId(paymentId)) {
    logger(Logging::WARNING, Logging::BRIGHT_YELLOW) << "Can't validate payment id: " << paymentId;
    throw std::system_error(make_error_code(CryptoNote::error::WalletServiceErrorCode::WRONG_PAYMENT_ID_FORMAT));
  }
}

Crypto::Hash parseHash(const std::string& hashString, Logging::LoggerRef logger) {
  Crypto::Hash hash;

  if (!Common::podFromHex(hashString, hash)) {
    logger(Logging::WARNING, Logging::BRIGHT_YELLOW) << "Can't parse hash string " << hashString;
    throw std::system_error(make_error_code(CryptoNote::error::WalletServiceErrorCode::WRONG_HASH_FORMAT));
  }

  return hash;
}

std::vector<CryptoNote::TransactionsInBlockInfo> filterTransactions(
  const std::vector<CryptoNote::TransactionsInBlockInfo>& blocks,
  const TransactionsInBlockInfoFilter& filter) {

  std::vector<CryptoNote::TransactionsInBlockInfo> result;

  for (const auto& block: blocks) {
    CryptoNote::TransactionsInBlockInfo item;
    item.blockHash = block.blockHash;

    for (const auto& transaction: block.transactions) {
      if (transaction.transaction.state != CryptoNote::WalletTransactionState::DELETED && filter.checkTransaction(transaction)) {
        item.transactions.push_back(transaction);
      }
    }

    result.push_back(std::move(item));
  }

  return result;
}

PaymentService::TransactionRpcInfo convertTransactionWithTransfersToTransactionRpcInfo(
  const CryptoNote::WalletTransactionWithTransfers& transactionWithTransfers) {

  PaymentService::TransactionRpcInfo transactionInfo;

  transactionInfo.state = static_cast<uint8_t>(transactionWithTransfers.transaction.state);
  transactionInfo.transactionHash = Common::podToHex(transactionWithTransfers.transaction.hash);
  transactionInfo.blockIndex = transactionWithTransfers.transaction.blockHeight;
  transactionInfo.timestamp = transactionWithTransfers.transaction.timestamp;
  transactionInfo.isBase = transactionWithTransfers.transaction.isBase;
  transactionInfo.unlockTime = transactionWithTransfers.transaction.unlockTime;
  transactionInfo.amount = transactionWithTransfers.transaction.totalAmount;
  transactionInfo.fee = transactionWithTransfers.transaction.fee;
  transactionInfo.extra = Common::toHex(transactionWithTransfers.transaction.extra.data(), transactionWithTransfers.transaction.extra.size());
  transactionInfo.paymentId = getPaymentIdStringFromExtra(transactionWithTransfers.transaction.extra);

  for (const CryptoNote::WalletTransfer& transfer: transactionWithTransfers.transfers) {
    PaymentService::TransferRpcInfo rpcTransfer;
    rpcTransfer.address = transfer.address;
    rpcTransfer.amount = transfer.amount;
    rpcTransfer.type = static_cast<uint8_t>(transfer.type);

    transactionInfo.transfers.push_back(std::move(rpcTransfer));
  }

  return transactionInfo;
}

std::vector<PaymentService::TransactionsInBlockRpcInfo> convertTransactionsInBlockInfoToTransactionsInBlockRpcInfo(
  const std::vector<CryptoNote::TransactionsInBlockInfo>& blocks) {

  std::vector<PaymentService::TransactionsInBlockRpcInfo> rpcBlocks;
  rpcBlocks.reserve(blocks.size());
  for (const auto& block: blocks) {
    PaymentService::TransactionsInBlockRpcInfo rpcBlock;
    rpcBlock.blockHash = Common::podToHex(block.blockHash);

    for (const CryptoNote::WalletTransactionWithTransfers& transactionWithTransfers: block.transactions) {
      PaymentService::TransactionRpcInfo transactionInfo = convertTransactionWithTransfersToTransactionRpcInfo(transactionWithTransfers);
      rpcBlock.transactions.push_back(std::move(transactionInfo));
    }

    rpcBlocks.push_back(std::move(rpcBlock));
  }

  return rpcBlocks;
}

std::vector<PaymentService::TransactionHashesInBlockRpcInfo> convertTransactionsInBlockInfoToTransactionHashesInBlockRpcInfo(
    const std::vector<CryptoNote::TransactionsInBlockInfo>& blocks) {

  std::vector<PaymentService::TransactionHashesInBlockRpcInfo> transactionHashes;
  transactionHashes.reserve(blocks.size());
  for (const CryptoNote::TransactionsInBlockInfo& block: blocks) {
    PaymentService::TransactionHashesInBlockRpcInfo item;
    item.blockHash = Common::podToHex(block.blockHash);

    for (const CryptoNote::WalletTransactionWithTransfers& transaction: block.transactions) {
      item.transactionHashes.emplace_back(Common::podToHex(transaction.transaction.hash));
    }

    transactionHashes.push_back(std::move(item));
  }

  return transactionHashes;
}

void validateAddresses(const std::vector<std::string>& addresses, const CryptoNote::Currency& currency, Logging::LoggerRef logger) {
  for (const auto& address: addresses) {
    if (!CryptoNote::validateAddress(address, currency)) {
      logger(Logging::WARNING, Logging::BRIGHT_YELLOW) << "Can't validate address " << address;
      throw std::system_error(make_error_code(CryptoNote::error::BAD_ADDRESS));
    }
  }
}

std::string getValidatedTransactionExtraString(const std::string& extraString) {
  std::vector<uint8_t> binary;
  if (!Common::fromHex(extraString, binary)) {
    throw std::system_error(make_error_code(CryptoNote::error::BAD_TRANSACTION_EXTRA));
  }

  return Common::asString(binary);
}

std::vector<std::string> collectDestinationAddresses(const std::vector<PaymentService::WalletRpcOrder>& orders) {
  std::vector<std::string> result;

  result.reserve(orders.size());
  for (const auto& order: orders) {
    result.push_back(order.address);
  }

  return result;
}

std::vector<CryptoNote::WalletOrder> convertWalletRpcOrdersToWalletOrders(const std::vector<PaymentService::WalletRpcOrder>& orders) {
  std::vector<CryptoNote::WalletOrder> result;
  result.reserve(orders.size());

  for (const auto& order: orders) {
    result.emplace_back(CryptoNote::WalletOrder {order.address, order.amount});
  }

  return result;
}

}

void generateNewWallet(const CryptoNote::Currency& currency, const WalletConfiguration& conf, Logging::ILogger& logger, System::Dispatcher& dispatcher) {
  Logging::LoggerRef log(logger, "generateNewWallet");

  CryptoNote::INode* nodeStub = NodeFactory::createNodeStub();
  std::unique_ptr<CryptoNote::INode> nodeGuard(nodeStub);

  CryptoNote::IWallet* wallet = new CryptoNote::WalletGreen(dispatcher, currency, *nodeStub, logger);
  std::unique_ptr<CryptoNote::IWallet> walletGuard(wallet);

  log(Logging::INFO, Logging::BRIGHT_WHITE) << "Generating new wallet";

  wallet->initialize(conf.walletFile, conf.walletPassword);
  auto address = wallet->createAddress();

  log(Logging::INFO, Logging::BRIGHT_WHITE) << "New wallet is generated. Address: " << address;

  wallet->save(CryptoNote::WalletSaveLevel::SAVE_KEYS_ONLY);
  log(Logging::INFO, Logging::BRIGHT_WHITE) << "Wallet is saved";
}

WalletService::WalletService(const CryptoNote::Currency& currency, System::Dispatcher& sys, CryptoNote::INode& node,
  CryptoNote::IWallet& wallet, CryptoNote::IFusionManager& fusionManager, const WalletConfiguration& conf, Logging::ILogger& logger) :
    currency(currency),
    wallet(wallet),
    fusionManager(fusionManager),
    node(node),
    config(conf),
    inited(false),
    logger(logger, "WalletService"),
    dispatcher(sys),
    readyEvent(dispatcher),
    refreshContext(dispatcher)
{
  readyEvent.set();
}

WalletService::~WalletService() {
  if (inited) {
    wallet.stop();
    refreshContext.wait();
    wallet.shutdown();
  }
}

void WalletService::init() {
  loadWallet();
  loadTransactionIdIndex();

  refreshContext.spawn([this] { refresh(); });

  inited = true;
}

void WalletService::saveWallet() {
  wallet.save();
  logger(Logging::INFO, Logging::BRIGHT_WHITE) << "Wallet is saved";
}

void WalletService::loadWallet() {
  logger(Logging::INFO, Logging::BRIGHT_WHITE) << "Loading wallet";
  wallet.load(config.walletFile, config.walletPassword);
  logger(Logging::INFO, Logging::BRIGHT_WHITE) << "Wallet loading is finished.";
}

void WalletService::loadTransactionIdIndex() {
  transactionIdIndex.clear();

  for (size_t i = 0; i < wallet.getTransactionCount(); ++i) {
    transactionIdIndex.emplace(Common::podToHex(wallet.getTransaction(i).hash), i);
  }
}

std::error_code WalletService::saveWalletNoThrow() {
  try {
    System::EventLock lk(readyEvent);

    logger(Logging::INFO, Logging::BRIGHT_WHITE) << "Saving wallet...";

    if (!inited) {
      logger(Logging::WARNING, Logging::BRIGHT_YELLOW) << "Save impossible: Wallet Service is not initialized";
      return make_error_code(CryptoNote::error::NOT_INITIALIZED);
    }

    saveWallet();
  } catch (std::system_error& x) {
    logger(Logging::WARNING, Logging::BRIGHT_YELLOW) << "Error while saving wallet: " << x.what();
    return x.code();
  } catch (std::exception& x) {
    logger(Logging::WARNING, Logging::BRIGHT_YELLOW) << "Error while saving wallet: " << x.what();
    return make_error_code(CryptoNote::error::INTERNAL_WALLET_ERROR);
  }

  return std::error_code();
}

std::error_code WalletService::resetWallet() {
  try {
    System::EventLock lk(readyEvent);

    logger(Logging::INFO, Logging::BRIGHT_WHITE) << "Reseting wallet";

    if (!inited) {
      logger(Logging::WARNING, Logging::BRIGHT_YELLOW) << "Reset impossible: Wallet Service is not initialized";
      return make_error_code(CryptoNote::error::NOT_INITIALIZED);
    }

    reset();
    logger(Logging::INFO, Logging::BRIGHT_WHITE) << "Wallet has been reset";
  } catch (std::system_error& x) {
    logger(Logging::WARNING, Logging::BRIGHT_YELLOW) << "Error while reseting wallet: " << x.what();
    return x.code();
  } catch (std::exception& x) {
    logger(Logging::WARNING, Logging::BRIGHT_YELLOW) << "Error while reseting wallet: " << x.what();
    return make_error_code(CryptoNote::error::INTERNAL_WALLET_ERROR);
  }

  return std::error_code();
}

std::error_code WalletService::replaceWithNewWallet(const std::string& viewSecretKeyText) {
  try {
    System::EventLock lk(readyEvent);

    Crypto::SecretKey viewSecretKey;
    if (!Common::podFromHex(viewSecretKeyText, viewSecretKey)) {
      logger(Logging::WARNING, Logging::BRIGHT_YELLOW) << "Cannot restore view secret key: " << viewSecretKeyText;
      return make_error_code(CryptoNote::error::WalletServiceErrorCode::WRONG_KEY_FORMAT);
    }

    Crypto::PublicKey viewPublicKey;
    if (!Crypto::secret_key_to_public_key(viewSecretKey, viewPublicKey)) {
      logger(Logging::WARNING, Logging::BRIGHT_YELLOW) << "Cannot derive view public key, wrong secret key: " << viewSecretKeyText;
      return make_error_code(CryptoNote::error::WalletServiceErrorCode::WRONG_KEY_FORMAT);
    }

    replaceWithNewWallet(viewSecretKey);
    logger(Logging::INFO, Logging::BRIGHT_WHITE) << "The container has been replaced";
  } catch (std::system_error& x) {
    logger(Logging::WARNING, Logging::BRIGHT_YELLOW) << "Error while replacing container: " << x.what();
    return x.code();
  } catch (std::exception& x) {
    logger(Logging::WARNING, Logging::BRIGHT_YELLOW) << "Error while replacing container: " << x.what();
    return make_error_code(CryptoNote::error::INTERNAL_WALLET_ERROR);
  }

  return std::error_code();
}

std::error_code WalletService::createAddress(const std::string& spendSecretKeyText, std::string& address) {
  try {
    System::EventLock lk(readyEvent);

    logger(Logging::DEBUGGING) << "Creating address";

    Crypto::SecretKey secretKey;
    if (!Common::podFromHex(spendSecretKeyText, secretKey)) {
      logger(Logging::WARNING, Logging::BRIGHT_YELLOW) << "Wrong key format: " << spendSecretKeyText;
      return make_error_code(CryptoNote::error::WalletServiceErrorCode::WRONG_KEY_FORMAT);
    }

    address = wallet.createAddress(secretKey);
  } catch (std::system_error& x) {
    logger(Logging::WARNING, Logging::BRIGHT_YELLOW) << "Error while creating address: " << x.what();
    return x.code();
  }

  logger(Logging::DEBUGGING) << "Created address " << address;

  return std::error_code();
}

std::error_code WalletService::createAddress(std::string& address) {
  try {
    System::EventLock lk(readyEvent);

    logger(Logging::DEBUGGING) << "Creating address";

    address = wallet.createAddress();
  } catch (std::system_error& x) {
    logger(Logging::WARNING, Logging::BRIGHT_YELLOW) << "Error while creating address: " << x.what();
    return x.code();
  }

  logger(Logging::DEBUGGING) << "Created address " << address;

  return std::error_code();
}

std::error_code WalletService::createTrackingAddress(const std::string& spendPublicKeyText, std::string& address) {
  try {
    System::EventLock lk(readyEvent);

    logger(Logging::DEBUGGING) << "Creating tracking address";

    Crypto::PublicKey publicKey;
    if (!Common::podFromHex(spendPublicKeyText, publicKey)) {
      logger(Logging::WARNING, Logging::BRIGHT_YELLOW) << "Wrong key format: " << spendPublicKeyText;
      return make_error_code(CryptoNote::error::WalletServiceErrorCode::WRONG_KEY_FORMAT);
    }

    address = wallet.createAddress(publicKey);
  } catch (std::system_error& x) {
    logger(Logging::WARNING, Logging::BRIGHT_YELLOW) << "Error while creating tracking address: " << x.what();
    return x.code();
  }

  logger(Logging::DEBUGGING) << "Created address " << address;
  return std::error_code();
}

std::error_code WalletService::deleteAddress(const std::string& address) {
  try {
    System::EventLock lk(readyEvent);

    logger(Logging::DEBUGGING) << "Delete address request came";
    wallet.deleteAddress(address);
  } catch (std::system_error& x) {
    logger(Logging::WARNING, Logging::BRIGHT_YELLOW) << "Error while deleting address: " << x.what();
    return x.code();
  }

  logger(Logging::DEBUGGING) << "Address " << address << " successfully deleted";
  return std::error_code();
}

std::error_code WalletService::getSpendkeys(const std::string& address, std::string& publicSpendKeyText, std::string& secretSpendKeyText) {
  try {
    System::EventLock lk(readyEvent);

    CryptoNote::KeyPair key = wallet.getAddressSpendKey(address);

    publicSpendKeyText = Common::podToHex(key.publicKey);
    secretSpendKeyText = Common::podToHex(key.secretKey);

  } catch (std::system_error& x) {
    logger(Logging::WARNING, Logging::BRIGHT_YELLOW) << "Error while getting spend key: " << x.what();
    return x.code();
  }

  return std::error_code();
}

std::error_code WalletService::getBalance(const std::string& address, uint64_t& availableBalance, uint64_t& lockedAmount) {
  try {
    System::EventLock lk(readyEvent);
    logger(Logging::DEBUGGING) << "Getting balance for address " << address;

    availableBalance = wallet.getActualBalance(address);
    lockedAmount = wallet.getPendingBalance(address);
  } catch (std::system_error& x) {
    logger(Logging::WARNING, Logging::BRIGHT_YELLOW) << "Error while getting balance: " << x.what();
    return x.code();
  }

  logger(Logging::DEBUGGING) << address << " actual balance: " << availableBalance << ", pending: " << lockedAmount;
  return std::error_code();
}

std::error_code WalletService::getBalance(uint64_t& availableBalance, uint64_t& lockedAmount) {
  try {
    System::EventLock lk(readyEvent);
    logger(Logging::DEBUGGING) << "Getting wallet balance";

    availableBalance = wallet.getActualBalance();
    lockedAmount = wallet.getPendingBalance();
  } catch (std::system_error& x) {
    logger(Logging::WARNING, Logging::BRIGHT_YELLOW) << "Error while getting balance: " << x.what();
    return x.code();
  }

  logger(Logging::DEBUGGING) << "Wallet actual balance: " << availableBalance << ", pending: " << lockedAmount;
  return std::error_code();
}

std::error_code WalletService::getBlockHashes(uint32_t firstBlockIndex, uint32_t blockCount, std::vector<std::string>& blockHashes) {
  try {
    System::EventLock lk(readyEvent);
    std::vector<Crypto::Hash> hashes = wallet.getBlockHashes(firstBlockIndex, blockCount);

    blockHashes.reserve(hashes.size());
    for (const auto& hash: hashes) {
      blockHashes.push_back(Common::podToHex(hash));
    }
  } catch (std::system_error& x) {
    logger(Logging::WARNING, Logging::BRIGHT_YELLOW) << "Error while getting block hashes: " << x.what();
    return x.code();
  }

  return std::error_code();
}

std::error_code WalletService::getViewKey(std::string& viewSecretKey) {
  try {
    System::EventLock lk(readyEvent);
    CryptoNote::KeyPair viewKey = wallet.getViewKey();
    viewSecretKey = Common::podToHex(viewKey.secretKey);
  } catch (std::system_error& x) {
    logger(Logging::WARNING, Logging::BRIGHT_YELLOW) << "Error while getting view key: " << x.what();
    return x.code();
  }

  return std::error_code();
}

std::error_code WalletService::getTransactionHashes(const std::vector<std::string>& addresses, const std::string& blockHashString,
  uint32_t blockCount, const std::string& paymentId, std::vector<TransactionHashesInBlockRpcInfo>& transactionHashes) {
  try {
    System::EventLock lk(readyEvent);
    validateAddresses(addresses, currency, logger);

    if (!paymentId.empty()) {
      validatePaymentId(paymentId, logger);
    }

    TransactionsInBlockInfoFilter transactionFilter(addresses, paymentId);
    Crypto::Hash blockHash = parseHash(blockHashString, logger);

    transactionHashes = getRpcTransactionHashes(blockHash, blockCount, transactionFilter);
  } catch (std::system_error& x) {
    logger(Logging::WARNING, Logging::BRIGHT_YELLOW) << "Error while getting transactions: " << x.what();
    return x.code();
  } catch (std::exception& x) {
    logger(Logging::WARNING, Logging::BRIGHT_YELLOW) << "Error while getting transactions: " << x.what();
    return make_error_code(CryptoNote::error::INTERNAL_WALLET_ERROR);
  }

  return std::error_code();
}

std::error_code WalletService::getTransactionHashes(const std::vector<std::string>& addresses, uint32_t firstBlockIndex,
  uint32_t blockCount, const std::string& paymentId, std::vector<TransactionHashesInBlockRpcInfo>& transactionHashes) {
  try {
    System::EventLock lk(readyEvent);
    validateAddresses(addresses, currency, logger);

    if (!paymentId.empty()) {
      validatePaymentId(paymentId, logger);
    }

    TransactionsInBlockInfoFilter transactionFilter(addresses, paymentId);
    transactionHashes = getRpcTransactionHashes(firstBlockIndex, blockCount, transactionFilter);

  } catch (std::system_error& x) {
    logger(Logging::WARNING, Logging::BRIGHT_YELLOW) << "Error while getting transactions: " << x.what();
    return x.code();
  } catch (std::exception& x) {
    logger(Logging::WARNING, Logging::BRIGHT_YELLOW) << "Error while getting transactions: " << x.what();
    return make_error_code(CryptoNote::error::INTERNAL_WALLET_ERROR);
  }

  return std::error_code();
}

std::error_code WalletService::getTransactions(const std::vector<std::string>& addresses, const std::string& blockHashString,
  uint32_t blockCount, const std::string& paymentId, std::vector<TransactionsInBlockRpcInfo>& transactions) {
  try {
    System::EventLock lk(readyEvent);
    validateAddresses(addresses, currency, logger);

    if (!paymentId.empty()) {
      validatePaymentId(paymentId, logger);
    }

    TransactionsInBlockInfoFilter transactionFilter(addresses, paymentId);

    Crypto::Hash blockHash = parseHash(blockHashString, logger);

	std::vector<TransactionsInBlockRpcInfo> txs = getRpcTransactions(blockHash, blockCount, transactionFilter);
	for (TransactionsInBlockRpcInfo& b : txs){
		for (TransactionRpcInfo& t : b.transactions){
			t.confirmations = wallet.getBlockCount() - t.blockIndex;
		}
	}
	transactions = txs;
  } catch (std::system_error& x) {
    logger(Logging::WARNING, Logging::BRIGHT_YELLOW) << "Error while getting transactions: " << x.what();
    return x.code();
  } catch (std::exception& x) {
    logger(Logging::WARNING, Logging::BRIGHT_YELLOW) << "Error while getting transactions: " << x.what();
    return make_error_code(CryptoNote::error::INTERNAL_WALLET_ERROR);
  }

  return std::error_code();
}

std::error_code WalletService::getTransactions(const std::vector<std::string>& addresses, uint32_t firstBlockIndex,
  uint32_t blockCount, const std::string& paymentId, std::vector<TransactionsInBlockRpcInfo>& transactions) {
  try {
    System::EventLock lk(readyEvent);
    validateAddresses(addresses, currency, logger);

    if (!paymentId.empty()) {
      validatePaymentId(paymentId, logger);
    }

    TransactionsInBlockInfoFilter transactionFilter(addresses, paymentId);

	std::vector<TransactionsInBlockRpcInfo> txs = getRpcTransactions(firstBlockIndex, blockCount, transactionFilter);
	for (TransactionsInBlockRpcInfo& b : txs){
		for (TransactionRpcInfo& t : b.transactions){
			t.confirmations = wallet.getBlockCount() - t.blockIndex;
		}
	}
	transactions = txs;
  } catch (std::system_error& x) {
    logger(Logging::WARNING, Logging::BRIGHT_YELLOW) << "Error while getting transactions: " << x.what();
    return x.code();
  } catch (std::exception& x) {
    logger(Logging::WARNING, Logging::BRIGHT_YELLOW) << "Error while getting transactions: " << x.what();
    return make_error_code(CryptoNote::error::INTERNAL_WALLET_ERROR);
  }

  return std::error_code();
}

std::error_code WalletService::getTransaction(const std::string& transactionHash, TransactionRpcInfo& transaction) {
  try {
    System::EventLock lk(readyEvent);
    Crypto::Hash hash = parseHash(transactionHash, logger);

    CryptoNote::WalletTransactionWithTransfers transactionWithTransfers = wallet.getTransaction(hash);

    if (transactionWithTransfers.transaction.state == CryptoNote::WalletTransactionState::DELETED) {
      logger(Logging::WARNING, Logging::BRIGHT_YELLOW) << "Transaction " << transactionHash << " is deleted";
      return make_error_code(CryptoNote::error::OBJECT_NOT_FOUND);
    }

	TransactionRpcInfo tempTrans = convertTransactionWithTransfersToTransactionRpcInfo(transactionWithTransfers);
	tempTrans.confirmations = wallet.getBlockCount() - transactionWithTransfers.transaction.blockHeight;
	transaction = tempTrans;

  } catch (std::system_error& x) {
    logger(Logging::WARNING, Logging::BRIGHT_YELLOW) << "Error while getting transaction: " << x.what();
    return x.code();
  } catch (std::exception& x) {
    logger(Logging::WARNING, Logging::BRIGHT_YELLOW) << "Error while getting transaction: " << x.what();
    return make_error_code(CryptoNote::error::INTERNAL_WALLET_ERROR);
  }

  return std::error_code();
}

std::error_code WalletService::getAddresses(std::vector<std::string>& addresses) {
  try {
    System::EventLock lk(readyEvent);

    addresses.clear();
    addresses.reserve(wallet.getAddressCount());

    for (size_t i = 0; i < wallet.getAddressCount(); ++i) {
      addresses.push_back(wallet.getAddress(i));
    }
  } catch (std::exception& e) {
    logger(Logging::WARNING, Logging::BRIGHT_YELLOW) << "Can't get addresses: " << e.what();
    return make_error_code(CryptoNote::error::INTERNAL_WALLET_ERROR);
  }

  return std::error_code();
}

std::error_code WalletService::sendTransaction(const SendTransaction::Request& request, std::string& transactionHash) {
  try {
    System::EventLock lk(readyEvent);

    validateAddresses(request.sourceAddresses, currency, logger);
    validateAddresses(collectDestinationAddresses(request.transfers), currency, logger);
    if (!request.changeAddress.empty()) {
      validateAddresses({ request.changeAddress }, currency, logger);
    }

    CryptoNote::TransactionParameters sendParams;
    if (!request.paymentId.empty()) {
      addPaymentIdToExtra(request.paymentId, sendParams.extra);
    } else {
      sendParams.extra = getValidatedTransactionExtraString(request.extra);
    }

    sendParams.sourceAddresses = request.sourceAddresses;
    sendParams.destinations = convertWalletRpcOrdersToWalletOrders(request.transfers);
    sendParams.fee = request.fee;
    sendParams.mixIn = request.anonymity;
    sendParams.unlockTimestamp = request.unlockTime;
    sendParams.changeDestination = request.changeAddress;

    size_t transactionId = wallet.transfer(sendParams);
    transactionHash = Common::podToHex(wallet.getTransaction(transactionId).hash);

    logger(Logging::DEBUGGING) << "Transaction " << transactionHash << " has been sent";
  } catch (std::system_error& x) {
    logger(Logging::WARNING, Logging::BRIGHT_YELLOW) << "Error while sending transaction: " << x.what();
    return x.code();
  } catch (std::exception& x) {
    logger(Logging::WARNING, Logging::BRIGHT_YELLOW) << "Error while sending transaction: " << x.what();
    return make_error_code(CryptoNote::error::INTERNAL_WALLET_ERROR);
  }

  return std::error_code();
}

std::error_code WalletService::createDelayedTransaction(const CreateDelayedTransaction::Request& request, std::string& transactionHash) {
  try {
    System::EventLock lk(readyEvent);

    validateAddresses(request.addresses, currency, logger);
    validateAddresses(collectDestinationAddresses(request.transfers), currency, logger);
    if (!request.changeAddress.empty()) {
      validateAddresses({ request.changeAddress }, currency, logger);
    }

    CryptoNote::TransactionParameters sendParams;
    if (!request.paymentId.empty()) {
      addPaymentIdToExtra(request.paymentId, sendParams.extra);
    } else {
      sendParams.extra = Common::asString(Common::fromHex(request.extra));
    }

    sendParams.sourceAddresses = request.addresses;
    sendParams.destinations = convertWalletRpcOrdersToWalletOrders(request.transfers);
    sendParams.fee = request.fee;
    sendParams.mixIn = request.anonymity;
    sendParams.unlockTimestamp = request.unlockTime;
    sendParams.changeDestination = request.changeAddress;

    size_t transactionId = wallet.makeTransaction(sendParams);
    transactionHash = Common::podToHex(wallet.getTransaction(transactionId).hash);

    logger(Logging::DEBUGGING) << "Delayed transaction " << transactionHash << " has been created";
  } catch (std::system_error& x) {
    logger(Logging::WARNING, Logging::BRIGHT_YELLOW) << "Error while creating delayed transaction: " << x.what();
    return x.code();
  } catch (std::exception& x) {
    logger(Logging::WARNING, Logging::BRIGHT_YELLOW) << "Error while creating delayed transaction: " << x.what();
    return make_error_code(CryptoNote::error::INTERNAL_WALLET_ERROR);
  }

  return std::error_code();
}

std::error_code WalletService::getDelayedTransactionHashes(std::vector<std::string>& transactionHashes) {
  try {
    System::EventLock lk(readyEvent);

    std::vector<size_t> transactionIds = wallet.getDelayedTransactionIds();
    transactionHashes.reserve(transactionIds.size());

    for (auto id: transactionIds) {
      transactionHashes.emplace_back(Common::podToHex(wallet.getTransaction(id).hash));
    }

  } catch (std::system_error& x) {
    logger(Logging::WARNING, Logging::BRIGHT_YELLOW) << "Error while getting delayed transaction hashes: " << x.what();
    return x.code();
  } catch (std::exception& x) {
    logger(Logging::WARNING, Logging::BRIGHT_YELLOW) << "Error while getting delayed transaction hashes: " << x.what();
    return make_error_code(CryptoNote::error::INTERNAL_WALLET_ERROR);
  }

  return std::error_code();
}

std::error_code WalletService::deleteDelayedTransaction(const std::string& transactionHash) {
  try {
    System::EventLock lk(readyEvent);

    parseHash(transactionHash, logger); //validate transactionHash parameter

    auto idIt = transactionIdIndex.find(transactionHash);
    if (idIt == transactionIdIndex.end()) {
      return make_error_code(CryptoNote::error::WalletServiceErrorCode::OBJECT_NOT_FOUND);
    }

    size_t transactionId = idIt->second;
    wallet.rollbackUncommitedTransaction(transactionId);

    logger(Logging::DEBUGGING) << "Delayed transaction " << transactionHash << " has been canceled";
  } catch (std::system_error& x) {
    logger(Logging::WARNING, Logging::BRIGHT_YELLOW) << "Error while deleting delayed transaction hashes: " << x.what();
    return x.code();
  } catch (std::exception& x) {
    logger(Logging::WARNING, Logging::BRIGHT_YELLOW) << "Error while deleting delayed transaction hashes: " << x.what();
    return make_error_code(CryptoNote::error::INTERNAL_WALLET_ERROR);
  }

  return std::error_code();
}

std::error_code WalletService::sendDelayedTransaction(const std::string& transactionHash) {
  try {
    System::EventLock lk(readyEvent);

    parseHash(transactionHash, logger); //validate transactionHash parameter

    auto idIt = transactionIdIndex.find(transactionHash);
    if (idIt == transactionIdIndex.end()) {
      return make_error_code(CryptoNote::error::WalletServiceErrorCode::OBJECT_NOT_FOUND);
    }

    size_t transactionId = idIt->second;
    wallet.commitTransaction(transactionId);

    logger(Logging::DEBUGGING) << "Delayed transaction " << transactionHash << " has been sent";
  } catch (std::system_error& x) {
    logger(Logging::WARNING, Logging::BRIGHT_YELLOW) << "Error while sending delayed transaction hashes: " << x.what();
    return x.code();
  } catch (std::exception& x) {
    logger(Logging::WARNING, Logging::BRIGHT_YELLOW) << "Error while sending delayed transaction hashes: " << x.what();
    return make_error_code(CryptoNote::error::INTERNAL_WALLET_ERROR);
  }

  return std::error_code();
}

std::error_code WalletService::getUnconfirmedTransactionHashes(const std::vector<std::string>& addresses, std::vector<std::string>& transactionHashes) {
  try {
    System::EventLock lk(readyEvent);

    validateAddresses(addresses, currency, logger);

    std::vector<CryptoNote::WalletTransactionWithTransfers> transactions = wallet.getUnconfirmedTransactions();

    TransactionsInBlockInfoFilter transactionFilter(addresses, "");

    for (const auto& transaction: transactions) {
      if (transactionFilter.checkTransaction(transaction)) {
        transactionHashes.emplace_back(Common::podToHex(transaction.transaction.hash));
      }
    }
  } catch (std::system_error& x) {
    logger(Logging::WARNING, Logging::BRIGHT_YELLOW) << "Error while getting unconfirmed transaction hashes: " << x.what();
    return x.code();
  } catch (std::exception& x) {
    logger(Logging::WARNING, Logging::BRIGHT_YELLOW) << "Error while getting unconfirmed transaction hashes: " << x.what();
    return make_error_code(CryptoNote::error::INTERNAL_WALLET_ERROR);
  }

  return std::error_code();
}

std::error_code WalletService::getStatus(uint32_t& blockCount, uint32_t& knownBlockCount, std::string& lastBlockHash, uint32_t& peerCount) {
  try {
    System::EventLock lk(readyEvent);

    knownBlockCount = node.getKnownBlockCount();
    peerCount = static_cast<uint32_t>(node.getPeerCount());
    blockCount = wallet.getBlockCount();

    auto lastHashes = wallet.getBlockHashes(blockCount - 1, 1);
    lastBlockHash = Common::podToHex(lastHashes.back());
  } catch (std::system_error& x) {
    logger(Logging::WARNING, Logging::BRIGHT_YELLOW) << "Error while getting status: " << x.what();
    return x.code();
  } catch (std::exception& x) {
    logger(Logging::WARNING, Logging::BRIGHT_YELLOW) << "Error while getting status: " << x.what();
    return make_error_code(CryptoNote::error::INTERNAL_WALLET_ERROR);
  }

  return std::error_code();
}

std::error_code WalletService::sendFusionTransaction(uint64_t threshold, uint32_t anonymity, const std::vector<std::string>& addresses,
  const std::string& destinationAddress, std::string& transactionHash) {

  try {
    System::EventLock lk(readyEvent);

    validateAddresses(addresses, currency, logger);
    if (!destinationAddress.empty()) {
      validateAddresses({ destinationAddress }, currency, logger);
    }

    size_t transactionId = fusionManager.createFusionTransaction(threshold, anonymity, addresses, destinationAddress);
    transactionHash = Common::podToHex(wallet.getTransaction(transactionId).hash);

    logger(Logging::DEBUGGING) << "Fusion transaction " << transactionHash << " has been sent";
  } catch (std::system_error& x) {
    logger(Logging::WARNING, Logging::BRIGHT_YELLOW) << "Error while sending fusion transaction: " << x.what();
    return x.code();
  } catch (std::exception& x) {
    logger(Logging::WARNING, Logging::BRIGHT_YELLOW) << "Error while sending fusion transaction: " << x.what();
    return make_error_code(CryptoNote::error::INTERNAL_WALLET_ERROR);
  }

  return std::error_code();
}

std::error_code WalletService::estimateFusion(uint64_t threshold, const std::vector<std::string>& addresses,
  uint32_t& fusionReadyCount, uint32_t& totalOutputCount) {

  try {
    System::EventLock lk(readyEvent);

    validateAddresses(addresses, currency, logger);

    auto estimateResult = fusionManager.estimate(threshold, addresses);
    fusionReadyCount = static_cast<uint32_t>(estimateResult.fusionReadyCount);
    totalOutputCount = static_cast<uint32_t>(estimateResult.totalOutputCount);
  } catch (std::system_error& x) {
    logger(Logging::WARNING, Logging::BRIGHT_YELLOW) << "Failed to estimate number of fusion outputs: " << x.what();
    return x.code();
  } catch (std::exception& x) {
    logger(Logging::WARNING, Logging::BRIGHT_YELLOW) << "Failed to estimate number of fusion outputs: " << x.what();
    return make_error_code(CryptoNote::error::INTERNAL_WALLET_ERROR);
  }

  return std::error_code();
}

void WalletService::refresh() {
  try {
    logger(Logging::DEBUGGING) << "Refresh is started";
    for (;;) {
      auto event = wallet.getEvent();
      if (event.type == CryptoNote::TRANSACTION_CREATED) {
        size_t transactionId = event.transactionCreated.transactionIndex;
        transactionIdIndex.emplace(Common::podToHex(wallet.getTransaction(transactionId).hash), transactionId);
      }
    }
  } catch (std::system_error& e) {
    logger(Logging::DEBUGGING) << "refresh is stopped: " << e.what();
  } catch (std::exception& e) {
    logger(Logging::WARNING, Logging::BRIGHT_YELLOW) << "exception thrown in refresh(): " << e.what();
  }
}

void WalletService::reset() {
  wallet.save(CryptoNote::WalletSaveLevel::SAVE_KEYS_ONLY);
  wallet.stop();
  wallet.shutdown();
  inited = false;
  refreshContext.wait();

  wallet.start();
  init();
}

void WalletService::replaceWithNewWallet(const Crypto::SecretKey& viewSecretKey) {
  wallet.stop();
  wallet.shutdown();
  inited = false;
  refreshContext.wait();

  transactionIdIndex.clear();

  size_t i = 0;
  for (;;) {
    boost::system::error_code ec;
    std::string backup = config.walletFile + ".backup";
    if (i != 0) {
      backup += "." + std::to_string(i);
    }

    if (!boost::filesystem::exists(backup)) {
      boost::filesystem::rename(config.walletFile, backup);
      logger(Logging::DEBUGGING) << "Walletd file '" << config.walletFile  << "' backed up to '" << backup << '\'';
      break;
    }
  }

  wallet.start();
  wallet.initializeWithViewKey(config.walletFile, config.walletPassword, viewSecretKey);
  inited = true;
}

std::vector<CryptoNote::TransactionsInBlockInfo> WalletService::getTransactions(const Crypto::Hash& blockHash, size_t blockCount) const {
  std::vector<CryptoNote::TransactionsInBlockInfo> result = wallet.getTransactions(blockHash, blockCount);
  if (result.empty()) {
    throw std::system_error(make_error_code(CryptoNote::error::WalletServiceErrorCode::OBJECT_NOT_FOUND));
  }

  return result;
}

std::vector<CryptoNote::TransactionsInBlockInfo> WalletService::getTransactions(uint32_t firstBlockIndex, size_t blockCount) const {
  std::vector<CryptoNote::TransactionsInBlockInfo> result = wallet.getTransactions(firstBlockIndex, blockCount);
  if (result.empty()) {
    throw std::system_error(make_error_code(CryptoNote::error::WalletServiceErrorCode::OBJECT_NOT_FOUND));
  }

  return result;
}

std::vector<TransactionHashesInBlockRpcInfo> WalletService::getRpcTransactionHashes(const Crypto::Hash& blockHash, size_t blockCount, const TransactionsInBlockInfoFilter& filter) const {
  std::vector<CryptoNote::TransactionsInBlockInfo> allTransactions = getTransactions(blockHash, blockCount);
  std::vector<CryptoNote::TransactionsInBlockInfo> filteredTransactions = filterTransactions(allTransactions, filter);
  return convertTransactionsInBlockInfoToTransactionHashesInBlockRpcInfo(filteredTransactions);
}

std::vector<TransactionHashesInBlockRpcInfo> WalletService::getRpcTransactionHashes(uint32_t firstBlockIndex, size_t blockCount, const TransactionsInBlockInfoFilter& filter) const {
  std::vector<CryptoNote::TransactionsInBlockInfo> allTransactions = getTransactions(firstBlockIndex, blockCount);
  std::vector<CryptoNote::TransactionsInBlockInfo> filteredTransactions = filterTransactions(allTransactions, filter);
  return convertTransactionsInBlockInfoToTransactionHashesInBlockRpcInfo(filteredTransactions);
}

std::vector<TransactionsInBlockRpcInfo> WalletService::getRpcTransactions(const Crypto::Hash& blockHash, size_t blockCount, const TransactionsInBlockInfoFilter& filter) const {
  std::vector<CryptoNote::TransactionsInBlockInfo> allTransactions = getTransactions(blockHash, blockCount);
  std::vector<CryptoNote::TransactionsInBlockInfo> filteredTransactions = filterTransactions(allTransactions, filter);
  return convertTransactionsInBlockInfoToTransactionsInBlockRpcInfo(filteredTransactions);
}

std::vector<TransactionsInBlockRpcInfo> WalletService::getRpcTransactions(uint32_t firstBlockIndex, size_t blockCount, const TransactionsInBlockInfoFilter& filter) const {
  std::vector<CryptoNote::TransactionsInBlockInfo> allTransactions = getTransactions(firstBlockIndex, blockCount);
  std::vector<CryptoNote::TransactionsInBlockInfo> filteredTransactions = filterTransactions(allTransactions, filter);
  return convertTransactionsInBlockInfoToTransactionsInBlockRpcInfo(filteredTransactions);
}

} //namespace PaymentService
=======

// {DRGL} Kills White Walkers

// 2018 {DRÆGONGLASS}
// <http://www.ZirtysPerzys.org>
// Copyright (c) 2012-2016, The CryptoNote developers, The Bytecoin developers
// This file is part of Bytecoin.
// Bytecoin is free software: you can redistribute it and/or modify
// it under the terms of the GNU Lesser General Public License as published by
// the Free Software Foundation, either version 3 of the License, or
// (at your option) any later version.
// Bytecoin is distributed in the hope that it will be useful,
// but WITHOUT ANY WARRANTY; without even the implied warranty of
// MERCHANTABILITY or FITNESS FOR A PARTICULAR PURPOSE.  See the
// GNU Lesser General Public License for more details.
// You should have received a copy of the GNU Lesser General Public License
// along with Bytecoin.  If not, see <http://www.gnu.org/licenses/>.

#include "WalletService.h"


#include <future>
#include <assert.h>
#include <sstream>
#include <unordered_set>

#include <boost/filesystem/operations.hpp>

#include <System/Timer.h>
#include <System/InterruptedException.h>
#include "Common/Util.h"

#include "crypto/crypto.h"
#include "CryptoNote.h"
#include "CryptoNoteCore/CryptoNoteFormatUtils.h"
#include "CryptoNoteCore/CryptoNoteBasicImpl.h"
#include "CryptoNoteCore/TransactionExtra.h"

#include <System/EventLock.h>

#include "PaymentServiceJsonRpcMessages.h"
#include "NodeFactory.h"

#include "Wallet/WalletGreen.h"
#include "Wallet/LegacyKeysImporter.h"
#include "Wallet/WalletErrors.h"
#include "Wallet/WalletUtils.h"
#include "WalletServiceErrorCategory.h"

namespace PaymentService {

namespace {

bool checkPaymentId(const std::string& paymentId) {
  if (paymentId.size() != 64) {
    return false;
  }

  return std::all_of(paymentId.begin(), paymentId.end(), [] (const char c) {
    if (c >= '0' && c <= '9') {
      return true;
    }

    if (c >= 'a' && c <= 'f') {
      return true;
    }

    if (c >= 'A' && c <= 'F') {
      return true;
    }

    return false;
  });
}

Crypto::Hash parsePaymentId(const std::string& paymentIdStr) {
  if (!checkPaymentId(paymentIdStr)) {
    throw std::system_error(make_error_code(CryptoNote::error::WalletServiceErrorCode::WRONG_PAYMENT_ID_FORMAT));
  }

  Crypto::Hash paymentId;
  bool r = Common::podFromHex(paymentIdStr, paymentId);
  assert(r);

  return paymentId;
}

bool getPaymentIdFromExtra(const std::string& binaryString, Crypto::Hash& paymentId) {
  return CryptoNote::getPaymentIdFromTxExtra(Common::asBinaryArray(binaryString), paymentId);
}

std::string getPaymentIdStringFromExtra(const std::string& binaryString) {
  Crypto::Hash paymentId;

  if (!getPaymentIdFromExtra(binaryString, paymentId)) {
    return std::string();
  }

  return Common::podToHex(paymentId);
}

}

struct TransactionsInBlockInfoFilter {
  TransactionsInBlockInfoFilter(const std::vector<std::string>& addressesVec, const std::string& paymentIdStr) {
    addresses.insert(addressesVec.begin(), addressesVec.end());

    if (!paymentIdStr.empty()) {
      paymentId = parsePaymentId(paymentIdStr);
      havePaymentId = true;
    } else {
      havePaymentId = false;
    }
  }

  bool checkTransaction(const CryptoNote::WalletTransactionWithTransfers& transaction) const {
    if (havePaymentId) {
      Crypto::Hash transactionPaymentId;
      if (!getPaymentIdFromExtra(transaction.transaction.extra, transactionPaymentId)) {
        return false;
      }

      if (paymentId != transactionPaymentId) {
        return false;
      }
    }

    if (addresses.empty()) {
      return true;
    }

    bool haveAddress = false;
    for (const CryptoNote::WalletTransfer& transfer: transaction.transfers) {
      if (addresses.find(transfer.address) != addresses.end()) {
        haveAddress = true;
        break;
      }
    }

    return haveAddress;
  }

  std::unordered_set<std::string> addresses;
  bool havePaymentId = false;
  Crypto::Hash paymentId;
};

namespace {

void addPaymentIdToExtra(const std::string& paymentId, std::string& extra) {
  std::vector<uint8_t> extraVector;
  if (!CryptoNote::createTxExtraWithPaymentId(paymentId, extraVector)) {
    throw std::system_error(make_error_code(CryptoNote::error::BAD_PAYMENT_ID));
  }

  std::copy(extraVector.begin(), extraVector.end(), std::back_inserter(extra));
}

void validatePaymentId(const std::string& paymentId, Logging::LoggerRef logger) {
  if (!checkPaymentId(paymentId)) {
    logger(Logging::WARNING, Logging::BRIGHT_YELLOW) << "Can't validate payment Id: " << paymentId;
    throw std::system_error(make_error_code(CryptoNote::error::WalletServiceErrorCode::WRONG_PAYMENT_ID_FORMAT));
  }
}

Crypto::Hash parseHash(const std::string& hashString, Logging::LoggerRef logger) {
  Crypto::Hash hash;

  if (!Common::podFromHex(hashString, hash)) {
    logger(Logging::WARNING, Logging::BRIGHT_YELLOW) << "Can't parse hash string " << hashString;
    throw std::system_error(make_error_code(CryptoNote::error::WalletServiceErrorCode::WRONG_HASH_FORMAT));
  }

  return hash;
}

std::vector<CryptoNote::TransactionsInBlockInfo> filterTransactions(
  const std::vector<CryptoNote::TransactionsInBlockInfo>& blocks,
  const TransactionsInBlockInfoFilter& filter) {

  std::vector<CryptoNote::TransactionsInBlockInfo> result;

  for (const auto& block: blocks) {
    CryptoNote::TransactionsInBlockInfo item;
    item.blockHash = block.blockHash;

    for (const auto& transaction: block.transactions) {
      if (transaction.transaction.state != CryptoNote::WalletTransactionState::DELETED && filter.checkTransaction(transaction)) {
        item.transactions.push_back(transaction);
      }
    }

    result.push_back(std::move(item));
  }

  return result;
}

PaymentService::TransactionRpcInfo convertTransactionWithTransfersToTransactionRpcInfo(
  const CryptoNote::WalletTransactionWithTransfers& transactionWithTransfers) {

  PaymentService::TransactionRpcInfo transactionInfo;

  transactionInfo.state = static_cast<uint8_t>(transactionWithTransfers.transaction.state);
  transactionInfo.transactionHash = Common::podToHex(transactionWithTransfers.transaction.hash);
  transactionInfo.blockIndex = transactionWithTransfers.transaction.blockHeight;
  transactionInfo.timestamp = transactionWithTransfers.transaction.timestamp;
  transactionInfo.isBase = transactionWithTransfers.transaction.isBase;
  transactionInfo.unlockTime = transactionWithTransfers.transaction.unlockTime;
  transactionInfo.amount = transactionWithTransfers.transaction.totalAmount;
  transactionInfo.fee = transactionWithTransfers.transaction.fee;
  transactionInfo.extra = Common::toHex(transactionWithTransfers.transaction.extra.data(), transactionWithTransfers.transaction.extra.size());
  transactionInfo.paymentId = getPaymentIdStringFromExtra(transactionWithTransfers.transaction.extra);

  for (const CryptoNote::WalletTransfer& transfer: transactionWithTransfers.transfers) {
    PaymentService::TransferRpcInfo rpcTransfer;
    rpcTransfer.address = transfer.address;
    rpcTransfer.amount = transfer.amount;
    rpcTransfer.type = static_cast<uint8_t>(transfer.type);

    transactionInfo.transfers.push_back(std::move(rpcTransfer));
  }

  return transactionInfo;
}

std::vector<PaymentService::TransactionsInBlockRpcInfo> convertTransactionsInBlockInfoToTransactionsInBlockRpcInfo(
  const std::vector<CryptoNote::TransactionsInBlockInfo>& blocks) {

  std::vector<PaymentService::TransactionsInBlockRpcInfo> rpcBlocks;
  rpcBlocks.reserve(blocks.size());
  for (const auto& block: blocks) {
    PaymentService::TransactionsInBlockRpcInfo rpcBlock;
    rpcBlock.blockHash = Common::podToHex(block.blockHash);

    for (const CryptoNote::WalletTransactionWithTransfers& transactionWithTransfers: block.transactions) {
      PaymentService::TransactionRpcInfo transactionInfo = convertTransactionWithTransfersToTransactionRpcInfo(transactionWithTransfers);
      rpcBlock.transactions.push_back(std::move(transactionInfo));
    }

    rpcBlocks.push_back(std::move(rpcBlock));
  }

  return rpcBlocks;
}

std::vector<PaymentService::TransactionHashesInBlockRpcInfo> convertTransactionsInBlockInfoToTransactionHashesInBlockRpcInfo(
    const std::vector<CryptoNote::TransactionsInBlockInfo>& blocks) {

  std::vector<PaymentService::TransactionHashesInBlockRpcInfo> transactionHashes;
  transactionHashes.reserve(blocks.size());
  for (const CryptoNote::TransactionsInBlockInfo& block: blocks) {
    PaymentService::TransactionHashesInBlockRpcInfo item;
    item.blockHash = Common::podToHex(block.blockHash);

    for (const CryptoNote::WalletTransactionWithTransfers& transaction: block.transactions) {
      item.transactionHashes.emplace_back(Common::podToHex(transaction.transaction.hash));
    }

    transactionHashes.push_back(std::move(item));
  }

  return transactionHashes;
}

void validateAddresses(const std::vector<std::string>& addresses, const CryptoNote::Currency& currency, Logging::LoggerRef logger) {
  for (const auto& address: addresses) {
    if (!CryptoNote::validateAddress(address, currency)) {
      logger(Logging::WARNING, Logging::BRIGHT_YELLOW) << "Can't validate address " << address;
      throw std::system_error(make_error_code(CryptoNote::error::BAD_ADDRESS));
    }
  }
}

std::string getValidatedTransactionExtraString(const std::string& extraString) {
  std::vector<uint8_t> binary;
  if (!Common::fromHex(extraString, binary)) {
    throw std::system_error(make_error_code(CryptoNote::error::BAD_TRANSACTION_EXTRA));
  }

  return Common::asString(binary);
}

std::vector<std::string> collectDestinationAddresses(const std::vector<PaymentService::WalletRpcOrder>& orders) {
  std::vector<std::string> result;

  result.reserve(orders.size());
  for (const auto& order: orders) {
    result.push_back(order.address);
  }

  return result;
}

std::vector<CryptoNote::WalletOrder> convertWalletRpcOrdersToWalletOrders(const std::vector<PaymentService::WalletRpcOrder>& orders) {
  std::vector<CryptoNote::WalletOrder> result;
  result.reserve(orders.size());

  for (const auto& order: orders) {
    result.emplace_back(CryptoNote::WalletOrder {order.address, order.amount});
  }

  return result;
}

}

void generateNewWallet(const CryptoNote::Currency& currency, const WalletConfiguration& conf, Logging::ILogger& logger, System::Dispatcher& dispatcher) {
  Logging::LoggerRef log(logger, "generateNewWallet");

  CryptoNote::INode* nodeStub = NodeFactory::createNodeStub();
  std::unique_ptr<CryptoNote::INode> nodeGuard(nodeStub);

  CryptoNote::IWallet* wallet = new CryptoNote::WalletGreen(dispatcher, currency, *nodeStub, logger);
  std::unique_ptr<CryptoNote::IWallet> walletGuard(wallet);

  log(Logging::INFO, Logging::BRIGHT_WHITE) << "Generating new wallet";

  wallet->initialize(conf.walletFile, conf.walletPassword);
  auto address = wallet->createAddress();

  log(Logging::INFO, Logging::BRIGHT_WHITE) << "New wallet generated. Address: " << address;

  wallet->save(CryptoNote::WalletSaveLevel::SAVE_KEYS_ONLY);
  log(Logging::INFO, Logging::BRIGHT_WHITE) << "Wallet is saved";
}

WalletService::WalletService(const CryptoNote::Currency& currency, System::Dispatcher& sys, CryptoNote::INode& node,
  CryptoNote::IWallet& wallet, CryptoNote::IFusionManager& fusionManager, const WalletConfiguration& conf, Logging::ILogger& logger) :
    currency(currency),
    wallet(wallet),
    fusionManager(fusionManager),
    node(node),
    config(conf),
    inited(false),
    logger(logger, "WalletService"),
    dispatcher(sys),
    readyEvent(dispatcher),
    refreshContext(dispatcher)
{
  readyEvent.set();
}

WalletService::~WalletService() {
  if (inited) {
    wallet.stop();
    refreshContext.wait();
    wallet.shutdown();
  }
}

void WalletService::init() {
  loadWallet();
  loadTransactionIdIndex();

  refreshContext.spawn([this] { refresh(); });

  inited = true;
}

void WalletService::saveWallet() {
  wallet.save();
  logger(Logging::INFO, Logging::BRIGHT_WHITE) << "Wallet is saved";
}

void WalletService::loadWallet() {
  logger(Logging::INFO, Logging::BRIGHT_WHITE) << "Loading wallet";
  wallet.load(config.walletFile, config.walletPassword);
  logger(Logging::INFO, Logging::BRIGHT_WHITE) << "Wallet loading is finished.";
}

void WalletService::loadTransactionIdIndex() {
  transactionIdIndex.clear();

  for (size_t i = 0; i < wallet.getTransactionCount(); ++i) {
    transactionIdIndex.emplace(Common::podToHex(wallet.getTransaction(i).hash), i);
  }
}

std::error_code WalletService::saveWalletNoThrow() {
  try {
    System::EventLock lk(readyEvent);

    logger(Logging::INFO, Logging::BRIGHT_WHITE) << "Saving wallet...";

    if (!inited) {
      logger(Logging::WARNING, Logging::BRIGHT_YELLOW) << "Save impossible: Wallet Service is not initialized";
      return make_error_code(CryptoNote::error::NOT_INITIALIZED);
    }

    saveWallet();
  } catch (std::system_error& x) {
    logger(Logging::WARNING, Logging::BRIGHT_YELLOW) << "Error while saving wallet: " << x.what();
    return x.code();
  } catch (std::exception& x) {
    logger(Logging::WARNING, Logging::BRIGHT_YELLOW) << "Error while saving wallet: " << x.what();
    return make_error_code(CryptoNote::error::INTERNAL_WALLET_ERROR);
  }

  return std::error_code();
}

std::error_code WalletService::resetWallet() {
  try {
    System::EventLock lk(readyEvent);

    logger(Logging::INFO, Logging::BRIGHT_WHITE) << "Reseting wallet";

    if (!inited) {
      logger(Logging::WARNING, Logging::BRIGHT_YELLOW) << "Reset impossible: Wallet Service is not initialized";
      return make_error_code(CryptoNote::error::NOT_INITIALIZED);
    }

    reset();
    logger(Logging::INFO, Logging::BRIGHT_WHITE) << "Wallet has been reset";
  } catch (std::system_error& x) {
    logger(Logging::WARNING, Logging::BRIGHT_YELLOW) << "Error while reseting wallet: " << x.what();
    return x.code();
  } catch (std::exception& x) {
    logger(Logging::WARNING, Logging::BRIGHT_YELLOW) << "Error while reseting wallet: " << x.what();
    return make_error_code(CryptoNote::error::INTERNAL_WALLET_ERROR);
  }

  return std::error_code();
}

std::error_code WalletService::replaceWithNewWallet(const std::string& viewSecretKeyText) {
  try {
    System::EventLock lk(readyEvent);

    Crypto::SecretKey viewSecretKey;
    if (!Common::podFromHex(viewSecretKeyText, viewSecretKey)) {
      logger(Logging::WARNING, Logging::BRIGHT_YELLOW) << "Cannot restore view secret key: " << viewSecretKeyText;
      return make_error_code(CryptoNote::error::WalletServiceErrorCode::WRONG_KEY_FORMAT);
    }

    Crypto::PublicKey viewPublicKey;
    if (!Crypto::secret_key_to_public_key(viewSecretKey, viewPublicKey)) {
      logger(Logging::WARNING, Logging::BRIGHT_YELLOW) << "Cannot derive view public key, wrong secret key: " << viewSecretKeyText;
      return make_error_code(CryptoNote::error::WalletServiceErrorCode::WRONG_KEY_FORMAT);
    }

    replaceWithNewWallet(viewSecretKey);
    logger(Logging::INFO, Logging::BRIGHT_WHITE) << "The container has been replaced";
  } catch (std::system_error& x) {
    logger(Logging::WARNING, Logging::BRIGHT_YELLOW) << "Error while replacing container: " << x.what();
    return x.code();
  } catch (std::exception& x) {
    logger(Logging::WARNING, Logging::BRIGHT_YELLOW) << "Error while replacing container: " << x.what();
    return make_error_code(CryptoNote::error::INTERNAL_WALLET_ERROR);
  }

  return std::error_code();
}

std::error_code WalletService::createAddress(const std::string& spendSecretKeyText, std::string& address) {
  try {
    System::EventLock lk(readyEvent);

    logger(Logging::DEBUGGING) << "Creating address";

    Crypto::SecretKey secretKey;
    if (!Common::podFromHex(spendSecretKeyText, secretKey)) {
      logger(Logging::WARNING, Logging::BRIGHT_YELLOW) << "Wrong key format: " << spendSecretKeyText;
      return make_error_code(CryptoNote::error::WalletServiceErrorCode::WRONG_KEY_FORMAT);
    }

    address = wallet.createAddress(secretKey);
  } catch (std::system_error& x) {
    logger(Logging::WARNING, Logging::BRIGHT_YELLOW) << "Error while creating address: " << x.what();
    return x.code();
  }

  logger(Logging::DEBUGGING) << "Created address " << address;

  return std::error_code();
}

std::error_code WalletService::createAddress(std::string& address) {
  try {
    System::EventLock lk(readyEvent);

    logger(Logging::DEBUGGING) << "Creating address";

    address = wallet.createAddress();
  } catch (std::system_error& x) {
    logger(Logging::WARNING, Logging::BRIGHT_YELLOW) << "Error while creating address: " << x.what();
    return x.code();
  }

  logger(Logging::DEBUGGING) << "Created address " << address;

  return std::error_code();
}

std::error_code WalletService::createTrackingAddress(const std::string& spendPublicKeyText, std::string& address) {
  try {
    System::EventLock lk(readyEvent);

    logger(Logging::DEBUGGING) << "Creating tracking address";

    Crypto::PublicKey publicKey;
    if (!Common::podFromHex(spendPublicKeyText, publicKey)) {
      logger(Logging::WARNING, Logging::BRIGHT_YELLOW) << "Wrong key format: " << spendPublicKeyText;
      return make_error_code(CryptoNote::error::WalletServiceErrorCode::WRONG_KEY_FORMAT);
    }

    address = wallet.createAddress(publicKey);
  } catch (std::system_error& x) {
    logger(Logging::WARNING, Logging::BRIGHT_YELLOW) << "Error while creating tracking address: " << x.what();
    return x.code();
  }

  logger(Logging::DEBUGGING) << "Created address " << address;
  return std::error_code();
}

std::error_code WalletService::deleteAddress(const std::string& address) {
  try {
    System::EventLock lk(readyEvent);

    logger(Logging::DEBUGGING) << "Delete address request came";
    wallet.deleteAddress(address);
  } catch (std::system_error& x) {
    logger(Logging::WARNING, Logging::BRIGHT_YELLOW) << "Error while deleting address: " << x.what();
    return x.code();
  }

  logger(Logging::DEBUGGING) << "Address " << address << " successfully deleted";
  return std::error_code();
}

std::error_code WalletService::getSpendkeys(const std::string& address, std::string& publicSpendKeyText, std::string& secretSpendKeyText) {
  try {
    System::EventLock lk(readyEvent);

    CryptoNote::KeyPair key = wallet.getAddressSpendKey(address);

    publicSpendKeyText = Common::podToHex(key.publicKey);
    secretSpendKeyText = Common::podToHex(key.secretKey);

  } catch (std::system_error& x) {
    logger(Logging::WARNING, Logging::BRIGHT_YELLOW) << "Error while getting spend key: " << x.what();
    return x.code();
  }

  return std::error_code();
}

std::error_code WalletService::getBalance(const std::string& address, uint64_t& availableBalance, uint64_t& lockedAmount) {
  try {
    System::EventLock lk(readyEvent);
    logger(Logging::DEBUGGING) << "Getting balance for address " << address;

    availableBalance = wallet.getActualBalance(address);
    lockedAmount = wallet.getPendingBalance(address);
  } catch (std::system_error& x) {
    logger(Logging::WARNING, Logging::BRIGHT_YELLOW) << "Error while getting balance: " << x.what();
    return x.code();
  }

  logger(Logging::DEBUGGING) << address << " actual balance: " << availableBalance << ", pending: " << lockedAmount;
  return std::error_code();
}

std::error_code WalletService::getBalance(uint64_t& availableBalance, uint64_t& lockedAmount) {
  try {
    System::EventLock lk(readyEvent);
    logger(Logging::DEBUGGING) << "Getting wallet balance";

    availableBalance = wallet.getActualBalance();
    lockedAmount = wallet.getPendingBalance();
  } catch (std::system_error& x) {
    logger(Logging::WARNING, Logging::BRIGHT_YELLOW) << "Error while getting balance: " << x.what();
    return x.code();
  }

  logger(Logging::DEBUGGING) << "Wallet actual balance: " << availableBalance << ", pending: " << lockedAmount;
  return std::error_code();
}

std::error_code WalletService::getBlockHashes(uint32_t firstBlockIndex, uint32_t blockCount, std::vector<std::string>& blockHashes) {
  try {
    System::EventLock lk(readyEvent);
    std::vector<Crypto::Hash> hashes = wallet.getBlockHashes(firstBlockIndex, blockCount);

    blockHashes.reserve(hashes.size());
    for (const auto& hash: hashes) {
      blockHashes.push_back(Common::podToHex(hash));
    }
  } catch (std::system_error& x) {
    logger(Logging::WARNING, Logging::BRIGHT_YELLOW) << "Error while getting block hashes: " << x.what();
    return x.code();
  }

  return std::error_code();
}

std::error_code WalletService::getViewKey(std::string& viewSecretKey) {
  try {
    System::EventLock lk(readyEvent);
    CryptoNote::KeyPair viewKey = wallet.getViewKey();
    viewSecretKey = Common::podToHex(viewKey.secretKey);
  } catch (std::system_error& x) {
    logger(Logging::WARNING, Logging::BRIGHT_YELLOW) << "Error while getting view key: " << x.what();
    return x.code();
  }

  return std::error_code();
}

std::error_code WalletService::getTransactionHashes(const std::vector<std::string>& addresses, const std::string& blockHashString,
  uint32_t blockCount, const std::string& paymentId, std::vector<TransactionHashesInBlockRpcInfo>& transactionHashes) {
  try {
    System::EventLock lk(readyEvent);
    validateAddresses(addresses, currency, logger);

    if (!paymentId.empty()) {
      validatePaymentId(paymentId, logger);
    }

    TransactionsInBlockInfoFilter transactionFilter(addresses, paymentId);
    Crypto::Hash blockHash = parseHash(blockHashString, logger);

    transactionHashes = getRpcTransactionHashes(blockHash, blockCount, transactionFilter);
  } catch (std::system_error& x) {
    logger(Logging::WARNING, Logging::BRIGHT_YELLOW) << "Error while getting transactions: " << x.what();
    return x.code();
  } catch (std::exception& x) {
    logger(Logging::WARNING, Logging::BRIGHT_YELLOW) << "Error while getting transactions: " << x.what();
    return make_error_code(CryptoNote::error::INTERNAL_WALLET_ERROR);
  }

  return std::error_code();
}

std::error_code WalletService::getTransactionHashes(const std::vector<std::string>& addresses, uint32_t firstBlockIndex,
  uint32_t blockCount, const std::string& paymentId, std::vector<TransactionHashesInBlockRpcInfo>& transactionHashes) {
  try {
    System::EventLock lk(readyEvent);
    validateAddresses(addresses, currency, logger);

    if (!paymentId.empty()) {
      validatePaymentId(paymentId, logger);
    }

    TransactionsInBlockInfoFilter transactionFilter(addresses, paymentId);
    transactionHashes = getRpcTransactionHashes(firstBlockIndex, blockCount, transactionFilter);

  } catch (std::system_error& x) {
    logger(Logging::WARNING, Logging::BRIGHT_YELLOW) << "Error while getting transactions: " << x.what();
    return x.code();
  } catch (std::exception& x) {
    logger(Logging::WARNING, Logging::BRIGHT_YELLOW) << "Error while getting transactions: " << x.what();
    return make_error_code(CryptoNote::error::INTERNAL_WALLET_ERROR);
  }

  return std::error_code();
}

std::error_code WalletService::getTransactions(const std::vector<std::string>& addresses, const std::string& blockHashString,
  uint32_t blockCount, const std::string& paymentId, std::vector<TransactionsInBlockRpcInfo>& transactions) {
  try {
    System::EventLock lk(readyEvent);
    validateAddresses(addresses, currency, logger);

    if (!paymentId.empty()) {
      validatePaymentId(paymentId, logger);
    }

    TransactionsInBlockInfoFilter transactionFilter(addresses, paymentId);

    Crypto::Hash blockHash = parseHash(blockHashString, logger);

    transactions = getRpcTransactions(blockHash, blockCount, transactionFilter);
  } catch (std::system_error& x) {
    logger(Logging::WARNING, Logging::BRIGHT_YELLOW) << "Error while getting transactions: " << x.what();
    return x.code();
  } catch (std::exception& x) {
    logger(Logging::WARNING, Logging::BRIGHT_YELLOW) << "Error while getting transactions: " << x.what();
    return make_error_code(CryptoNote::error::INTERNAL_WALLET_ERROR);
  }

  return std::error_code();
}

std::error_code WalletService::getTransactions(const std::vector<std::string>& addresses, uint32_t firstBlockIndex,
  uint32_t blockCount, const std::string& paymentId, std::vector<TransactionsInBlockRpcInfo>& transactions) {
  try {
    System::EventLock lk(readyEvent);
    validateAddresses(addresses, currency, logger);

    if (!paymentId.empty()) {
      validatePaymentId(paymentId, logger);
    }

    TransactionsInBlockInfoFilter transactionFilter(addresses, paymentId);

    transactions = getRpcTransactions(firstBlockIndex, blockCount, transactionFilter);
  } catch (std::system_error& x) {
    logger(Logging::WARNING, Logging::BRIGHT_YELLOW) << "Error while getting transactions: " << x.what();
    return x.code();
  } catch (std::exception& x) {
    logger(Logging::WARNING, Logging::BRIGHT_YELLOW) << "Error while getting transactions: " << x.what();
    return make_error_code(CryptoNote::error::INTERNAL_WALLET_ERROR);
  }

  return std::error_code();
}

std::error_code WalletService::getTransaction(const std::string& transactionHash, TransactionRpcInfo& transaction) {
  try {
    System::EventLock lk(readyEvent);
    Crypto::Hash hash = parseHash(transactionHash, logger);

    CryptoNote::WalletTransactionWithTransfers transactionWithTransfers = wallet.getTransaction(hash);

    if (transactionWithTransfers.transaction.state == CryptoNote::WalletTransactionState::DELETED) {
      logger(Logging::WARNING, Logging::BRIGHT_YELLOW) << "Transaction " << transactionHash << " is deleted";
      return make_error_code(CryptoNote::error::OBJECT_NOT_FOUND);
    }

    transaction = convertTransactionWithTransfersToTransactionRpcInfo(transactionWithTransfers);
  } catch (std::system_error& x) {
    logger(Logging::WARNING, Logging::BRIGHT_YELLOW) << "Error while getting transaction: " << x.what();
    return x.code();
  } catch (std::exception& x) {
    logger(Logging::WARNING, Logging::BRIGHT_YELLOW) << "Error while getting transaction: " << x.what();
    return make_error_code(CryptoNote::error::INTERNAL_WALLET_ERROR);
  }

  return std::error_code();
}

std::error_code WalletService::getAddresses(std::vector<std::string>& addresses) {
  try {
    System::EventLock lk(readyEvent);

    addresses.clear();
    addresses.reserve(wallet.getAddressCount());

    for (size_t i = 0; i < wallet.getAddressCount(); ++i) {
      addresses.push_back(wallet.getAddress(i));
    }
  } catch (std::exception& e) {
    logger(Logging::WARNING, Logging::BRIGHT_YELLOW) << "Can't get addresses: " << e.what();
    return make_error_code(CryptoNote::error::INTERNAL_WALLET_ERROR);
  }

  return std::error_code();
}

std::error_code WalletService::sendTransaction(const SendTransaction::Request& request, std::string& transactionHash) {
  try {
    System::EventLock lk(readyEvent);

    validateAddresses(request.sourceAddresses, currency, logger);
    validateAddresses(collectDestinationAddresses(request.transfers), currency, logger);
    if (!request.changeAddress.empty()) {
      validateAddresses({ request.changeAddress }, currency, logger);
    }

    CryptoNote::TransactionParameters sendParams;
    if (!request.paymentId.empty()) {
      addPaymentIdToExtra(request.paymentId, sendParams.extra);
    } else {
      sendParams.extra = getValidatedTransactionExtraString(request.extra);
    }

    sendParams.sourceAddresses = request.sourceAddresses;
    sendParams.destinations = convertWalletRpcOrdersToWalletOrders(request.transfers);
    sendParams.fee = request.fee;
    sendParams.mixIn = request.anonymity;
    sendParams.unlockTimestamp = request.unlockTime;
    sendParams.changeDestination = request.changeAddress;

    size_t transactionId = wallet.transfer(sendParams);
    transactionHash = Common::podToHex(wallet.getTransaction(transactionId).hash);

    logger(Logging::DEBUGGING) << "Transaction " << transactionHash << " has been sent";
  } catch (std::system_error& x) {
    logger(Logging::WARNING, Logging::BRIGHT_YELLOW) << "Error while sending transaction: " << x.what();
    return x.code();
  } catch (std::exception& x) {
    logger(Logging::WARNING, Logging::BRIGHT_YELLOW) << "Error while sending transaction: " << x.what();
    return make_error_code(CryptoNote::error::INTERNAL_WALLET_ERROR);
  }

  return std::error_code();
}

std::error_code WalletService::createDelayedTransaction(const CreateDelayedTransaction::Request& request, std::string& transactionHash) {
  try {
    System::EventLock lk(readyEvent);

    validateAddresses(request.addresses, currency, logger);
    validateAddresses(collectDestinationAddresses(request.transfers), currency, logger);
    if (!request.changeAddress.empty()) {
      validateAddresses({ request.changeAddress }, currency, logger);
    }

    CryptoNote::TransactionParameters sendParams;
    if (!request.paymentId.empty()) {
      addPaymentIdToExtra(request.paymentId, sendParams.extra);
    } else {
      sendParams.extra = Common::asString(Common::fromHex(request.extra));
    }

    sendParams.sourceAddresses = request.addresses;
    sendParams.destinations = convertWalletRpcOrdersToWalletOrders(request.transfers);
    sendParams.fee = request.fee;
    sendParams.mixIn = request.anonymity;
    sendParams.unlockTimestamp = request.unlockTime;
    sendParams.changeDestination = request.changeAddress;

    size_t transactionId = wallet.makeTransaction(sendParams);
    transactionHash = Common::podToHex(wallet.getTransaction(transactionId).hash);

    logger(Logging::DEBUGGING) << "Delayed transaction " << transactionHash << " has been created";
  } catch (std::system_error& x) {
    logger(Logging::WARNING, Logging::BRIGHT_YELLOW) << "Error while creating delayed transaction: " << x.what();
    return x.code();
  } catch (std::exception& x) {
    logger(Logging::WARNING, Logging::BRIGHT_YELLOW) << "Error while creating delayed transaction: " << x.what();
    return make_error_code(CryptoNote::error::INTERNAL_WALLET_ERROR);
  }

  return std::error_code();
}

std::error_code WalletService::getDelayedTransactionHashes(std::vector<std::string>& transactionHashes) {
  try {
    System::EventLock lk(readyEvent);

    std::vector<size_t> transactionIds = wallet.getDelayedTransactionIds();
    transactionHashes.reserve(transactionIds.size());

    for (auto id: transactionIds) {
      transactionHashes.emplace_back(Common::podToHex(wallet.getTransaction(id).hash));
    }

  } catch (std::system_error& x) {
    logger(Logging::WARNING, Logging::BRIGHT_YELLOW) << "Error while getting delayed transaction hashes: " << x.what();
    return x.code();
  } catch (std::exception& x) {
    logger(Logging::WARNING, Logging::BRIGHT_YELLOW) << "Error while getting delayed transaction hashes: " << x.what();
    return make_error_code(CryptoNote::error::INTERNAL_WALLET_ERROR);
  }

  return std::error_code();
}

std::error_code WalletService::deleteDelayedTransaction(const std::string& transactionHash) {
  try {
    System::EventLock lk(readyEvent);

    parseHash(transactionHash, logger); //validate transactionHash parameter

    auto idIt = transactionIdIndex.find(transactionHash);
    if (idIt == transactionIdIndex.end()) {
      return make_error_code(CryptoNote::error::WalletServiceErrorCode::OBJECT_NOT_FOUND);
    }

    size_t transactionId = idIt->second;
    wallet.rollbackUncommitedTransaction(transactionId);

    logger(Logging::DEBUGGING) << "Delayed transaction " << transactionHash << " has been canceled";
  } catch (std::system_error& x) {
    logger(Logging::WARNING, Logging::BRIGHT_YELLOW) << "Error while deleting delayed transaction hashes: " << x.what();
    return x.code();
  } catch (std::exception& x) {
    logger(Logging::WARNING, Logging::BRIGHT_YELLOW) << "Error while deleting delayed transaction hashes: " << x.what();
    return make_error_code(CryptoNote::error::INTERNAL_WALLET_ERROR);
  }

  return std::error_code();
}

std::error_code WalletService::sendDelayedTransaction(const std::string& transactionHash) {
  try {
    System::EventLock lk(readyEvent);

    parseHash(transactionHash, logger); //validate transactionHash parameter

    auto idIt = transactionIdIndex.find(transactionHash);
    if (idIt == transactionIdIndex.end()) {
      return make_error_code(CryptoNote::error::WalletServiceErrorCode::OBJECT_NOT_FOUND);
    }

    size_t transactionId = idIt->second;
    wallet.commitTransaction(transactionId);

    logger(Logging::DEBUGGING) << "Delayed transaction " << transactionHash << " has been sent";
  } catch (std::system_error& x) {
    logger(Logging::WARNING, Logging::BRIGHT_YELLOW) << "Error while sending delayed transaction hashes: " << x.what();
    return x.code();
  } catch (std::exception& x) {
    logger(Logging::WARNING, Logging::BRIGHT_YELLOW) << "Error while sending delayed transaction hashes: " << x.what();
    return make_error_code(CryptoNote::error::INTERNAL_WALLET_ERROR);
  }

  return std::error_code();
}

std::error_code WalletService::getUnconfirmedTransactionHashes(const std::vector<std::string>& addresses, std::vector<std::string>& transactionHashes) {
  try {
    System::EventLock lk(readyEvent);

    validateAddresses(addresses, currency, logger);

    std::vector<CryptoNote::WalletTransactionWithTransfers> transactions = wallet.getUnconfirmedTransactions();

    TransactionsInBlockInfoFilter transactionFilter(addresses, "");

    for (const auto& transaction: transactions) {
      if (transactionFilter.checkTransaction(transaction)) {
        transactionHashes.emplace_back(Common::podToHex(transaction.transaction.hash));
      }
    }
  } catch (std::system_error& x) {
    logger(Logging::WARNING, Logging::BRIGHT_YELLOW) << "Error while getting unconfirmed transaction hashes: " << x.what();
    return x.code();
  } catch (std::exception& x) {
    logger(Logging::WARNING, Logging::BRIGHT_YELLOW) << "Error while getting unconfirmed transaction hashes: " << x.what();
    return make_error_code(CryptoNote::error::INTERNAL_WALLET_ERROR);
  }

  return std::error_code();
}

std::error_code WalletService::getStatus(uint32_t& blockCount, uint32_t& knownBlockCount, std::string& lastBlockHash, uint32_t& peerCount) {
  try {
    System::EventLock lk(readyEvent);

    knownBlockCount = node.getKnownBlockCount();
    peerCount = static_cast<uint32_t>(node.getPeerCount());
    blockCount = wallet.getBlockCount();

    auto lastHashes = wallet.getBlockHashes(blockCount - 1, 1);
    lastBlockHash = Common::podToHex(lastHashes.back());
  } catch (std::system_error& x) {
    logger(Logging::WARNING, Logging::BRIGHT_YELLOW) << "Error while getting status: " << x.what();
    return x.code();
  } catch (std::exception& x) {
    logger(Logging::WARNING, Logging::BRIGHT_YELLOW) << "Error while getting status: " << x.what();
    return make_error_code(CryptoNote::error::INTERNAL_WALLET_ERROR);
  }

  return std::error_code();
}

std::error_code WalletService::sendFusionTransaction(uint64_t threshold, uint32_t anonymity, const std::vector<std::string>& addresses,
  const std::string& destinationAddress, std::string& transactionHash) {

  try {
    System::EventLock lk(readyEvent);

    validateAddresses(addresses, currency, logger);
    if (!destinationAddress.empty()) {
      validateAddresses({ destinationAddress }, currency, logger);
    }

    size_t transactionId = fusionManager.createFusionTransaction(threshold, anonymity, addresses, destinationAddress);
    transactionHash = Common::podToHex(wallet.getTransaction(transactionId).hash);

    logger(Logging::DEBUGGING) << "Fusion transaction " << transactionHash << " has been sent";
  } catch (std::system_error& x) {
    logger(Logging::WARNING, Logging::BRIGHT_YELLOW) << "Error while sending fusion transaction: " << x.what();
    return x.code();
  } catch (std::exception& x) {
    logger(Logging::WARNING, Logging::BRIGHT_YELLOW) << "Error while sending fusion transaction: " << x.what();
    return make_error_code(CryptoNote::error::INTERNAL_WALLET_ERROR);
  }

  return std::error_code();
}

std::error_code WalletService::estimateFusion(uint64_t threshold, const std::vector<std::string>& addresses,
  uint32_t& fusionReadyCount, uint32_t& totalOutputCount) {

  try {
    System::EventLock lk(readyEvent);

    validateAddresses(addresses, currency, logger);

    auto estimateResult = fusionManager.estimate(threshold, addresses);
    fusionReadyCount = static_cast<uint32_t>(estimateResult.fusionReadyCount);
    totalOutputCount = static_cast<uint32_t>(estimateResult.totalOutputCount);
  } catch (std::system_error& x) {
    logger(Logging::WARNING, Logging::BRIGHT_YELLOW) << "Failed to estimate number of fusion outputs: " << x.what();
    return x.code();
  } catch (std::exception& x) {
    logger(Logging::WARNING, Logging::BRIGHT_YELLOW) << "Failed to estimate number of fusion outputs: " << x.what();
    return make_error_code(CryptoNote::error::INTERNAL_WALLET_ERROR);
  }

  return std::error_code();
}

void WalletService::refresh() {
  try {
    logger(Logging::DEBUGGING) << "Refresh is started";
    for (;;) {
      auto event = wallet.getEvent();
      if (event.type == CryptoNote::TRANSACTION_CREATED) {
        size_t transactionId = event.transactionCreated.transactionIndex;
        transactionIdIndex.emplace(Common::podToHex(wallet.getTransaction(transactionId).hash), transactionId);
      }
    }
  } catch (std::system_error& e) {
    logger(Logging::DEBUGGING) << "refresh is stopped: " << e.what();
  } catch (std::exception& e) {
    logger(Logging::WARNING, Logging::BRIGHT_YELLOW) << "exception thrown in refresh(): " << e.what();
  }
}

void WalletService::reset() {
  wallet.save(CryptoNote::WalletSaveLevel::SAVE_KEYS_ONLY);
  wallet.stop();
  wallet.shutdown();
  inited = false;
  refreshContext.wait();

  wallet.start();
  init();
}

void WalletService::replaceWithNewWallet(const Crypto::SecretKey& viewSecretKey) {
  wallet.stop();
  wallet.shutdown();
  inited = false;
  refreshContext.wait();

  transactionIdIndex.clear();

  size_t i = 0;
  for (;;) {
    boost::system::error_code ec;
    std::string backup = config.walletFile + ".backup";
    if (i != 0) {
      backup += "." + std::to_string(i);
    }

    if (!boost::filesystem::exists(backup)) {
      boost::filesystem::rename(config.walletFile, backup);
      logger(Logging::DEBUGGING) << "Walletd file '" << config.walletFile  << "' backed up to '" << backup << '\'';
      break;
    }
  }

  wallet.start();
  wallet.initializeWithViewKey(config.walletFile, config.walletPassword, viewSecretKey);
  inited = true;
}

std::vector<CryptoNote::TransactionsInBlockInfo> WalletService::getTransactions(const Crypto::Hash& blockHash, size_t blockCount) const {
  std::vector<CryptoNote::TransactionsInBlockInfo> result = wallet.getTransactions(blockHash, blockCount);
  if (result.empty()) {
    throw std::system_error(make_error_code(CryptoNote::error::WalletServiceErrorCode::OBJECT_NOT_FOUND));
  }

  return result;
}

std::vector<CryptoNote::TransactionsInBlockInfo> WalletService::getTransactions(uint32_t firstBlockIndex, size_t blockCount) const {
  std::vector<CryptoNote::TransactionsInBlockInfo> result = wallet.getTransactions(firstBlockIndex, blockCount);
  if (result.empty()) {
    throw std::system_error(make_error_code(CryptoNote::error::WalletServiceErrorCode::OBJECT_NOT_FOUND));
  }

  return result;
}

std::vector<TransactionHashesInBlockRpcInfo> WalletService::getRpcTransactionHashes(const Crypto::Hash& blockHash, size_t blockCount, const TransactionsInBlockInfoFilter& filter) const {
  std::vector<CryptoNote::TransactionsInBlockInfo> allTransactions = getTransactions(blockHash, blockCount);
  std::vector<CryptoNote::TransactionsInBlockInfo> filteredTransactions = filterTransactions(allTransactions, filter);
  return convertTransactionsInBlockInfoToTransactionHashesInBlockRpcInfo(filteredTransactions);
}

std::vector<TransactionHashesInBlockRpcInfo> WalletService::getRpcTransactionHashes(uint32_t firstBlockIndex, size_t blockCount, const TransactionsInBlockInfoFilter& filter) const {
  std::vector<CryptoNote::TransactionsInBlockInfo> allTransactions = getTransactions(firstBlockIndex, blockCount);
  std::vector<CryptoNote::TransactionsInBlockInfo> filteredTransactions = filterTransactions(allTransactions, filter);
  return convertTransactionsInBlockInfoToTransactionHashesInBlockRpcInfo(filteredTransactions);
}

std::vector<TransactionsInBlockRpcInfo> WalletService::getRpcTransactions(const Crypto::Hash& blockHash, size_t blockCount, const TransactionsInBlockInfoFilter& filter) const {
  std::vector<CryptoNote::TransactionsInBlockInfo> allTransactions = getTransactions(blockHash, blockCount);
  std::vector<CryptoNote::TransactionsInBlockInfo> filteredTransactions = filterTransactions(allTransactions, filter);
  return convertTransactionsInBlockInfoToTransactionsInBlockRpcInfo(filteredTransactions);
}

std::vector<TransactionsInBlockRpcInfo> WalletService::getRpcTransactions(uint32_t firstBlockIndex, size_t blockCount, const TransactionsInBlockInfoFilter& filter) const {
  std::vector<CryptoNote::TransactionsInBlockInfo> allTransactions = getTransactions(firstBlockIndex, blockCount);
  std::vector<CryptoNote::TransactionsInBlockInfo> filteredTransactions = filterTransactions(allTransactions, filter);
  return convertTransactionsInBlockInfoToTransactionsInBlockRpcInfo(filteredTransactions);
}

} //namespace PaymentService
>>>>>>> 1346a7bd
<|MERGE_RESOLUTION|>--- conflicted
+++ resolved
@@ -1,2213 +1,1112 @@
-<<<<<<< HEAD
-// Copyright (c) 2012-2016, The CryptoNote developers, The Bytecoin developers
-//
-// This file is part of Bytecoin.
-//
-// Bytecoin is free software: you can redistribute it and/or modify
-// it under the terms of the GNU Lesser General Public License as published by
-// the Free Software Foundation, either version 3 of the License, or
-// (at your option) any later version.
-//
-// Bytecoin is distributed in the hope that it will be useful,
-// but WITHOUT ANY WARRANTY; without even the implied warranty of
-// MERCHANTABILITY or FITNESS FOR A PARTICULAR PURPOSE.  See the
-// GNU Lesser General Public License for more details.
-//
-// You should have received a copy of the GNU Lesser General Public License
-// along with Bytecoin.  If not, see <http://www.gnu.org/licenses/>.
-
-#include "WalletService.h"
-
-
-#include <future>
-#include <assert.h>
-#include <sstream>
-#include <unordered_set>
-
-#include <boost/filesystem/operations.hpp>
-
-#include <System/Timer.h>
-#include <System/InterruptedException.h>
-#include "Common/Util.h"
-
-#include "crypto/crypto.h"
-#include "CryptoNote.h"
-#include "CryptoNoteCore/CryptoNoteFormatUtils.h"
-#include "CryptoNoteCore/CryptoNoteBasicImpl.h"
-#include "CryptoNoteCore/TransactionExtra.h"
-
-#include <System/EventLock.h>
-
-#include "PaymentServiceJsonRpcMessages.h"
-#include "NodeFactory.h"
-
-#include "Wallet/WalletGreen.h"
-#include "Wallet/LegacyKeysImporter.h"
-#include "Wallet/WalletErrors.h"
-#include "Wallet/WalletUtils.h"
-#include "WalletServiceErrorCategory.h"
-
-namespace PaymentService {
-
-namespace {
-
-bool checkPaymentId(const std::string& paymentId) {
-  if (paymentId.size() != 64) {
-    return false;
-  }
-
-  return std::all_of(paymentId.begin(), paymentId.end(), [] (const char c) {
-    if (c >= '0' && c <= '9') {
-      return true;
-    }
-
-    if (c >= 'a' && c <= 'f') {
-      return true;
-    }
-
-    if (c >= 'A' && c <= 'F') {
-      return true;
-    }
-
-    return false;
-  });
-}
-
-Crypto::Hash parsePaymentId(const std::string& paymentIdStr) {
-  if (!checkPaymentId(paymentIdStr)) {
-    throw std::system_error(make_error_code(CryptoNote::error::WalletServiceErrorCode::WRONG_PAYMENT_ID_FORMAT));
-  }
-
-  Crypto::Hash paymentId;
-  bool r = Common::podFromHex(paymentIdStr, paymentId);
-  assert(r);
-
-  return paymentId;
-}
-
-bool getPaymentIdFromExtra(const std::string& binaryString, Crypto::Hash& paymentId) {
-  return CryptoNote::getPaymentIdFromTxExtra(Common::asBinaryArray(binaryString), paymentId);
-}
-
-std::string getPaymentIdStringFromExtra(const std::string& binaryString) {
-  Crypto::Hash paymentId;
-
-  if (!getPaymentIdFromExtra(binaryString, paymentId)) {
-    return std::string();
-  }
-
-  return Common::podToHex(paymentId);
-}
-
-}
-
-struct TransactionsInBlockInfoFilter {
-  TransactionsInBlockInfoFilter(const std::vector<std::string>& addressesVec, const std::string& paymentIdStr) {
-    addresses.insert(addressesVec.begin(), addressesVec.end());
-
-    if (!paymentIdStr.empty()) {
-      paymentId = parsePaymentId(paymentIdStr);
-      havePaymentId = true;
-    } else {
-      havePaymentId = false;
-    }
-  }
-
-  bool checkTransaction(const CryptoNote::WalletTransactionWithTransfers& transaction) const {
-    if (havePaymentId) {
-      Crypto::Hash transactionPaymentId;
-      if (!getPaymentIdFromExtra(transaction.transaction.extra, transactionPaymentId)) {
-        return false;
-      }
-
-      if (paymentId != transactionPaymentId) {
-        return false;
-      }
-    }
-
-    if (addresses.empty()) {
-      return true;
-    }
-
-    bool haveAddress = false;
-    for (const CryptoNote::WalletTransfer& transfer: transaction.transfers) {
-      if (addresses.find(transfer.address) != addresses.end()) {
-        haveAddress = true;
-        break;
-      }
-    }
-
-    return haveAddress;
-  }
-
-  std::unordered_set<std::string> addresses;
-  bool havePaymentId = false;
-  Crypto::Hash paymentId;
-};
-
-namespace {
-
-void addPaymentIdToExtra(const std::string& paymentId, std::string& extra) {
-  std::vector<uint8_t> extraVector;
-  if (!CryptoNote::createTxExtraWithPaymentId(paymentId, extraVector)) {
-    throw std::system_error(make_error_code(CryptoNote::error::BAD_PAYMENT_ID));
-  }
-
-  std::copy(extraVector.begin(), extraVector.end(), std::back_inserter(extra));
-}
-
-void validatePaymentId(const std::string& paymentId, Logging::LoggerRef logger) {
-  if (!checkPaymentId(paymentId)) {
-    logger(Logging::WARNING, Logging::BRIGHT_YELLOW) << "Can't validate payment id: " << paymentId;
-    throw std::system_error(make_error_code(CryptoNote::error::WalletServiceErrorCode::WRONG_PAYMENT_ID_FORMAT));
-  }
-}
-
-Crypto::Hash parseHash(const std::string& hashString, Logging::LoggerRef logger) {
-  Crypto::Hash hash;
-
-  if (!Common::podFromHex(hashString, hash)) {
-    logger(Logging::WARNING, Logging::BRIGHT_YELLOW) << "Can't parse hash string " << hashString;
-    throw std::system_error(make_error_code(CryptoNote::error::WalletServiceErrorCode::WRONG_HASH_FORMAT));
-  }
-
-  return hash;
-}
-
-std::vector<CryptoNote::TransactionsInBlockInfo> filterTransactions(
-  const std::vector<CryptoNote::TransactionsInBlockInfo>& blocks,
-  const TransactionsInBlockInfoFilter& filter) {
-
-  std::vector<CryptoNote::TransactionsInBlockInfo> result;
-
-  for (const auto& block: blocks) {
-    CryptoNote::TransactionsInBlockInfo item;
-    item.blockHash = block.blockHash;
-
-    for (const auto& transaction: block.transactions) {
-      if (transaction.transaction.state != CryptoNote::WalletTransactionState::DELETED && filter.checkTransaction(transaction)) {
-        item.transactions.push_back(transaction);
-      }
-    }
-
-    result.push_back(std::move(item));
-  }
-
-  return result;
-}
-
-PaymentService::TransactionRpcInfo convertTransactionWithTransfersToTransactionRpcInfo(
-  const CryptoNote::WalletTransactionWithTransfers& transactionWithTransfers) {
-
-  PaymentService::TransactionRpcInfo transactionInfo;
-
-  transactionInfo.state = static_cast<uint8_t>(transactionWithTransfers.transaction.state);
-  transactionInfo.transactionHash = Common::podToHex(transactionWithTransfers.transaction.hash);
-  transactionInfo.blockIndex = transactionWithTransfers.transaction.blockHeight;
-  transactionInfo.timestamp = transactionWithTransfers.transaction.timestamp;
-  transactionInfo.isBase = transactionWithTransfers.transaction.isBase;
-  transactionInfo.unlockTime = transactionWithTransfers.transaction.unlockTime;
-  transactionInfo.amount = transactionWithTransfers.transaction.totalAmount;
-  transactionInfo.fee = transactionWithTransfers.transaction.fee;
-  transactionInfo.extra = Common::toHex(transactionWithTransfers.transaction.extra.data(), transactionWithTransfers.transaction.extra.size());
-  transactionInfo.paymentId = getPaymentIdStringFromExtra(transactionWithTransfers.transaction.extra);
-
-  for (const CryptoNote::WalletTransfer& transfer: transactionWithTransfers.transfers) {
-    PaymentService::TransferRpcInfo rpcTransfer;
-    rpcTransfer.address = transfer.address;
-    rpcTransfer.amount = transfer.amount;
-    rpcTransfer.type = static_cast<uint8_t>(transfer.type);
-
-    transactionInfo.transfers.push_back(std::move(rpcTransfer));
-  }
-
-  return transactionInfo;
-}
-
-std::vector<PaymentService::TransactionsInBlockRpcInfo> convertTransactionsInBlockInfoToTransactionsInBlockRpcInfo(
-  const std::vector<CryptoNote::TransactionsInBlockInfo>& blocks) {
-
-  std::vector<PaymentService::TransactionsInBlockRpcInfo> rpcBlocks;
-  rpcBlocks.reserve(blocks.size());
-  for (const auto& block: blocks) {
-    PaymentService::TransactionsInBlockRpcInfo rpcBlock;
-    rpcBlock.blockHash = Common::podToHex(block.blockHash);
-
-    for (const CryptoNote::WalletTransactionWithTransfers& transactionWithTransfers: block.transactions) {
-      PaymentService::TransactionRpcInfo transactionInfo = convertTransactionWithTransfersToTransactionRpcInfo(transactionWithTransfers);
-      rpcBlock.transactions.push_back(std::move(transactionInfo));
-    }
-
-    rpcBlocks.push_back(std::move(rpcBlock));
-  }
-
-  return rpcBlocks;
-}
-
-std::vector<PaymentService::TransactionHashesInBlockRpcInfo> convertTransactionsInBlockInfoToTransactionHashesInBlockRpcInfo(
-    const std::vector<CryptoNote::TransactionsInBlockInfo>& blocks) {
-
-  std::vector<PaymentService::TransactionHashesInBlockRpcInfo> transactionHashes;
-  transactionHashes.reserve(blocks.size());
-  for (const CryptoNote::TransactionsInBlockInfo& block: blocks) {
-    PaymentService::TransactionHashesInBlockRpcInfo item;
-    item.blockHash = Common::podToHex(block.blockHash);
-
-    for (const CryptoNote::WalletTransactionWithTransfers& transaction: block.transactions) {
-      item.transactionHashes.emplace_back(Common::podToHex(transaction.transaction.hash));
-    }
-
-    transactionHashes.push_back(std::move(item));
-  }
-
-  return transactionHashes;
-}
-
-void validateAddresses(const std::vector<std::string>& addresses, const CryptoNote::Currency& currency, Logging::LoggerRef logger) {
-  for (const auto& address: addresses) {
-    if (!CryptoNote::validateAddress(address, currency)) {
-      logger(Logging::WARNING, Logging::BRIGHT_YELLOW) << "Can't validate address " << address;
-      throw std::system_error(make_error_code(CryptoNote::error::BAD_ADDRESS));
-    }
-  }
-}
-
-std::string getValidatedTransactionExtraString(const std::string& extraString) {
-  std::vector<uint8_t> binary;
-  if (!Common::fromHex(extraString, binary)) {
-    throw std::system_error(make_error_code(CryptoNote::error::BAD_TRANSACTION_EXTRA));
-  }
-
-  return Common::asString(binary);
-}
-
-std::vector<std::string> collectDestinationAddresses(const std::vector<PaymentService::WalletRpcOrder>& orders) {
-  std::vector<std::string> result;
-
-  result.reserve(orders.size());
-  for (const auto& order: orders) {
-    result.push_back(order.address);
-  }
-
-  return result;
-}
-
-std::vector<CryptoNote::WalletOrder> convertWalletRpcOrdersToWalletOrders(const std::vector<PaymentService::WalletRpcOrder>& orders) {
-  std::vector<CryptoNote::WalletOrder> result;
-  result.reserve(orders.size());
-
-  for (const auto& order: orders) {
-    result.emplace_back(CryptoNote::WalletOrder {order.address, order.amount});
-  }
-
-  return result;
-}
-
-}
-
-void generateNewWallet(const CryptoNote::Currency& currency, const WalletConfiguration& conf, Logging::ILogger& logger, System::Dispatcher& dispatcher) {
-  Logging::LoggerRef log(logger, "generateNewWallet");
-
-  CryptoNote::INode* nodeStub = NodeFactory::createNodeStub();
-  std::unique_ptr<CryptoNote::INode> nodeGuard(nodeStub);
-
-  CryptoNote::IWallet* wallet = new CryptoNote::WalletGreen(dispatcher, currency, *nodeStub, logger);
-  std::unique_ptr<CryptoNote::IWallet> walletGuard(wallet);
-
-  log(Logging::INFO, Logging::BRIGHT_WHITE) << "Generating new wallet";
-
-  wallet->initialize(conf.walletFile, conf.walletPassword);
-  auto address = wallet->createAddress();
-
-  log(Logging::INFO, Logging::BRIGHT_WHITE) << "New wallet is generated. Address: " << address;
-
-  wallet->save(CryptoNote::WalletSaveLevel::SAVE_KEYS_ONLY);
-  log(Logging::INFO, Logging::BRIGHT_WHITE) << "Wallet is saved";
-}
-
-WalletService::WalletService(const CryptoNote::Currency& currency, System::Dispatcher& sys, CryptoNote::INode& node,
-  CryptoNote::IWallet& wallet, CryptoNote::IFusionManager& fusionManager, const WalletConfiguration& conf, Logging::ILogger& logger) :
-    currency(currency),
-    wallet(wallet),
-    fusionManager(fusionManager),
-    node(node),
-    config(conf),
-    inited(false),
-    logger(logger, "WalletService"),
-    dispatcher(sys),
-    readyEvent(dispatcher),
-    refreshContext(dispatcher)
-{
-  readyEvent.set();
-}
-
-WalletService::~WalletService() {
-  if (inited) {
-    wallet.stop();
-    refreshContext.wait();
-    wallet.shutdown();
-  }
-}
-
-void WalletService::init() {
-  loadWallet();
-  loadTransactionIdIndex();
-
-  refreshContext.spawn([this] { refresh(); });
-
-  inited = true;
-}
-
-void WalletService::saveWallet() {
-  wallet.save();
-  logger(Logging::INFO, Logging::BRIGHT_WHITE) << "Wallet is saved";
-}
-
-void WalletService::loadWallet() {
-  logger(Logging::INFO, Logging::BRIGHT_WHITE) << "Loading wallet";
-  wallet.load(config.walletFile, config.walletPassword);
-  logger(Logging::INFO, Logging::BRIGHT_WHITE) << "Wallet loading is finished.";
-}
-
-void WalletService::loadTransactionIdIndex() {
-  transactionIdIndex.clear();
-
-  for (size_t i = 0; i < wallet.getTransactionCount(); ++i) {
-    transactionIdIndex.emplace(Common::podToHex(wallet.getTransaction(i).hash), i);
-  }
-}
-
-std::error_code WalletService::saveWalletNoThrow() {
-  try {
-    System::EventLock lk(readyEvent);
-
-    logger(Logging::INFO, Logging::BRIGHT_WHITE) << "Saving wallet...";
-
-    if (!inited) {
-      logger(Logging::WARNING, Logging::BRIGHT_YELLOW) << "Save impossible: Wallet Service is not initialized";
-      return make_error_code(CryptoNote::error::NOT_INITIALIZED);
-    }
-
-    saveWallet();
-  } catch (std::system_error& x) {
-    logger(Logging::WARNING, Logging::BRIGHT_YELLOW) << "Error while saving wallet: " << x.what();
-    return x.code();
-  } catch (std::exception& x) {
-    logger(Logging::WARNING, Logging::BRIGHT_YELLOW) << "Error while saving wallet: " << x.what();
-    return make_error_code(CryptoNote::error::INTERNAL_WALLET_ERROR);
-  }
-
-  return std::error_code();
-}
-
-std::error_code WalletService::resetWallet() {
-  try {
-    System::EventLock lk(readyEvent);
-
-    logger(Logging::INFO, Logging::BRIGHT_WHITE) << "Reseting wallet";
-
-    if (!inited) {
-      logger(Logging::WARNING, Logging::BRIGHT_YELLOW) << "Reset impossible: Wallet Service is not initialized";
-      return make_error_code(CryptoNote::error::NOT_INITIALIZED);
-    }
-
-    reset();
-    logger(Logging::INFO, Logging::BRIGHT_WHITE) << "Wallet has been reset";
-  } catch (std::system_error& x) {
-    logger(Logging::WARNING, Logging::BRIGHT_YELLOW) << "Error while reseting wallet: " << x.what();
-    return x.code();
-  } catch (std::exception& x) {
-    logger(Logging::WARNING, Logging::BRIGHT_YELLOW) << "Error while reseting wallet: " << x.what();
-    return make_error_code(CryptoNote::error::INTERNAL_WALLET_ERROR);
-  }
-
-  return std::error_code();
-}
-
-std::error_code WalletService::replaceWithNewWallet(const std::string& viewSecretKeyText) {
-  try {
-    System::EventLock lk(readyEvent);
-
-    Crypto::SecretKey viewSecretKey;
-    if (!Common::podFromHex(viewSecretKeyText, viewSecretKey)) {
-      logger(Logging::WARNING, Logging::BRIGHT_YELLOW) << "Cannot restore view secret key: " << viewSecretKeyText;
-      return make_error_code(CryptoNote::error::WalletServiceErrorCode::WRONG_KEY_FORMAT);
-    }
-
-    Crypto::PublicKey viewPublicKey;
-    if (!Crypto::secret_key_to_public_key(viewSecretKey, viewPublicKey)) {
-      logger(Logging::WARNING, Logging::BRIGHT_YELLOW) << "Cannot derive view public key, wrong secret key: " << viewSecretKeyText;
-      return make_error_code(CryptoNote::error::WalletServiceErrorCode::WRONG_KEY_FORMAT);
-    }
-
-    replaceWithNewWallet(viewSecretKey);
-    logger(Logging::INFO, Logging::BRIGHT_WHITE) << "The container has been replaced";
-  } catch (std::system_error& x) {
-    logger(Logging::WARNING, Logging::BRIGHT_YELLOW) << "Error while replacing container: " << x.what();
-    return x.code();
-  } catch (std::exception& x) {
-    logger(Logging::WARNING, Logging::BRIGHT_YELLOW) << "Error while replacing container: " << x.what();
-    return make_error_code(CryptoNote::error::INTERNAL_WALLET_ERROR);
-  }
-
-  return std::error_code();
-}
-
-std::error_code WalletService::createAddress(const std::string& spendSecretKeyText, std::string& address) {
-  try {
-    System::EventLock lk(readyEvent);
-
-    logger(Logging::DEBUGGING) << "Creating address";
-
-    Crypto::SecretKey secretKey;
-    if (!Common::podFromHex(spendSecretKeyText, secretKey)) {
-      logger(Logging::WARNING, Logging::BRIGHT_YELLOW) << "Wrong key format: " << spendSecretKeyText;
-      return make_error_code(CryptoNote::error::WalletServiceErrorCode::WRONG_KEY_FORMAT);
-    }
-
-    address = wallet.createAddress(secretKey);
-  } catch (std::system_error& x) {
-    logger(Logging::WARNING, Logging::BRIGHT_YELLOW) << "Error while creating address: " << x.what();
-    return x.code();
-  }
-
-  logger(Logging::DEBUGGING) << "Created address " << address;
-
-  return std::error_code();
-}
-
-std::error_code WalletService::createAddress(std::string& address) {
-  try {
-    System::EventLock lk(readyEvent);
-
-    logger(Logging::DEBUGGING) << "Creating address";
-
-    address = wallet.createAddress();
-  } catch (std::system_error& x) {
-    logger(Logging::WARNING, Logging::BRIGHT_YELLOW) << "Error while creating address: " << x.what();
-    return x.code();
-  }
-
-  logger(Logging::DEBUGGING) << "Created address " << address;
-
-  return std::error_code();
-}
-
-std::error_code WalletService::createTrackingAddress(const std::string& spendPublicKeyText, std::string& address) {
-  try {
-    System::EventLock lk(readyEvent);
-
-    logger(Logging::DEBUGGING) << "Creating tracking address";
-
-    Crypto::PublicKey publicKey;
-    if (!Common::podFromHex(spendPublicKeyText, publicKey)) {
-      logger(Logging::WARNING, Logging::BRIGHT_YELLOW) << "Wrong key format: " << spendPublicKeyText;
-      return make_error_code(CryptoNote::error::WalletServiceErrorCode::WRONG_KEY_FORMAT);
-    }
-
-    address = wallet.createAddress(publicKey);
-  } catch (std::system_error& x) {
-    logger(Logging::WARNING, Logging::BRIGHT_YELLOW) << "Error while creating tracking address: " << x.what();
-    return x.code();
-  }
-
-  logger(Logging::DEBUGGING) << "Created address " << address;
-  return std::error_code();
-}
-
-std::error_code WalletService::deleteAddress(const std::string& address) {
-  try {
-    System::EventLock lk(readyEvent);
-
-    logger(Logging::DEBUGGING) << "Delete address request came";
-    wallet.deleteAddress(address);
-  } catch (std::system_error& x) {
-    logger(Logging::WARNING, Logging::BRIGHT_YELLOW) << "Error while deleting address: " << x.what();
-    return x.code();
-  }
-
-  logger(Logging::DEBUGGING) << "Address " << address << " successfully deleted";
-  return std::error_code();
-}
-
-std::error_code WalletService::getSpendkeys(const std::string& address, std::string& publicSpendKeyText, std::string& secretSpendKeyText) {
-  try {
-    System::EventLock lk(readyEvent);
-
-    CryptoNote::KeyPair key = wallet.getAddressSpendKey(address);
-
-    publicSpendKeyText = Common::podToHex(key.publicKey);
-    secretSpendKeyText = Common::podToHex(key.secretKey);
-
-  } catch (std::system_error& x) {
-    logger(Logging::WARNING, Logging::BRIGHT_YELLOW) << "Error while getting spend key: " << x.what();
-    return x.code();
-  }
-
-  return std::error_code();
-}
-
-std::error_code WalletService::getBalance(const std::string& address, uint64_t& availableBalance, uint64_t& lockedAmount) {
-  try {
-    System::EventLock lk(readyEvent);
-    logger(Logging::DEBUGGING) << "Getting balance for address " << address;
-
-    availableBalance = wallet.getActualBalance(address);
-    lockedAmount = wallet.getPendingBalance(address);
-  } catch (std::system_error& x) {
-    logger(Logging::WARNING, Logging::BRIGHT_YELLOW) << "Error while getting balance: " << x.what();
-    return x.code();
-  }
-
-  logger(Logging::DEBUGGING) << address << " actual balance: " << availableBalance << ", pending: " << lockedAmount;
-  return std::error_code();
-}
-
-std::error_code WalletService::getBalance(uint64_t& availableBalance, uint64_t& lockedAmount) {
-  try {
-    System::EventLock lk(readyEvent);
-    logger(Logging::DEBUGGING) << "Getting wallet balance";
-
-    availableBalance = wallet.getActualBalance();
-    lockedAmount = wallet.getPendingBalance();
-  } catch (std::system_error& x) {
-    logger(Logging::WARNING, Logging::BRIGHT_YELLOW) << "Error while getting balance: " << x.what();
-    return x.code();
-  }
-
-  logger(Logging::DEBUGGING) << "Wallet actual balance: " << availableBalance << ", pending: " << lockedAmount;
-  return std::error_code();
-}
-
-std::error_code WalletService::getBlockHashes(uint32_t firstBlockIndex, uint32_t blockCount, std::vector<std::string>& blockHashes) {
-  try {
-    System::EventLock lk(readyEvent);
-    std::vector<Crypto::Hash> hashes = wallet.getBlockHashes(firstBlockIndex, blockCount);
-
-    blockHashes.reserve(hashes.size());
-    for (const auto& hash: hashes) {
-      blockHashes.push_back(Common::podToHex(hash));
-    }
-  } catch (std::system_error& x) {
-    logger(Logging::WARNING, Logging::BRIGHT_YELLOW) << "Error while getting block hashes: " << x.what();
-    return x.code();
-  }
-
-  return std::error_code();
-}
-
-std::error_code WalletService::getViewKey(std::string& viewSecretKey) {
-  try {
-    System::EventLock lk(readyEvent);
-    CryptoNote::KeyPair viewKey = wallet.getViewKey();
-    viewSecretKey = Common::podToHex(viewKey.secretKey);
-  } catch (std::system_error& x) {
-    logger(Logging::WARNING, Logging::BRIGHT_YELLOW) << "Error while getting view key: " << x.what();
-    return x.code();
-  }
-
-  return std::error_code();
-}
-
-std::error_code WalletService::getTransactionHashes(const std::vector<std::string>& addresses, const std::string& blockHashString,
-  uint32_t blockCount, const std::string& paymentId, std::vector<TransactionHashesInBlockRpcInfo>& transactionHashes) {
-  try {
-    System::EventLock lk(readyEvent);
-    validateAddresses(addresses, currency, logger);
-
-    if (!paymentId.empty()) {
-      validatePaymentId(paymentId, logger);
-    }
-
-    TransactionsInBlockInfoFilter transactionFilter(addresses, paymentId);
-    Crypto::Hash blockHash = parseHash(blockHashString, logger);
-
-    transactionHashes = getRpcTransactionHashes(blockHash, blockCount, transactionFilter);
-  } catch (std::system_error& x) {
-    logger(Logging::WARNING, Logging::BRIGHT_YELLOW) << "Error while getting transactions: " << x.what();
-    return x.code();
-  } catch (std::exception& x) {
-    logger(Logging::WARNING, Logging::BRIGHT_YELLOW) << "Error while getting transactions: " << x.what();
-    return make_error_code(CryptoNote::error::INTERNAL_WALLET_ERROR);
-  }
-
-  return std::error_code();
-}
-
-std::error_code WalletService::getTransactionHashes(const std::vector<std::string>& addresses, uint32_t firstBlockIndex,
-  uint32_t blockCount, const std::string& paymentId, std::vector<TransactionHashesInBlockRpcInfo>& transactionHashes) {
-  try {
-    System::EventLock lk(readyEvent);
-    validateAddresses(addresses, currency, logger);
-
-    if (!paymentId.empty()) {
-      validatePaymentId(paymentId, logger);
-    }
-
-    TransactionsInBlockInfoFilter transactionFilter(addresses, paymentId);
-    transactionHashes = getRpcTransactionHashes(firstBlockIndex, blockCount, transactionFilter);
-
-  } catch (std::system_error& x) {
-    logger(Logging::WARNING, Logging::BRIGHT_YELLOW) << "Error while getting transactions: " << x.what();
-    return x.code();
-  } catch (std::exception& x) {
-    logger(Logging::WARNING, Logging::BRIGHT_YELLOW) << "Error while getting transactions: " << x.what();
-    return make_error_code(CryptoNote::error::INTERNAL_WALLET_ERROR);
-  }
-
-  return std::error_code();
-}
-
-std::error_code WalletService::getTransactions(const std::vector<std::string>& addresses, const std::string& blockHashString,
-  uint32_t blockCount, const std::string& paymentId, std::vector<TransactionsInBlockRpcInfo>& transactions) {
-  try {
-    System::EventLock lk(readyEvent);
-    validateAddresses(addresses, currency, logger);
-
-    if (!paymentId.empty()) {
-      validatePaymentId(paymentId, logger);
-    }
-
-    TransactionsInBlockInfoFilter transactionFilter(addresses, paymentId);
-
-    Crypto::Hash blockHash = parseHash(blockHashString, logger);
-
-	std::vector<TransactionsInBlockRpcInfo> txs = getRpcTransactions(blockHash, blockCount, transactionFilter);
-	for (TransactionsInBlockRpcInfo& b : txs){
-		for (TransactionRpcInfo& t : b.transactions){
-			t.confirmations = wallet.getBlockCount() - t.blockIndex;
-		}
-	}
-	transactions = txs;
-  } catch (std::system_error& x) {
-    logger(Logging::WARNING, Logging::BRIGHT_YELLOW) << "Error while getting transactions: " << x.what();
-    return x.code();
-  } catch (std::exception& x) {
-    logger(Logging::WARNING, Logging::BRIGHT_YELLOW) << "Error while getting transactions: " << x.what();
-    return make_error_code(CryptoNote::error::INTERNAL_WALLET_ERROR);
-  }
-
-  return std::error_code();
-}
-
-std::error_code WalletService::getTransactions(const std::vector<std::string>& addresses, uint32_t firstBlockIndex,
-  uint32_t blockCount, const std::string& paymentId, std::vector<TransactionsInBlockRpcInfo>& transactions) {
-  try {
-    System::EventLock lk(readyEvent);
-    validateAddresses(addresses, currency, logger);
-
-    if (!paymentId.empty()) {
-      validatePaymentId(paymentId, logger);
-    }
-
-    TransactionsInBlockInfoFilter transactionFilter(addresses, paymentId);
-
-	std::vector<TransactionsInBlockRpcInfo> txs = getRpcTransactions(firstBlockIndex, blockCount, transactionFilter);
-	for (TransactionsInBlockRpcInfo& b : txs){
-		for (TransactionRpcInfo& t : b.transactions){
-			t.confirmations = wallet.getBlockCount() - t.blockIndex;
-		}
-	}
-	transactions = txs;
-  } catch (std::system_error& x) {
-    logger(Logging::WARNING, Logging::BRIGHT_YELLOW) << "Error while getting transactions: " << x.what();
-    return x.code();
-  } catch (std::exception& x) {
-    logger(Logging::WARNING, Logging::BRIGHT_YELLOW) << "Error while getting transactions: " << x.what();
-    return make_error_code(CryptoNote::error::INTERNAL_WALLET_ERROR);
-  }
-
-  return std::error_code();
-}
-
-std::error_code WalletService::getTransaction(const std::string& transactionHash, TransactionRpcInfo& transaction) {
-  try {
-    System::EventLock lk(readyEvent);
-    Crypto::Hash hash = parseHash(transactionHash, logger);
-
-    CryptoNote::WalletTransactionWithTransfers transactionWithTransfers = wallet.getTransaction(hash);
-
-    if (transactionWithTransfers.transaction.state == CryptoNote::WalletTransactionState::DELETED) {
-      logger(Logging::WARNING, Logging::BRIGHT_YELLOW) << "Transaction " << transactionHash << " is deleted";
-      return make_error_code(CryptoNote::error::OBJECT_NOT_FOUND);
-    }
-
-	TransactionRpcInfo tempTrans = convertTransactionWithTransfersToTransactionRpcInfo(transactionWithTransfers);
-	tempTrans.confirmations = wallet.getBlockCount() - transactionWithTransfers.transaction.blockHeight;
-	transaction = tempTrans;
-
-  } catch (std::system_error& x) {
-    logger(Logging::WARNING, Logging::BRIGHT_YELLOW) << "Error while getting transaction: " << x.what();
-    return x.code();
-  } catch (std::exception& x) {
-    logger(Logging::WARNING, Logging::BRIGHT_YELLOW) << "Error while getting transaction: " << x.what();
-    return make_error_code(CryptoNote::error::INTERNAL_WALLET_ERROR);
-  }
-
-  return std::error_code();
-}
-
-std::error_code WalletService::getAddresses(std::vector<std::string>& addresses) {
-  try {
-    System::EventLock lk(readyEvent);
-
-    addresses.clear();
-    addresses.reserve(wallet.getAddressCount());
-
-    for (size_t i = 0; i < wallet.getAddressCount(); ++i) {
-      addresses.push_back(wallet.getAddress(i));
-    }
-  } catch (std::exception& e) {
-    logger(Logging::WARNING, Logging::BRIGHT_YELLOW) << "Can't get addresses: " << e.what();
-    return make_error_code(CryptoNote::error::INTERNAL_WALLET_ERROR);
-  }
-
-  return std::error_code();
-}
-
-std::error_code WalletService::sendTransaction(const SendTransaction::Request& request, std::string& transactionHash) {
-  try {
-    System::EventLock lk(readyEvent);
-
-    validateAddresses(request.sourceAddresses, currency, logger);
-    validateAddresses(collectDestinationAddresses(request.transfers), currency, logger);
-    if (!request.changeAddress.empty()) {
-      validateAddresses({ request.changeAddress }, currency, logger);
-    }
-
-    CryptoNote::TransactionParameters sendParams;
-    if (!request.paymentId.empty()) {
-      addPaymentIdToExtra(request.paymentId, sendParams.extra);
-    } else {
-      sendParams.extra = getValidatedTransactionExtraString(request.extra);
-    }
-
-    sendParams.sourceAddresses = request.sourceAddresses;
-    sendParams.destinations = convertWalletRpcOrdersToWalletOrders(request.transfers);
-    sendParams.fee = request.fee;
-    sendParams.mixIn = request.anonymity;
-    sendParams.unlockTimestamp = request.unlockTime;
-    sendParams.changeDestination = request.changeAddress;
-
-    size_t transactionId = wallet.transfer(sendParams);
-    transactionHash = Common::podToHex(wallet.getTransaction(transactionId).hash);
-
-    logger(Logging::DEBUGGING) << "Transaction " << transactionHash << " has been sent";
-  } catch (std::system_error& x) {
-    logger(Logging::WARNING, Logging::BRIGHT_YELLOW) << "Error while sending transaction: " << x.what();
-    return x.code();
-  } catch (std::exception& x) {
-    logger(Logging::WARNING, Logging::BRIGHT_YELLOW) << "Error while sending transaction: " << x.what();
-    return make_error_code(CryptoNote::error::INTERNAL_WALLET_ERROR);
-  }
-
-  return std::error_code();
-}
-
-std::error_code WalletService::createDelayedTransaction(const CreateDelayedTransaction::Request& request, std::string& transactionHash) {
-  try {
-    System::EventLock lk(readyEvent);
-
-    validateAddresses(request.addresses, currency, logger);
-    validateAddresses(collectDestinationAddresses(request.transfers), currency, logger);
-    if (!request.changeAddress.empty()) {
-      validateAddresses({ request.changeAddress }, currency, logger);
-    }
-
-    CryptoNote::TransactionParameters sendParams;
-    if (!request.paymentId.empty()) {
-      addPaymentIdToExtra(request.paymentId, sendParams.extra);
-    } else {
-      sendParams.extra = Common::asString(Common::fromHex(request.extra));
-    }
-
-    sendParams.sourceAddresses = request.addresses;
-    sendParams.destinations = convertWalletRpcOrdersToWalletOrders(request.transfers);
-    sendParams.fee = request.fee;
-    sendParams.mixIn = request.anonymity;
-    sendParams.unlockTimestamp = request.unlockTime;
-    sendParams.changeDestination = request.changeAddress;
-
-    size_t transactionId = wallet.makeTransaction(sendParams);
-    transactionHash = Common::podToHex(wallet.getTransaction(transactionId).hash);
-
-    logger(Logging::DEBUGGING) << "Delayed transaction " << transactionHash << " has been created";
-  } catch (std::system_error& x) {
-    logger(Logging::WARNING, Logging::BRIGHT_YELLOW) << "Error while creating delayed transaction: " << x.what();
-    return x.code();
-  } catch (std::exception& x) {
-    logger(Logging::WARNING, Logging::BRIGHT_YELLOW) << "Error while creating delayed transaction: " << x.what();
-    return make_error_code(CryptoNote::error::INTERNAL_WALLET_ERROR);
-  }
-
-  return std::error_code();
-}
-
-std::error_code WalletService::getDelayedTransactionHashes(std::vector<std::string>& transactionHashes) {
-  try {
-    System::EventLock lk(readyEvent);
-
-    std::vector<size_t> transactionIds = wallet.getDelayedTransactionIds();
-    transactionHashes.reserve(transactionIds.size());
-
-    for (auto id: transactionIds) {
-      transactionHashes.emplace_back(Common::podToHex(wallet.getTransaction(id).hash));
-    }
-
-  } catch (std::system_error& x) {
-    logger(Logging::WARNING, Logging::BRIGHT_YELLOW) << "Error while getting delayed transaction hashes: " << x.what();
-    return x.code();
-  } catch (std::exception& x) {
-    logger(Logging::WARNING, Logging::BRIGHT_YELLOW) << "Error while getting delayed transaction hashes: " << x.what();
-    return make_error_code(CryptoNote::error::INTERNAL_WALLET_ERROR);
-  }
-
-  return std::error_code();
-}
-
-std::error_code WalletService::deleteDelayedTransaction(const std::string& transactionHash) {
-  try {
-    System::EventLock lk(readyEvent);
-
-    parseHash(transactionHash, logger); //validate transactionHash parameter
-
-    auto idIt = transactionIdIndex.find(transactionHash);
-    if (idIt == transactionIdIndex.end()) {
-      return make_error_code(CryptoNote::error::WalletServiceErrorCode::OBJECT_NOT_FOUND);
-    }
-
-    size_t transactionId = idIt->second;
-    wallet.rollbackUncommitedTransaction(transactionId);
-
-    logger(Logging::DEBUGGING) << "Delayed transaction " << transactionHash << " has been canceled";
-  } catch (std::system_error& x) {
-    logger(Logging::WARNING, Logging::BRIGHT_YELLOW) << "Error while deleting delayed transaction hashes: " << x.what();
-    return x.code();
-  } catch (std::exception& x) {
-    logger(Logging::WARNING, Logging::BRIGHT_YELLOW) << "Error while deleting delayed transaction hashes: " << x.what();
-    return make_error_code(CryptoNote::error::INTERNAL_WALLET_ERROR);
-  }
-
-  return std::error_code();
-}
-
-std::error_code WalletService::sendDelayedTransaction(const std::string& transactionHash) {
-  try {
-    System::EventLock lk(readyEvent);
-
-    parseHash(transactionHash, logger); //validate transactionHash parameter
-
-    auto idIt = transactionIdIndex.find(transactionHash);
-    if (idIt == transactionIdIndex.end()) {
-      return make_error_code(CryptoNote::error::WalletServiceErrorCode::OBJECT_NOT_FOUND);
-    }
-
-    size_t transactionId = idIt->second;
-    wallet.commitTransaction(transactionId);
-
-    logger(Logging::DEBUGGING) << "Delayed transaction " << transactionHash << " has been sent";
-  } catch (std::system_error& x) {
-    logger(Logging::WARNING, Logging::BRIGHT_YELLOW) << "Error while sending delayed transaction hashes: " << x.what();
-    return x.code();
-  } catch (std::exception& x) {
-    logger(Logging::WARNING, Logging::BRIGHT_YELLOW) << "Error while sending delayed transaction hashes: " << x.what();
-    return make_error_code(CryptoNote::error::INTERNAL_WALLET_ERROR);
-  }
-
-  return std::error_code();
-}
-
-std::error_code WalletService::getUnconfirmedTransactionHashes(const std::vector<std::string>& addresses, std::vector<std::string>& transactionHashes) {
-  try {
-    System::EventLock lk(readyEvent);
-
-    validateAddresses(addresses, currency, logger);
-
-    std::vector<CryptoNote::WalletTransactionWithTransfers> transactions = wallet.getUnconfirmedTransactions();
-
-    TransactionsInBlockInfoFilter transactionFilter(addresses, "");
-
-    for (const auto& transaction: transactions) {
-      if (transactionFilter.checkTransaction(transaction)) {
-        transactionHashes.emplace_back(Common::podToHex(transaction.transaction.hash));
-      }
-    }
-  } catch (std::system_error& x) {
-    logger(Logging::WARNING, Logging::BRIGHT_YELLOW) << "Error while getting unconfirmed transaction hashes: " << x.what();
-    return x.code();
-  } catch (std::exception& x) {
-    logger(Logging::WARNING, Logging::BRIGHT_YELLOW) << "Error while getting unconfirmed transaction hashes: " << x.what();
-    return make_error_code(CryptoNote::error::INTERNAL_WALLET_ERROR);
-  }
-
-  return std::error_code();
-}
-
-std::error_code WalletService::getStatus(uint32_t& blockCount, uint32_t& knownBlockCount, std::string& lastBlockHash, uint32_t& peerCount) {
-  try {
-    System::EventLock lk(readyEvent);
-
-    knownBlockCount = node.getKnownBlockCount();
-    peerCount = static_cast<uint32_t>(node.getPeerCount());
-    blockCount = wallet.getBlockCount();
-
-    auto lastHashes = wallet.getBlockHashes(blockCount - 1, 1);
-    lastBlockHash = Common::podToHex(lastHashes.back());
-  } catch (std::system_error& x) {
-    logger(Logging::WARNING, Logging::BRIGHT_YELLOW) << "Error while getting status: " << x.what();
-    return x.code();
-  } catch (std::exception& x) {
-    logger(Logging::WARNING, Logging::BRIGHT_YELLOW) << "Error while getting status: " << x.what();
-    return make_error_code(CryptoNote::error::INTERNAL_WALLET_ERROR);
-  }
-
-  return std::error_code();
-}
-
-std::error_code WalletService::sendFusionTransaction(uint64_t threshold, uint32_t anonymity, const std::vector<std::string>& addresses,
-  const std::string& destinationAddress, std::string& transactionHash) {
-
-  try {
-    System::EventLock lk(readyEvent);
-
-    validateAddresses(addresses, currency, logger);
-    if (!destinationAddress.empty()) {
-      validateAddresses({ destinationAddress }, currency, logger);
-    }
-
-    size_t transactionId = fusionManager.createFusionTransaction(threshold, anonymity, addresses, destinationAddress);
-    transactionHash = Common::podToHex(wallet.getTransaction(transactionId).hash);
-
-    logger(Logging::DEBUGGING) << "Fusion transaction " << transactionHash << " has been sent";
-  } catch (std::system_error& x) {
-    logger(Logging::WARNING, Logging::BRIGHT_YELLOW) << "Error while sending fusion transaction: " << x.what();
-    return x.code();
-  } catch (std::exception& x) {
-    logger(Logging::WARNING, Logging::BRIGHT_YELLOW) << "Error while sending fusion transaction: " << x.what();
-    return make_error_code(CryptoNote::error::INTERNAL_WALLET_ERROR);
-  }
-
-  return std::error_code();
-}
-
-std::error_code WalletService::estimateFusion(uint64_t threshold, const std::vector<std::string>& addresses,
-  uint32_t& fusionReadyCount, uint32_t& totalOutputCount) {
-
-  try {
-    System::EventLock lk(readyEvent);
-
-    validateAddresses(addresses, currency, logger);
-
-    auto estimateResult = fusionManager.estimate(threshold, addresses);
-    fusionReadyCount = static_cast<uint32_t>(estimateResult.fusionReadyCount);
-    totalOutputCount = static_cast<uint32_t>(estimateResult.totalOutputCount);
-  } catch (std::system_error& x) {
-    logger(Logging::WARNING, Logging::BRIGHT_YELLOW) << "Failed to estimate number of fusion outputs: " << x.what();
-    return x.code();
-  } catch (std::exception& x) {
-    logger(Logging::WARNING, Logging::BRIGHT_YELLOW) << "Failed to estimate number of fusion outputs: " << x.what();
-    return make_error_code(CryptoNote::error::INTERNAL_WALLET_ERROR);
-  }
-
-  return std::error_code();
-}
-
-void WalletService::refresh() {
-  try {
-    logger(Logging::DEBUGGING) << "Refresh is started";
-    for (;;) {
-      auto event = wallet.getEvent();
-      if (event.type == CryptoNote::TRANSACTION_CREATED) {
-        size_t transactionId = event.transactionCreated.transactionIndex;
-        transactionIdIndex.emplace(Common::podToHex(wallet.getTransaction(transactionId).hash), transactionId);
-      }
-    }
-  } catch (std::system_error& e) {
-    logger(Logging::DEBUGGING) << "refresh is stopped: " << e.what();
-  } catch (std::exception& e) {
-    logger(Logging::WARNING, Logging::BRIGHT_YELLOW) << "exception thrown in refresh(): " << e.what();
-  }
-}
-
-void WalletService::reset() {
-  wallet.save(CryptoNote::WalletSaveLevel::SAVE_KEYS_ONLY);
-  wallet.stop();
-  wallet.shutdown();
-  inited = false;
-  refreshContext.wait();
-
-  wallet.start();
-  init();
-}
-
-void WalletService::replaceWithNewWallet(const Crypto::SecretKey& viewSecretKey) {
-  wallet.stop();
-  wallet.shutdown();
-  inited = false;
-  refreshContext.wait();
-
-  transactionIdIndex.clear();
-
-  size_t i = 0;
-  for (;;) {
-    boost::system::error_code ec;
-    std::string backup = config.walletFile + ".backup";
-    if (i != 0) {
-      backup += "." + std::to_string(i);
-    }
-
-    if (!boost::filesystem::exists(backup)) {
-      boost::filesystem::rename(config.walletFile, backup);
-      logger(Logging::DEBUGGING) << "Walletd file '" << config.walletFile  << "' backed up to '" << backup << '\'';
-      break;
-    }
-  }
-
-  wallet.start();
-  wallet.initializeWithViewKey(config.walletFile, config.walletPassword, viewSecretKey);
-  inited = true;
-}
-
-std::vector<CryptoNote::TransactionsInBlockInfo> WalletService::getTransactions(const Crypto::Hash& blockHash, size_t blockCount) const {
-  std::vector<CryptoNote::TransactionsInBlockInfo> result = wallet.getTransactions(blockHash, blockCount);
-  if (result.empty()) {
-    throw std::system_error(make_error_code(CryptoNote::error::WalletServiceErrorCode::OBJECT_NOT_FOUND));
-  }
-
-  return result;
-}
-
-std::vector<CryptoNote::TransactionsInBlockInfo> WalletService::getTransactions(uint32_t firstBlockIndex, size_t blockCount) const {
-  std::vector<CryptoNote::TransactionsInBlockInfo> result = wallet.getTransactions(firstBlockIndex, blockCount);
-  if (result.empty()) {
-    throw std::system_error(make_error_code(CryptoNote::error::WalletServiceErrorCode::OBJECT_NOT_FOUND));
-  }
-
-  return result;
-}
-
-std::vector<TransactionHashesInBlockRpcInfo> WalletService::getRpcTransactionHashes(const Crypto::Hash& blockHash, size_t blockCount, const TransactionsInBlockInfoFilter& filter) const {
-  std::vector<CryptoNote::TransactionsInBlockInfo> allTransactions = getTransactions(blockHash, blockCount);
-  std::vector<CryptoNote::TransactionsInBlockInfo> filteredTransactions = filterTransactions(allTransactions, filter);
-  return convertTransactionsInBlockInfoToTransactionHashesInBlockRpcInfo(filteredTransactions);
-}
-
-std::vector<TransactionHashesInBlockRpcInfo> WalletService::getRpcTransactionHashes(uint32_t firstBlockIndex, size_t blockCount, const TransactionsInBlockInfoFilter& filter) const {
-  std::vector<CryptoNote::TransactionsInBlockInfo> allTransactions = getTransactions(firstBlockIndex, blockCount);
-  std::vector<CryptoNote::TransactionsInBlockInfo> filteredTransactions = filterTransactions(allTransactions, filter);
-  return convertTransactionsInBlockInfoToTransactionHashesInBlockRpcInfo(filteredTransactions);
-}
-
-std::vector<TransactionsInBlockRpcInfo> WalletService::getRpcTransactions(const Crypto::Hash& blockHash, size_t blockCount, const TransactionsInBlockInfoFilter& filter) const {
-  std::vector<CryptoNote::TransactionsInBlockInfo> allTransactions = getTransactions(blockHash, blockCount);
-  std::vector<CryptoNote::TransactionsInBlockInfo> filteredTransactions = filterTransactions(allTransactions, filter);
-  return convertTransactionsInBlockInfoToTransactionsInBlockRpcInfo(filteredTransactions);
-}
-
-std::vector<TransactionsInBlockRpcInfo> WalletService::getRpcTransactions(uint32_t firstBlockIndex, size_t blockCount, const TransactionsInBlockInfoFilter& filter) const {
-  std::vector<CryptoNote::TransactionsInBlockInfo> allTransactions = getTransactions(firstBlockIndex, blockCount);
-  std::vector<CryptoNote::TransactionsInBlockInfo> filteredTransactions = filterTransactions(allTransactions, filter);
-  return convertTransactionsInBlockInfoToTransactionsInBlockRpcInfo(filteredTransactions);
-}
-
-} //namespace PaymentService
-=======
-
-// {DRGL} Kills White Walkers
-
-// 2018 {DRÆGONGLASS}
-// <http://www.ZirtysPerzys.org>
-// Copyright (c) 2012-2016, The CryptoNote developers, The Bytecoin developers
-// This file is part of Bytecoin.
-// Bytecoin is free software: you can redistribute it and/or modify
-// it under the terms of the GNU Lesser General Public License as published by
-// the Free Software Foundation, either version 3 of the License, or
-// (at your option) any later version.
-// Bytecoin is distributed in the hope that it will be useful,
-// but WITHOUT ANY WARRANTY; without even the implied warranty of
-// MERCHANTABILITY or FITNESS FOR A PARTICULAR PURPOSE.  See the
-// GNU Lesser General Public License for more details.
-// You should have received a copy of the GNU Lesser General Public License
-// along with Bytecoin.  If not, see <http://www.gnu.org/licenses/>.
-
-#include "WalletService.h"
-
-
-#include <future>
-#include <assert.h>
-#include <sstream>
-#include <unordered_set>
-
-#include <boost/filesystem/operations.hpp>
-
-#include <System/Timer.h>
-#include <System/InterruptedException.h>
-#include "Common/Util.h"
-
-#include "crypto/crypto.h"
-#include "CryptoNote.h"
-#include "CryptoNoteCore/CryptoNoteFormatUtils.h"
-#include "CryptoNoteCore/CryptoNoteBasicImpl.h"
-#include "CryptoNoteCore/TransactionExtra.h"
-
-#include <System/EventLock.h>
-
-#include "PaymentServiceJsonRpcMessages.h"
-#include "NodeFactory.h"
-
-#include "Wallet/WalletGreen.h"
-#include "Wallet/LegacyKeysImporter.h"
-#include "Wallet/WalletErrors.h"
-#include "Wallet/WalletUtils.h"
-#include "WalletServiceErrorCategory.h"
-
-namespace PaymentService {
-
-namespace {
-
-bool checkPaymentId(const std::string& paymentId) {
-  if (paymentId.size() != 64) {
-    return false;
-  }
-
-  return std::all_of(paymentId.begin(), paymentId.end(), [] (const char c) {
-    if (c >= '0' && c <= '9') {
-      return true;
-    }
-
-    if (c >= 'a' && c <= 'f') {
-      return true;
-    }
-
-    if (c >= 'A' && c <= 'F') {
-      return true;
-    }
-
-    return false;
-  });
-}
-
-Crypto::Hash parsePaymentId(const std::string& paymentIdStr) {
-  if (!checkPaymentId(paymentIdStr)) {
-    throw std::system_error(make_error_code(CryptoNote::error::WalletServiceErrorCode::WRONG_PAYMENT_ID_FORMAT));
-  }
-
-  Crypto::Hash paymentId;
-  bool r = Common::podFromHex(paymentIdStr, paymentId);
-  assert(r);
-
-  return paymentId;
-}
-
-bool getPaymentIdFromExtra(const std::string& binaryString, Crypto::Hash& paymentId) {
-  return CryptoNote::getPaymentIdFromTxExtra(Common::asBinaryArray(binaryString), paymentId);
-}
-
-std::string getPaymentIdStringFromExtra(const std::string& binaryString) {
-  Crypto::Hash paymentId;
-
-  if (!getPaymentIdFromExtra(binaryString, paymentId)) {
-    return std::string();
-  }
-
-  return Common::podToHex(paymentId);
-}
-
-}
-
-struct TransactionsInBlockInfoFilter {
-  TransactionsInBlockInfoFilter(const std::vector<std::string>& addressesVec, const std::string& paymentIdStr) {
-    addresses.insert(addressesVec.begin(), addressesVec.end());
-
-    if (!paymentIdStr.empty()) {
-      paymentId = parsePaymentId(paymentIdStr);
-      havePaymentId = true;
-    } else {
-      havePaymentId = false;
-    }
-  }
-
-  bool checkTransaction(const CryptoNote::WalletTransactionWithTransfers& transaction) const {
-    if (havePaymentId) {
-      Crypto::Hash transactionPaymentId;
-      if (!getPaymentIdFromExtra(transaction.transaction.extra, transactionPaymentId)) {
-        return false;
-      }
-
-      if (paymentId != transactionPaymentId) {
-        return false;
-      }
-    }
-
-    if (addresses.empty()) {
-      return true;
-    }
-
-    bool haveAddress = false;
-    for (const CryptoNote::WalletTransfer& transfer: transaction.transfers) {
-      if (addresses.find(transfer.address) != addresses.end()) {
-        haveAddress = true;
-        break;
-      }
-    }
-
-    return haveAddress;
-  }
-
-  std::unordered_set<std::string> addresses;
-  bool havePaymentId = false;
-  Crypto::Hash paymentId;
-};
-
-namespace {
-
-void addPaymentIdToExtra(const std::string& paymentId, std::string& extra) {
-  std::vector<uint8_t> extraVector;
-  if (!CryptoNote::createTxExtraWithPaymentId(paymentId, extraVector)) {
-    throw std::system_error(make_error_code(CryptoNote::error::BAD_PAYMENT_ID));
-  }
-
-  std::copy(extraVector.begin(), extraVector.end(), std::back_inserter(extra));
-}
-
-void validatePaymentId(const std::string& paymentId, Logging::LoggerRef logger) {
-  if (!checkPaymentId(paymentId)) {
-    logger(Logging::WARNING, Logging::BRIGHT_YELLOW) << "Can't validate payment Id: " << paymentId;
-    throw std::system_error(make_error_code(CryptoNote::error::WalletServiceErrorCode::WRONG_PAYMENT_ID_FORMAT));
-  }
-}
-
-Crypto::Hash parseHash(const std::string& hashString, Logging::LoggerRef logger) {
-  Crypto::Hash hash;
-
-  if (!Common::podFromHex(hashString, hash)) {
-    logger(Logging::WARNING, Logging::BRIGHT_YELLOW) << "Can't parse hash string " << hashString;
-    throw std::system_error(make_error_code(CryptoNote::error::WalletServiceErrorCode::WRONG_HASH_FORMAT));
-  }
-
-  return hash;
-}
-
-std::vector<CryptoNote::TransactionsInBlockInfo> filterTransactions(
-  const std::vector<CryptoNote::TransactionsInBlockInfo>& blocks,
-  const TransactionsInBlockInfoFilter& filter) {
-
-  std::vector<CryptoNote::TransactionsInBlockInfo> result;
-
-  for (const auto& block: blocks) {
-    CryptoNote::TransactionsInBlockInfo item;
-    item.blockHash = block.blockHash;
-
-    for (const auto& transaction: block.transactions) {
-      if (transaction.transaction.state != CryptoNote::WalletTransactionState::DELETED && filter.checkTransaction(transaction)) {
-        item.transactions.push_back(transaction);
-      }
-    }
-
-    result.push_back(std::move(item));
-  }
-
-  return result;
-}
-
-PaymentService::TransactionRpcInfo convertTransactionWithTransfersToTransactionRpcInfo(
-  const CryptoNote::WalletTransactionWithTransfers& transactionWithTransfers) {
-
-  PaymentService::TransactionRpcInfo transactionInfo;
-
-  transactionInfo.state = static_cast<uint8_t>(transactionWithTransfers.transaction.state);
-  transactionInfo.transactionHash = Common::podToHex(transactionWithTransfers.transaction.hash);
-  transactionInfo.blockIndex = transactionWithTransfers.transaction.blockHeight;
-  transactionInfo.timestamp = transactionWithTransfers.transaction.timestamp;
-  transactionInfo.isBase = transactionWithTransfers.transaction.isBase;
-  transactionInfo.unlockTime = transactionWithTransfers.transaction.unlockTime;
-  transactionInfo.amount = transactionWithTransfers.transaction.totalAmount;
-  transactionInfo.fee = transactionWithTransfers.transaction.fee;
-  transactionInfo.extra = Common::toHex(transactionWithTransfers.transaction.extra.data(), transactionWithTransfers.transaction.extra.size());
-  transactionInfo.paymentId = getPaymentIdStringFromExtra(transactionWithTransfers.transaction.extra);
-
-  for (const CryptoNote::WalletTransfer& transfer: transactionWithTransfers.transfers) {
-    PaymentService::TransferRpcInfo rpcTransfer;
-    rpcTransfer.address = transfer.address;
-    rpcTransfer.amount = transfer.amount;
-    rpcTransfer.type = static_cast<uint8_t>(transfer.type);
-
-    transactionInfo.transfers.push_back(std::move(rpcTransfer));
-  }
-
-  return transactionInfo;
-}
-
-std::vector<PaymentService::TransactionsInBlockRpcInfo> convertTransactionsInBlockInfoToTransactionsInBlockRpcInfo(
-  const std::vector<CryptoNote::TransactionsInBlockInfo>& blocks) {
-
-  std::vector<PaymentService::TransactionsInBlockRpcInfo> rpcBlocks;
-  rpcBlocks.reserve(blocks.size());
-  for (const auto& block: blocks) {
-    PaymentService::TransactionsInBlockRpcInfo rpcBlock;
-    rpcBlock.blockHash = Common::podToHex(block.blockHash);
-
-    for (const CryptoNote::WalletTransactionWithTransfers& transactionWithTransfers: block.transactions) {
-      PaymentService::TransactionRpcInfo transactionInfo = convertTransactionWithTransfersToTransactionRpcInfo(transactionWithTransfers);
-      rpcBlock.transactions.push_back(std::move(transactionInfo));
-    }
-
-    rpcBlocks.push_back(std::move(rpcBlock));
-  }
-
-  return rpcBlocks;
-}
-
-std::vector<PaymentService::TransactionHashesInBlockRpcInfo> convertTransactionsInBlockInfoToTransactionHashesInBlockRpcInfo(
-    const std::vector<CryptoNote::TransactionsInBlockInfo>& blocks) {
-
-  std::vector<PaymentService::TransactionHashesInBlockRpcInfo> transactionHashes;
-  transactionHashes.reserve(blocks.size());
-  for (const CryptoNote::TransactionsInBlockInfo& block: blocks) {
-    PaymentService::TransactionHashesInBlockRpcInfo item;
-    item.blockHash = Common::podToHex(block.blockHash);
-
-    for (const CryptoNote::WalletTransactionWithTransfers& transaction: block.transactions) {
-      item.transactionHashes.emplace_back(Common::podToHex(transaction.transaction.hash));
-    }
-
-    transactionHashes.push_back(std::move(item));
-  }
-
-  return transactionHashes;
-}
-
-void validateAddresses(const std::vector<std::string>& addresses, const CryptoNote::Currency& currency, Logging::LoggerRef logger) {
-  for (const auto& address: addresses) {
-    if (!CryptoNote::validateAddress(address, currency)) {
-      logger(Logging::WARNING, Logging::BRIGHT_YELLOW) << "Can't validate address " << address;
-      throw std::system_error(make_error_code(CryptoNote::error::BAD_ADDRESS));
-    }
-  }
-}
-
-std::string getValidatedTransactionExtraString(const std::string& extraString) {
-  std::vector<uint8_t> binary;
-  if (!Common::fromHex(extraString, binary)) {
-    throw std::system_error(make_error_code(CryptoNote::error::BAD_TRANSACTION_EXTRA));
-  }
-
-  return Common::asString(binary);
-}
-
-std::vector<std::string> collectDestinationAddresses(const std::vector<PaymentService::WalletRpcOrder>& orders) {
-  std::vector<std::string> result;
-
-  result.reserve(orders.size());
-  for (const auto& order: orders) {
-    result.push_back(order.address);
-  }
-
-  return result;
-}
-
-std::vector<CryptoNote::WalletOrder> convertWalletRpcOrdersToWalletOrders(const std::vector<PaymentService::WalletRpcOrder>& orders) {
-  std::vector<CryptoNote::WalletOrder> result;
-  result.reserve(orders.size());
-
-  for (const auto& order: orders) {
-    result.emplace_back(CryptoNote::WalletOrder {order.address, order.amount});
-  }
-
-  return result;
-}
-
-}
-
-void generateNewWallet(const CryptoNote::Currency& currency, const WalletConfiguration& conf, Logging::ILogger& logger, System::Dispatcher& dispatcher) {
-  Logging::LoggerRef log(logger, "generateNewWallet");
-
-  CryptoNote::INode* nodeStub = NodeFactory::createNodeStub();
-  std::unique_ptr<CryptoNote::INode> nodeGuard(nodeStub);
-
-  CryptoNote::IWallet* wallet = new CryptoNote::WalletGreen(dispatcher, currency, *nodeStub, logger);
-  std::unique_ptr<CryptoNote::IWallet> walletGuard(wallet);
-
-  log(Logging::INFO, Logging::BRIGHT_WHITE) << "Generating new wallet";
-
-  wallet->initialize(conf.walletFile, conf.walletPassword);
-  auto address = wallet->createAddress();
-
-  log(Logging::INFO, Logging::BRIGHT_WHITE) << "New wallet generated. Address: " << address;
-
-  wallet->save(CryptoNote::WalletSaveLevel::SAVE_KEYS_ONLY);
-  log(Logging::INFO, Logging::BRIGHT_WHITE) << "Wallet is saved";
-}
-
-WalletService::WalletService(const CryptoNote::Currency& currency, System::Dispatcher& sys, CryptoNote::INode& node,
-  CryptoNote::IWallet& wallet, CryptoNote::IFusionManager& fusionManager, const WalletConfiguration& conf, Logging::ILogger& logger) :
-    currency(currency),
-    wallet(wallet),
-    fusionManager(fusionManager),
-    node(node),
-    config(conf),
-    inited(false),
-    logger(logger, "WalletService"),
-    dispatcher(sys),
-    readyEvent(dispatcher),
-    refreshContext(dispatcher)
-{
-  readyEvent.set();
-}
-
-WalletService::~WalletService() {
-  if (inited) {
-    wallet.stop();
-    refreshContext.wait();
-    wallet.shutdown();
-  }
-}
-
-void WalletService::init() {
-  loadWallet();
-  loadTransactionIdIndex();
-
-  refreshContext.spawn([this] { refresh(); });
-
-  inited = true;
-}
-
-void WalletService::saveWallet() {
-  wallet.save();
-  logger(Logging::INFO, Logging::BRIGHT_WHITE) << "Wallet is saved";
-}
-
-void WalletService::loadWallet() {
-  logger(Logging::INFO, Logging::BRIGHT_WHITE) << "Loading wallet";
-  wallet.load(config.walletFile, config.walletPassword);
-  logger(Logging::INFO, Logging::BRIGHT_WHITE) << "Wallet loading is finished.";
-}
-
-void WalletService::loadTransactionIdIndex() {
-  transactionIdIndex.clear();
-
-  for (size_t i = 0; i < wallet.getTransactionCount(); ++i) {
-    transactionIdIndex.emplace(Common::podToHex(wallet.getTransaction(i).hash), i);
-  }
-}
-
-std::error_code WalletService::saveWalletNoThrow() {
-  try {
-    System::EventLock lk(readyEvent);
-
-    logger(Logging::INFO, Logging::BRIGHT_WHITE) << "Saving wallet...";
-
-    if (!inited) {
-      logger(Logging::WARNING, Logging::BRIGHT_YELLOW) << "Save impossible: Wallet Service is not initialized";
-      return make_error_code(CryptoNote::error::NOT_INITIALIZED);
-    }
-
-    saveWallet();
-  } catch (std::system_error& x) {
-    logger(Logging::WARNING, Logging::BRIGHT_YELLOW) << "Error while saving wallet: " << x.what();
-    return x.code();
-  } catch (std::exception& x) {
-    logger(Logging::WARNING, Logging::BRIGHT_YELLOW) << "Error while saving wallet: " << x.what();
-    return make_error_code(CryptoNote::error::INTERNAL_WALLET_ERROR);
-  }
-
-  return std::error_code();
-}
-
-std::error_code WalletService::resetWallet() {
-  try {
-    System::EventLock lk(readyEvent);
-
-    logger(Logging::INFO, Logging::BRIGHT_WHITE) << "Reseting wallet";
-
-    if (!inited) {
-      logger(Logging::WARNING, Logging::BRIGHT_YELLOW) << "Reset impossible: Wallet Service is not initialized";
-      return make_error_code(CryptoNote::error::NOT_INITIALIZED);
-    }
-
-    reset();
-    logger(Logging::INFO, Logging::BRIGHT_WHITE) << "Wallet has been reset";
-  } catch (std::system_error& x) {
-    logger(Logging::WARNING, Logging::BRIGHT_YELLOW) << "Error while reseting wallet: " << x.what();
-    return x.code();
-  } catch (std::exception& x) {
-    logger(Logging::WARNING, Logging::BRIGHT_YELLOW) << "Error while reseting wallet: " << x.what();
-    return make_error_code(CryptoNote::error::INTERNAL_WALLET_ERROR);
-  }
-
-  return std::error_code();
-}
-
-std::error_code WalletService::replaceWithNewWallet(const std::string& viewSecretKeyText) {
-  try {
-    System::EventLock lk(readyEvent);
-
-    Crypto::SecretKey viewSecretKey;
-    if (!Common::podFromHex(viewSecretKeyText, viewSecretKey)) {
-      logger(Logging::WARNING, Logging::BRIGHT_YELLOW) << "Cannot restore view secret key: " << viewSecretKeyText;
-      return make_error_code(CryptoNote::error::WalletServiceErrorCode::WRONG_KEY_FORMAT);
-    }
-
-    Crypto::PublicKey viewPublicKey;
-    if (!Crypto::secret_key_to_public_key(viewSecretKey, viewPublicKey)) {
-      logger(Logging::WARNING, Logging::BRIGHT_YELLOW) << "Cannot derive view public key, wrong secret key: " << viewSecretKeyText;
-      return make_error_code(CryptoNote::error::WalletServiceErrorCode::WRONG_KEY_FORMAT);
-    }
-
-    replaceWithNewWallet(viewSecretKey);
-    logger(Logging::INFO, Logging::BRIGHT_WHITE) << "The container has been replaced";
-  } catch (std::system_error& x) {
-    logger(Logging::WARNING, Logging::BRIGHT_YELLOW) << "Error while replacing container: " << x.what();
-    return x.code();
-  } catch (std::exception& x) {
-    logger(Logging::WARNING, Logging::BRIGHT_YELLOW) << "Error while replacing container: " << x.what();
-    return make_error_code(CryptoNote::error::INTERNAL_WALLET_ERROR);
-  }
-
-  return std::error_code();
-}
-
-std::error_code WalletService::createAddress(const std::string& spendSecretKeyText, std::string& address) {
-  try {
-    System::EventLock lk(readyEvent);
-
-    logger(Logging::DEBUGGING) << "Creating address";
-
-    Crypto::SecretKey secretKey;
-    if (!Common::podFromHex(spendSecretKeyText, secretKey)) {
-      logger(Logging::WARNING, Logging::BRIGHT_YELLOW) << "Wrong key format: " << spendSecretKeyText;
-      return make_error_code(CryptoNote::error::WalletServiceErrorCode::WRONG_KEY_FORMAT);
-    }
-
-    address = wallet.createAddress(secretKey);
-  } catch (std::system_error& x) {
-    logger(Logging::WARNING, Logging::BRIGHT_YELLOW) << "Error while creating address: " << x.what();
-    return x.code();
-  }
-
-  logger(Logging::DEBUGGING) << "Created address " << address;
-
-  return std::error_code();
-}
-
-std::error_code WalletService::createAddress(std::string& address) {
-  try {
-    System::EventLock lk(readyEvent);
-
-    logger(Logging::DEBUGGING) << "Creating address";
-
-    address = wallet.createAddress();
-  } catch (std::system_error& x) {
-    logger(Logging::WARNING, Logging::BRIGHT_YELLOW) << "Error while creating address: " << x.what();
-    return x.code();
-  }
-
-  logger(Logging::DEBUGGING) << "Created address " << address;
-
-  return std::error_code();
-}
-
-std::error_code WalletService::createTrackingAddress(const std::string& spendPublicKeyText, std::string& address) {
-  try {
-    System::EventLock lk(readyEvent);
-
-    logger(Logging::DEBUGGING) << "Creating tracking address";
-
-    Crypto::PublicKey publicKey;
-    if (!Common::podFromHex(spendPublicKeyText, publicKey)) {
-      logger(Logging::WARNING, Logging::BRIGHT_YELLOW) << "Wrong key format: " << spendPublicKeyText;
-      return make_error_code(CryptoNote::error::WalletServiceErrorCode::WRONG_KEY_FORMAT);
-    }
-
-    address = wallet.createAddress(publicKey);
-  } catch (std::system_error& x) {
-    logger(Logging::WARNING, Logging::BRIGHT_YELLOW) << "Error while creating tracking address: " << x.what();
-    return x.code();
-  }
-
-  logger(Logging::DEBUGGING) << "Created address " << address;
-  return std::error_code();
-}
-
-std::error_code WalletService::deleteAddress(const std::string& address) {
-  try {
-    System::EventLock lk(readyEvent);
-
-    logger(Logging::DEBUGGING) << "Delete address request came";
-    wallet.deleteAddress(address);
-  } catch (std::system_error& x) {
-    logger(Logging::WARNING, Logging::BRIGHT_YELLOW) << "Error while deleting address: " << x.what();
-    return x.code();
-  }
-
-  logger(Logging::DEBUGGING) << "Address " << address << " successfully deleted";
-  return std::error_code();
-}
-
-std::error_code WalletService::getSpendkeys(const std::string& address, std::string& publicSpendKeyText, std::string& secretSpendKeyText) {
-  try {
-    System::EventLock lk(readyEvent);
-
-    CryptoNote::KeyPair key = wallet.getAddressSpendKey(address);
-
-    publicSpendKeyText = Common::podToHex(key.publicKey);
-    secretSpendKeyText = Common::podToHex(key.secretKey);
-
-  } catch (std::system_error& x) {
-    logger(Logging::WARNING, Logging::BRIGHT_YELLOW) << "Error while getting spend key: " << x.what();
-    return x.code();
-  }
-
-  return std::error_code();
-}
-
-std::error_code WalletService::getBalance(const std::string& address, uint64_t& availableBalance, uint64_t& lockedAmount) {
-  try {
-    System::EventLock lk(readyEvent);
-    logger(Logging::DEBUGGING) << "Getting balance for address " << address;
-
-    availableBalance = wallet.getActualBalance(address);
-    lockedAmount = wallet.getPendingBalance(address);
-  } catch (std::system_error& x) {
-    logger(Logging::WARNING, Logging::BRIGHT_YELLOW) << "Error while getting balance: " << x.what();
-    return x.code();
-  }
-
-  logger(Logging::DEBUGGING) << address << " actual balance: " << availableBalance << ", pending: " << lockedAmount;
-  return std::error_code();
-}
-
-std::error_code WalletService::getBalance(uint64_t& availableBalance, uint64_t& lockedAmount) {
-  try {
-    System::EventLock lk(readyEvent);
-    logger(Logging::DEBUGGING) << "Getting wallet balance";
-
-    availableBalance = wallet.getActualBalance();
-    lockedAmount = wallet.getPendingBalance();
-  } catch (std::system_error& x) {
-    logger(Logging::WARNING, Logging::BRIGHT_YELLOW) << "Error while getting balance: " << x.what();
-    return x.code();
-  }
-
-  logger(Logging::DEBUGGING) << "Wallet actual balance: " << availableBalance << ", pending: " << lockedAmount;
-  return std::error_code();
-}
-
-std::error_code WalletService::getBlockHashes(uint32_t firstBlockIndex, uint32_t blockCount, std::vector<std::string>& blockHashes) {
-  try {
-    System::EventLock lk(readyEvent);
-    std::vector<Crypto::Hash> hashes = wallet.getBlockHashes(firstBlockIndex, blockCount);
-
-    blockHashes.reserve(hashes.size());
-    for (const auto& hash: hashes) {
-      blockHashes.push_back(Common::podToHex(hash));
-    }
-  } catch (std::system_error& x) {
-    logger(Logging::WARNING, Logging::BRIGHT_YELLOW) << "Error while getting block hashes: " << x.what();
-    return x.code();
-  }
-
-  return std::error_code();
-}
-
-std::error_code WalletService::getViewKey(std::string& viewSecretKey) {
-  try {
-    System::EventLock lk(readyEvent);
-    CryptoNote::KeyPair viewKey = wallet.getViewKey();
-    viewSecretKey = Common::podToHex(viewKey.secretKey);
-  } catch (std::system_error& x) {
-    logger(Logging::WARNING, Logging::BRIGHT_YELLOW) << "Error while getting view key: " << x.what();
-    return x.code();
-  }
-
-  return std::error_code();
-}
-
-std::error_code WalletService::getTransactionHashes(const std::vector<std::string>& addresses, const std::string& blockHashString,
-  uint32_t blockCount, const std::string& paymentId, std::vector<TransactionHashesInBlockRpcInfo>& transactionHashes) {
-  try {
-    System::EventLock lk(readyEvent);
-    validateAddresses(addresses, currency, logger);
-
-    if (!paymentId.empty()) {
-      validatePaymentId(paymentId, logger);
-    }
-
-    TransactionsInBlockInfoFilter transactionFilter(addresses, paymentId);
-    Crypto::Hash blockHash = parseHash(blockHashString, logger);
-
-    transactionHashes = getRpcTransactionHashes(blockHash, blockCount, transactionFilter);
-  } catch (std::system_error& x) {
-    logger(Logging::WARNING, Logging::BRIGHT_YELLOW) << "Error while getting transactions: " << x.what();
-    return x.code();
-  } catch (std::exception& x) {
-    logger(Logging::WARNING, Logging::BRIGHT_YELLOW) << "Error while getting transactions: " << x.what();
-    return make_error_code(CryptoNote::error::INTERNAL_WALLET_ERROR);
-  }
-
-  return std::error_code();
-}
-
-std::error_code WalletService::getTransactionHashes(const std::vector<std::string>& addresses, uint32_t firstBlockIndex,
-  uint32_t blockCount, const std::string& paymentId, std::vector<TransactionHashesInBlockRpcInfo>& transactionHashes) {
-  try {
-    System::EventLock lk(readyEvent);
-    validateAddresses(addresses, currency, logger);
-
-    if (!paymentId.empty()) {
-      validatePaymentId(paymentId, logger);
-    }
-
-    TransactionsInBlockInfoFilter transactionFilter(addresses, paymentId);
-    transactionHashes = getRpcTransactionHashes(firstBlockIndex, blockCount, transactionFilter);
-
-  } catch (std::system_error& x) {
-    logger(Logging::WARNING, Logging::BRIGHT_YELLOW) << "Error while getting transactions: " << x.what();
-    return x.code();
-  } catch (std::exception& x) {
-    logger(Logging::WARNING, Logging::BRIGHT_YELLOW) << "Error while getting transactions: " << x.what();
-    return make_error_code(CryptoNote::error::INTERNAL_WALLET_ERROR);
-  }
-
-  return std::error_code();
-}
-
-std::error_code WalletService::getTransactions(const std::vector<std::string>& addresses, const std::string& blockHashString,
-  uint32_t blockCount, const std::string& paymentId, std::vector<TransactionsInBlockRpcInfo>& transactions) {
-  try {
-    System::EventLock lk(readyEvent);
-    validateAddresses(addresses, currency, logger);
-
-    if (!paymentId.empty()) {
-      validatePaymentId(paymentId, logger);
-    }
-
-    TransactionsInBlockInfoFilter transactionFilter(addresses, paymentId);
-
-    Crypto::Hash blockHash = parseHash(blockHashString, logger);
-
-    transactions = getRpcTransactions(blockHash, blockCount, transactionFilter);
-  } catch (std::system_error& x) {
-    logger(Logging::WARNING, Logging::BRIGHT_YELLOW) << "Error while getting transactions: " << x.what();
-    return x.code();
-  } catch (std::exception& x) {
-    logger(Logging::WARNING, Logging::BRIGHT_YELLOW) << "Error while getting transactions: " << x.what();
-    return make_error_code(CryptoNote::error::INTERNAL_WALLET_ERROR);
-  }
-
-  return std::error_code();
-}
-
-std::error_code WalletService::getTransactions(const std::vector<std::string>& addresses, uint32_t firstBlockIndex,
-  uint32_t blockCount, const std::string& paymentId, std::vector<TransactionsInBlockRpcInfo>& transactions) {
-  try {
-    System::EventLock lk(readyEvent);
-    validateAddresses(addresses, currency, logger);
-
-    if (!paymentId.empty()) {
-      validatePaymentId(paymentId, logger);
-    }
-
-    TransactionsInBlockInfoFilter transactionFilter(addresses, paymentId);
-
-    transactions = getRpcTransactions(firstBlockIndex, blockCount, transactionFilter);
-  } catch (std::system_error& x) {
-    logger(Logging::WARNING, Logging::BRIGHT_YELLOW) << "Error while getting transactions: " << x.what();
-    return x.code();
-  } catch (std::exception& x) {
-    logger(Logging::WARNING, Logging::BRIGHT_YELLOW) << "Error while getting transactions: " << x.what();
-    return make_error_code(CryptoNote::error::INTERNAL_WALLET_ERROR);
-  }
-
-  return std::error_code();
-}
-
-std::error_code WalletService::getTransaction(const std::string& transactionHash, TransactionRpcInfo& transaction) {
-  try {
-    System::EventLock lk(readyEvent);
-    Crypto::Hash hash = parseHash(transactionHash, logger);
-
-    CryptoNote::WalletTransactionWithTransfers transactionWithTransfers = wallet.getTransaction(hash);
-
-    if (transactionWithTransfers.transaction.state == CryptoNote::WalletTransactionState::DELETED) {
-      logger(Logging::WARNING, Logging::BRIGHT_YELLOW) << "Transaction " << transactionHash << " is deleted";
-      return make_error_code(CryptoNote::error::OBJECT_NOT_FOUND);
-    }
-
-    transaction = convertTransactionWithTransfersToTransactionRpcInfo(transactionWithTransfers);
-  } catch (std::system_error& x) {
-    logger(Logging::WARNING, Logging::BRIGHT_YELLOW) << "Error while getting transaction: " << x.what();
-    return x.code();
-  } catch (std::exception& x) {
-    logger(Logging::WARNING, Logging::BRIGHT_YELLOW) << "Error while getting transaction: " << x.what();
-    return make_error_code(CryptoNote::error::INTERNAL_WALLET_ERROR);
-  }
-
-  return std::error_code();
-}
-
-std::error_code WalletService::getAddresses(std::vector<std::string>& addresses) {
-  try {
-    System::EventLock lk(readyEvent);
-
-    addresses.clear();
-    addresses.reserve(wallet.getAddressCount());
-
-    for (size_t i = 0; i < wallet.getAddressCount(); ++i) {
-      addresses.push_back(wallet.getAddress(i));
-    }
-  } catch (std::exception& e) {
-    logger(Logging::WARNING, Logging::BRIGHT_YELLOW) << "Can't get addresses: " << e.what();
-    return make_error_code(CryptoNote::error::INTERNAL_WALLET_ERROR);
-  }
-
-  return std::error_code();
-}
-
-std::error_code WalletService::sendTransaction(const SendTransaction::Request& request, std::string& transactionHash) {
-  try {
-    System::EventLock lk(readyEvent);
-
-    validateAddresses(request.sourceAddresses, currency, logger);
-    validateAddresses(collectDestinationAddresses(request.transfers), currency, logger);
-    if (!request.changeAddress.empty()) {
-      validateAddresses({ request.changeAddress }, currency, logger);
-    }
-
-    CryptoNote::TransactionParameters sendParams;
-    if (!request.paymentId.empty()) {
-      addPaymentIdToExtra(request.paymentId, sendParams.extra);
-    } else {
-      sendParams.extra = getValidatedTransactionExtraString(request.extra);
-    }
-
-    sendParams.sourceAddresses = request.sourceAddresses;
-    sendParams.destinations = convertWalletRpcOrdersToWalletOrders(request.transfers);
-    sendParams.fee = request.fee;
-    sendParams.mixIn = request.anonymity;
-    sendParams.unlockTimestamp = request.unlockTime;
-    sendParams.changeDestination = request.changeAddress;
-
-    size_t transactionId = wallet.transfer(sendParams);
-    transactionHash = Common::podToHex(wallet.getTransaction(transactionId).hash);
-
-    logger(Logging::DEBUGGING) << "Transaction " << transactionHash << " has been sent";
-  } catch (std::system_error& x) {
-    logger(Logging::WARNING, Logging::BRIGHT_YELLOW) << "Error while sending transaction: " << x.what();
-    return x.code();
-  } catch (std::exception& x) {
-    logger(Logging::WARNING, Logging::BRIGHT_YELLOW) << "Error while sending transaction: " << x.what();
-    return make_error_code(CryptoNote::error::INTERNAL_WALLET_ERROR);
-  }
-
-  return std::error_code();
-}
-
-std::error_code WalletService::createDelayedTransaction(const CreateDelayedTransaction::Request& request, std::string& transactionHash) {
-  try {
-    System::EventLock lk(readyEvent);
-
-    validateAddresses(request.addresses, currency, logger);
-    validateAddresses(collectDestinationAddresses(request.transfers), currency, logger);
-    if (!request.changeAddress.empty()) {
-      validateAddresses({ request.changeAddress }, currency, logger);
-    }
-
-    CryptoNote::TransactionParameters sendParams;
-    if (!request.paymentId.empty()) {
-      addPaymentIdToExtra(request.paymentId, sendParams.extra);
-    } else {
-      sendParams.extra = Common::asString(Common::fromHex(request.extra));
-    }
-
-    sendParams.sourceAddresses = request.addresses;
-    sendParams.destinations = convertWalletRpcOrdersToWalletOrders(request.transfers);
-    sendParams.fee = request.fee;
-    sendParams.mixIn = request.anonymity;
-    sendParams.unlockTimestamp = request.unlockTime;
-    sendParams.changeDestination = request.changeAddress;
-
-    size_t transactionId = wallet.makeTransaction(sendParams);
-    transactionHash = Common::podToHex(wallet.getTransaction(transactionId).hash);
-
-    logger(Logging::DEBUGGING) << "Delayed transaction " << transactionHash << " has been created";
-  } catch (std::system_error& x) {
-    logger(Logging::WARNING, Logging::BRIGHT_YELLOW) << "Error while creating delayed transaction: " << x.what();
-    return x.code();
-  } catch (std::exception& x) {
-    logger(Logging::WARNING, Logging::BRIGHT_YELLOW) << "Error while creating delayed transaction: " << x.what();
-    return make_error_code(CryptoNote::error::INTERNAL_WALLET_ERROR);
-  }
-
-  return std::error_code();
-}
-
-std::error_code WalletService::getDelayedTransactionHashes(std::vector<std::string>& transactionHashes) {
-  try {
-    System::EventLock lk(readyEvent);
-
-    std::vector<size_t> transactionIds = wallet.getDelayedTransactionIds();
-    transactionHashes.reserve(transactionIds.size());
-
-    for (auto id: transactionIds) {
-      transactionHashes.emplace_back(Common::podToHex(wallet.getTransaction(id).hash));
-    }
-
-  } catch (std::system_error& x) {
-    logger(Logging::WARNING, Logging::BRIGHT_YELLOW) << "Error while getting delayed transaction hashes: " << x.what();
-    return x.code();
-  } catch (std::exception& x) {
-    logger(Logging::WARNING, Logging::BRIGHT_YELLOW) << "Error while getting delayed transaction hashes: " << x.what();
-    return make_error_code(CryptoNote::error::INTERNAL_WALLET_ERROR);
-  }
-
-  return std::error_code();
-}
-
-std::error_code WalletService::deleteDelayedTransaction(const std::string& transactionHash) {
-  try {
-    System::EventLock lk(readyEvent);
-
-    parseHash(transactionHash, logger); //validate transactionHash parameter
-
-    auto idIt = transactionIdIndex.find(transactionHash);
-    if (idIt == transactionIdIndex.end()) {
-      return make_error_code(CryptoNote::error::WalletServiceErrorCode::OBJECT_NOT_FOUND);
-    }
-
-    size_t transactionId = idIt->second;
-    wallet.rollbackUncommitedTransaction(transactionId);
-
-    logger(Logging::DEBUGGING) << "Delayed transaction " << transactionHash << " has been canceled";
-  } catch (std::system_error& x) {
-    logger(Logging::WARNING, Logging::BRIGHT_YELLOW) << "Error while deleting delayed transaction hashes: " << x.what();
-    return x.code();
-  } catch (std::exception& x) {
-    logger(Logging::WARNING, Logging::BRIGHT_YELLOW) << "Error while deleting delayed transaction hashes: " << x.what();
-    return make_error_code(CryptoNote::error::INTERNAL_WALLET_ERROR);
-  }
-
-  return std::error_code();
-}
-
-std::error_code WalletService::sendDelayedTransaction(const std::string& transactionHash) {
-  try {
-    System::EventLock lk(readyEvent);
-
-    parseHash(transactionHash, logger); //validate transactionHash parameter
-
-    auto idIt = transactionIdIndex.find(transactionHash);
-    if (idIt == transactionIdIndex.end()) {
-      return make_error_code(CryptoNote::error::WalletServiceErrorCode::OBJECT_NOT_FOUND);
-    }
-
-    size_t transactionId = idIt->second;
-    wallet.commitTransaction(transactionId);
-
-    logger(Logging::DEBUGGING) << "Delayed transaction " << transactionHash << " has been sent";
-  } catch (std::system_error& x) {
-    logger(Logging::WARNING, Logging::BRIGHT_YELLOW) << "Error while sending delayed transaction hashes: " << x.what();
-    return x.code();
-  } catch (std::exception& x) {
-    logger(Logging::WARNING, Logging::BRIGHT_YELLOW) << "Error while sending delayed transaction hashes: " << x.what();
-    return make_error_code(CryptoNote::error::INTERNAL_WALLET_ERROR);
-  }
-
-  return std::error_code();
-}
-
-std::error_code WalletService::getUnconfirmedTransactionHashes(const std::vector<std::string>& addresses, std::vector<std::string>& transactionHashes) {
-  try {
-    System::EventLock lk(readyEvent);
-
-    validateAddresses(addresses, currency, logger);
-
-    std::vector<CryptoNote::WalletTransactionWithTransfers> transactions = wallet.getUnconfirmedTransactions();
-
-    TransactionsInBlockInfoFilter transactionFilter(addresses, "");
-
-    for (const auto& transaction: transactions) {
-      if (transactionFilter.checkTransaction(transaction)) {
-        transactionHashes.emplace_back(Common::podToHex(transaction.transaction.hash));
-      }
-    }
-  } catch (std::system_error& x) {
-    logger(Logging::WARNING, Logging::BRIGHT_YELLOW) << "Error while getting unconfirmed transaction hashes: " << x.what();
-    return x.code();
-  } catch (std::exception& x) {
-    logger(Logging::WARNING, Logging::BRIGHT_YELLOW) << "Error while getting unconfirmed transaction hashes: " << x.what();
-    return make_error_code(CryptoNote::error::INTERNAL_WALLET_ERROR);
-  }
-
-  return std::error_code();
-}
-
-std::error_code WalletService::getStatus(uint32_t& blockCount, uint32_t& knownBlockCount, std::string& lastBlockHash, uint32_t& peerCount) {
-  try {
-    System::EventLock lk(readyEvent);
-
-    knownBlockCount = node.getKnownBlockCount();
-    peerCount = static_cast<uint32_t>(node.getPeerCount());
-    blockCount = wallet.getBlockCount();
-
-    auto lastHashes = wallet.getBlockHashes(blockCount - 1, 1);
-    lastBlockHash = Common::podToHex(lastHashes.back());
-  } catch (std::system_error& x) {
-    logger(Logging::WARNING, Logging::BRIGHT_YELLOW) << "Error while getting status: " << x.what();
-    return x.code();
-  } catch (std::exception& x) {
-    logger(Logging::WARNING, Logging::BRIGHT_YELLOW) << "Error while getting status: " << x.what();
-    return make_error_code(CryptoNote::error::INTERNAL_WALLET_ERROR);
-  }
-
-  return std::error_code();
-}
-
-std::error_code WalletService::sendFusionTransaction(uint64_t threshold, uint32_t anonymity, const std::vector<std::string>& addresses,
-  const std::string& destinationAddress, std::string& transactionHash) {
-
-  try {
-    System::EventLock lk(readyEvent);
-
-    validateAddresses(addresses, currency, logger);
-    if (!destinationAddress.empty()) {
-      validateAddresses({ destinationAddress }, currency, logger);
-    }
-
-    size_t transactionId = fusionManager.createFusionTransaction(threshold, anonymity, addresses, destinationAddress);
-    transactionHash = Common::podToHex(wallet.getTransaction(transactionId).hash);
-
-    logger(Logging::DEBUGGING) << "Fusion transaction " << transactionHash << " has been sent";
-  } catch (std::system_error& x) {
-    logger(Logging::WARNING, Logging::BRIGHT_YELLOW) << "Error while sending fusion transaction: " << x.what();
-    return x.code();
-  } catch (std::exception& x) {
-    logger(Logging::WARNING, Logging::BRIGHT_YELLOW) << "Error while sending fusion transaction: " << x.what();
-    return make_error_code(CryptoNote::error::INTERNAL_WALLET_ERROR);
-  }
-
-  return std::error_code();
-}
-
-std::error_code WalletService::estimateFusion(uint64_t threshold, const std::vector<std::string>& addresses,
-  uint32_t& fusionReadyCount, uint32_t& totalOutputCount) {
-
-  try {
-    System::EventLock lk(readyEvent);
-
-    validateAddresses(addresses, currency, logger);
-
-    auto estimateResult = fusionManager.estimate(threshold, addresses);
-    fusionReadyCount = static_cast<uint32_t>(estimateResult.fusionReadyCount);
-    totalOutputCount = static_cast<uint32_t>(estimateResult.totalOutputCount);
-  } catch (std::system_error& x) {
-    logger(Logging::WARNING, Logging::BRIGHT_YELLOW) << "Failed to estimate number of fusion outputs: " << x.what();
-    return x.code();
-  } catch (std::exception& x) {
-    logger(Logging::WARNING, Logging::BRIGHT_YELLOW) << "Failed to estimate number of fusion outputs: " << x.what();
-    return make_error_code(CryptoNote::error::INTERNAL_WALLET_ERROR);
-  }
-
-  return std::error_code();
-}
-
-void WalletService::refresh() {
-  try {
-    logger(Logging::DEBUGGING) << "Refresh is started";
-    for (;;) {
-      auto event = wallet.getEvent();
-      if (event.type == CryptoNote::TRANSACTION_CREATED) {
-        size_t transactionId = event.transactionCreated.transactionIndex;
-        transactionIdIndex.emplace(Common::podToHex(wallet.getTransaction(transactionId).hash), transactionId);
-      }
-    }
-  } catch (std::system_error& e) {
-    logger(Logging::DEBUGGING) << "refresh is stopped: " << e.what();
-  } catch (std::exception& e) {
-    logger(Logging::WARNING, Logging::BRIGHT_YELLOW) << "exception thrown in refresh(): " << e.what();
-  }
-}
-
-void WalletService::reset() {
-  wallet.save(CryptoNote::WalletSaveLevel::SAVE_KEYS_ONLY);
-  wallet.stop();
-  wallet.shutdown();
-  inited = false;
-  refreshContext.wait();
-
-  wallet.start();
-  init();
-}
-
-void WalletService::replaceWithNewWallet(const Crypto::SecretKey& viewSecretKey) {
-  wallet.stop();
-  wallet.shutdown();
-  inited = false;
-  refreshContext.wait();
-
-  transactionIdIndex.clear();
-
-  size_t i = 0;
-  for (;;) {
-    boost::system::error_code ec;
-    std::string backup = config.walletFile + ".backup";
-    if (i != 0) {
-      backup += "." + std::to_string(i);
-    }
-
-    if (!boost::filesystem::exists(backup)) {
-      boost::filesystem::rename(config.walletFile, backup);
-      logger(Logging::DEBUGGING) << "Walletd file '" << config.walletFile  << "' backed up to '" << backup << '\'';
-      break;
-    }
-  }
-
-  wallet.start();
-  wallet.initializeWithViewKey(config.walletFile, config.walletPassword, viewSecretKey);
-  inited = true;
-}
-
-std::vector<CryptoNote::TransactionsInBlockInfo> WalletService::getTransactions(const Crypto::Hash& blockHash, size_t blockCount) const {
-  std::vector<CryptoNote::TransactionsInBlockInfo> result = wallet.getTransactions(blockHash, blockCount);
-  if (result.empty()) {
-    throw std::system_error(make_error_code(CryptoNote::error::WalletServiceErrorCode::OBJECT_NOT_FOUND));
-  }
-
-  return result;
-}
-
-std::vector<CryptoNote::TransactionsInBlockInfo> WalletService::getTransactions(uint32_t firstBlockIndex, size_t blockCount) const {
-  std::vector<CryptoNote::TransactionsInBlockInfo> result = wallet.getTransactions(firstBlockIndex, blockCount);
-  if (result.empty()) {
-    throw std::system_error(make_error_code(CryptoNote::error::WalletServiceErrorCode::OBJECT_NOT_FOUND));
-  }
-
-  return result;
-}
-
-std::vector<TransactionHashesInBlockRpcInfo> WalletService::getRpcTransactionHashes(const Crypto::Hash& blockHash, size_t blockCount, const TransactionsInBlockInfoFilter& filter) const {
-  std::vector<CryptoNote::TransactionsInBlockInfo> allTransactions = getTransactions(blockHash, blockCount);
-  std::vector<CryptoNote::TransactionsInBlockInfo> filteredTransactions = filterTransactions(allTransactions, filter);
-  return convertTransactionsInBlockInfoToTransactionHashesInBlockRpcInfo(filteredTransactions);
-}
-
-std::vector<TransactionHashesInBlockRpcInfo> WalletService::getRpcTransactionHashes(uint32_t firstBlockIndex, size_t blockCount, const TransactionsInBlockInfoFilter& filter) const {
-  std::vector<CryptoNote::TransactionsInBlockInfo> allTransactions = getTransactions(firstBlockIndex, blockCount);
-  std::vector<CryptoNote::TransactionsInBlockInfo> filteredTransactions = filterTransactions(allTransactions, filter);
-  return convertTransactionsInBlockInfoToTransactionHashesInBlockRpcInfo(filteredTransactions);
-}
-
-std::vector<TransactionsInBlockRpcInfo> WalletService::getRpcTransactions(const Crypto::Hash& blockHash, size_t blockCount, const TransactionsInBlockInfoFilter& filter) const {
-  std::vector<CryptoNote::TransactionsInBlockInfo> allTransactions = getTransactions(blockHash, blockCount);
-  std::vector<CryptoNote::TransactionsInBlockInfo> filteredTransactions = filterTransactions(allTransactions, filter);
-  return convertTransactionsInBlockInfoToTransactionsInBlockRpcInfo(filteredTransactions);
-}
-
-std::vector<TransactionsInBlockRpcInfo> WalletService::getRpcTransactions(uint32_t firstBlockIndex, size_t blockCount, const TransactionsInBlockInfoFilter& filter) const {
-  std::vector<CryptoNote::TransactionsInBlockInfo> allTransactions = getTransactions(firstBlockIndex, blockCount);
-  std::vector<CryptoNote::TransactionsInBlockInfo> filteredTransactions = filterTransactions(allTransactions, filter);
-  return convertTransactionsInBlockInfoToTransactionsInBlockRpcInfo(filteredTransactions);
-}
-
-} //namespace PaymentService
->>>>>>> 1346a7bd
+// {DRGL} Kills White Walkers
+
+// 2018 {DRÆGONGLASS}
+// <http://www.ZirtysPerzys.org>
+// Copyright (c) 2012-2016, The CryptoNote developers, The Bytecoin developers, Karbowanec
+// This file is part of Bytecoin.
+// Bytecoin is free software: you can redistribute it and/or modify
+// it under the terms of the GNU Lesser General Public License as published by
+// the Free Software Foundation, either version 3 of the License, or
+// (at your option) any later version.
+// Bytecoin is distributed in the hope that it will be useful,
+// but WITHOUT ANY WARRANTY; without even the implied warranty of
+// MERCHANTABILITY or FITNESS FOR A PARTICULAR PURPOSE.  See the
+// GNU Lesser General Public License for more details.
+// You should have received a copy of the GNU Lesser General Public License
+// along with Bytecoin.  If not, see <http://www.gnu.org/licenses/>.
+
+#include "WalletService.h"
+
+
+#include <future>
+#include <assert.h>
+#include <sstream>
+#include <unordered_set>
+
+#include <boost/filesystem/operations.hpp>
+
+#include <System/Timer.h>
+#include <System/InterruptedException.h>
+#include "Common/Util.h"
+
+#include "crypto/crypto.h"
+#include "CryptoNote.h"
+#include "CryptoNoteCore/CryptoNoteFormatUtils.h"
+#include "CryptoNoteCore/CryptoNoteBasicImpl.h"
+#include "CryptoNoteCore/TransactionExtra.h"
+
+#include <System/EventLock.h>
+
+#include "PaymentServiceJsonRpcMessages.h"
+#include "NodeFactory.h"
+
+#include "Wallet/WalletGreen.h"
+#include "Wallet/LegacyKeysImporter.h"
+#include "Wallet/WalletErrors.h"
+#include "Wallet/WalletUtils.h"
+#include "WalletServiceErrorCategory.h"
+
+namespace PaymentService {
+
+namespace {
+
+bool checkPaymentId(const std::string& paymentId) {
+  if (paymentId.size() != 64) {
+    return false;
+  }
+
+  return std::all_of(paymentId.begin(), paymentId.end(), [] (const char c) {
+    if (c >= '0' && c <= '9') {
+      return true;
+    }
+
+    if (c >= 'a' && c <= 'f') {
+      return true;
+    }
+
+    if (c >= 'A' && c <= 'F') {
+      return true;
+    }
+
+    return false;
+  });
+}
+
+Crypto::Hash parsePaymentId(const std::string& paymentIdStr) {
+  if (!checkPaymentId(paymentIdStr)) {
+    throw std::system_error(make_error_code(CryptoNote::error::WalletServiceErrorCode::WRONG_PAYMENT_ID_FORMAT));
+  }
+
+  Crypto::Hash paymentId;
+  bool r = Common::podFromHex(paymentIdStr, paymentId);
+  assert(r);
+
+  return paymentId;
+}
+
+bool getPaymentIdFromExtra(const std::string& binaryString, Crypto::Hash& paymentId) {
+  return CryptoNote::getPaymentIdFromTxExtra(Common::asBinaryArray(binaryString), paymentId);
+}
+
+std::string getPaymentIdStringFromExtra(const std::string& binaryString) {
+  Crypto::Hash paymentId;
+
+  if (!getPaymentIdFromExtra(binaryString, paymentId)) {
+    return std::string();
+  }
+
+  return Common::podToHex(paymentId);
+}
+
+}
+
+struct TransactionsInBlockInfoFilter {
+  TransactionsInBlockInfoFilter(const std::vector<std::string>& addressesVec, const std::string& paymentIdStr) {
+    addresses.insert(addressesVec.begin(), addressesVec.end());
+
+    if (!paymentIdStr.empty()) {
+      paymentId = parsePaymentId(paymentIdStr);
+      havePaymentId = true;
+    } else {
+      havePaymentId = false;
+    }
+  }
+
+  bool checkTransaction(const CryptoNote::WalletTransactionWithTransfers& transaction) const {
+    if (havePaymentId) {
+      Crypto::Hash transactionPaymentId;
+      if (!getPaymentIdFromExtra(transaction.transaction.extra, transactionPaymentId)) {
+        return false;
+      }
+
+      if (paymentId != transactionPaymentId) {
+        return false;
+      }
+    }
+
+    if (addresses.empty()) {
+      return true;
+    }
+
+    bool haveAddress = false;
+    for (const CryptoNote::WalletTransfer& transfer: transaction.transfers) {
+      if (addresses.find(transfer.address) != addresses.end()) {
+        haveAddress = true;
+        break;
+      }
+    }
+
+    return haveAddress;
+  }
+
+  std::unordered_set<std::string> addresses;
+  bool havePaymentId = false;
+  Crypto::Hash paymentId;
+};
+
+namespace {
+
+void addPaymentIdToExtra(const std::string& paymentId, std::string& extra) {
+  std::vector<uint8_t> extraVector;
+  if (!CryptoNote::createTxExtraWithPaymentId(paymentId, extraVector)) {
+    throw std::system_error(make_error_code(CryptoNote::error::BAD_PAYMENT_ID));
+  }
+
+  std::copy(extraVector.begin(), extraVector.end(), std::back_inserter(extra));
+}
+
+void validatePaymentId(const std::string& paymentId, Logging::LoggerRef logger) {
+  if (!checkPaymentId(paymentId)) {
+    logger(Logging::WARNING, Logging::BRIGHT_YELLOW) << "Can't validate payment id: " << paymentId;
+    throw std::system_error(make_error_code(CryptoNote::error::WalletServiceErrorCode::WRONG_PAYMENT_ID_FORMAT));
+  }
+}
+
+Crypto::Hash parseHash(const std::string& hashString, Logging::LoggerRef logger) {
+  Crypto::Hash hash;
+
+  if (!Common::podFromHex(hashString, hash)) {
+    logger(Logging::WARNING, Logging::BRIGHT_YELLOW) << "Can't parse hash string " << hashString;
+    throw std::system_error(make_error_code(CryptoNote::error::WalletServiceErrorCode::WRONG_HASH_FORMAT));
+  }
+
+  return hash;
+}
+
+std::vector<CryptoNote::TransactionsInBlockInfo> filterTransactions(
+  const std::vector<CryptoNote::TransactionsInBlockInfo>& blocks,
+  const TransactionsInBlockInfoFilter& filter) {
+
+  std::vector<CryptoNote::TransactionsInBlockInfo> result;
+
+  for (const auto& block: blocks) {
+    CryptoNote::TransactionsInBlockInfo item;
+    item.blockHash = block.blockHash;
+
+    for (const auto& transaction: block.transactions) {
+      if (transaction.transaction.state != CryptoNote::WalletTransactionState::DELETED && filter.checkTransaction(transaction)) {
+        item.transactions.push_back(transaction);
+      }
+    }
+
+    result.push_back(std::move(item));
+  }
+
+  return result;
+}
+
+PaymentService::TransactionRpcInfo convertTransactionWithTransfersToTransactionRpcInfo(
+  const CryptoNote::WalletTransactionWithTransfers& transactionWithTransfers) {
+
+  PaymentService::TransactionRpcInfo transactionInfo;
+
+  transactionInfo.state = static_cast<uint8_t>(transactionWithTransfers.transaction.state);
+  transactionInfo.transactionHash = Common::podToHex(transactionWithTransfers.transaction.hash);
+  transactionInfo.blockIndex = transactionWithTransfers.transaction.blockHeight;
+  transactionInfo.timestamp = transactionWithTransfers.transaction.timestamp;
+  transactionInfo.isBase = transactionWithTransfers.transaction.isBase;
+  transactionInfo.unlockTime = transactionWithTransfers.transaction.unlockTime;
+  transactionInfo.amount = transactionWithTransfers.transaction.totalAmount;
+  transactionInfo.fee = transactionWithTransfers.transaction.fee;
+  transactionInfo.extra = Common::toHex(transactionWithTransfers.transaction.extra.data(), transactionWithTransfers.transaction.extra.size());
+  transactionInfo.paymentId = getPaymentIdStringFromExtra(transactionWithTransfers.transaction.extra);
+
+  for (const CryptoNote::WalletTransfer& transfer: transactionWithTransfers.transfers) {
+    PaymentService::TransferRpcInfo rpcTransfer;
+    rpcTransfer.address = transfer.address;
+    rpcTransfer.amount = transfer.amount;
+    rpcTransfer.type = static_cast<uint8_t>(transfer.type);
+
+    transactionInfo.transfers.push_back(std::move(rpcTransfer));
+  }
+
+  return transactionInfo;
+}
+
+std::vector<PaymentService::TransactionsInBlockRpcInfo> convertTransactionsInBlockInfoToTransactionsInBlockRpcInfo(
+  const std::vector<CryptoNote::TransactionsInBlockInfo>& blocks) {
+
+  std::vector<PaymentService::TransactionsInBlockRpcInfo> rpcBlocks;
+  rpcBlocks.reserve(blocks.size());
+  for (const auto& block: blocks) {
+    PaymentService::TransactionsInBlockRpcInfo rpcBlock;
+    rpcBlock.blockHash = Common::podToHex(block.blockHash);
+
+    for (const CryptoNote::WalletTransactionWithTransfers& transactionWithTransfers: block.transactions) {
+      PaymentService::TransactionRpcInfo transactionInfo = convertTransactionWithTransfersToTransactionRpcInfo(transactionWithTransfers);
+      rpcBlock.transactions.push_back(std::move(transactionInfo));
+    }
+
+    rpcBlocks.push_back(std::move(rpcBlock));
+  }
+
+  return rpcBlocks;
+}
+
+std::vector<PaymentService::TransactionHashesInBlockRpcInfo> convertTransactionsInBlockInfoToTransactionHashesInBlockRpcInfo(
+    const std::vector<CryptoNote::TransactionsInBlockInfo>& blocks) {
+
+  std::vector<PaymentService::TransactionHashesInBlockRpcInfo> transactionHashes;
+  transactionHashes.reserve(blocks.size());
+  for (const CryptoNote::TransactionsInBlockInfo& block: blocks) {
+    PaymentService::TransactionHashesInBlockRpcInfo item;
+    item.blockHash = Common::podToHex(block.blockHash);
+
+    for (const CryptoNote::WalletTransactionWithTransfers& transaction: block.transactions) {
+      item.transactionHashes.emplace_back(Common::podToHex(transaction.transaction.hash));
+    }
+
+    transactionHashes.push_back(std::move(item));
+  }
+
+  return transactionHashes;
+}
+
+void validateAddresses(const std::vector<std::string>& addresses, const CryptoNote::Currency& currency, Logging::LoggerRef logger) {
+  for (const auto& address: addresses) {
+    if (!CryptoNote::validateAddress(address, currency)) {
+      logger(Logging::WARNING, Logging::BRIGHT_YELLOW) << "Can't validate address " << address;
+      throw std::system_error(make_error_code(CryptoNote::error::BAD_ADDRESS));
+    }
+  }
+}
+
+std::string getValidatedTransactionExtraString(const std::string& extraString) {
+  std::vector<uint8_t> binary;
+  if (!Common::fromHex(extraString, binary)) {
+    throw std::system_error(make_error_code(CryptoNote::error::BAD_TRANSACTION_EXTRA));
+  }
+
+  return Common::asString(binary);
+}
+
+std::vector<std::string> collectDestinationAddresses(const std::vector<PaymentService::WalletRpcOrder>& orders) {
+  std::vector<std::string> result;
+
+  result.reserve(orders.size());
+  for (const auto& order: orders) {
+    result.push_back(order.address);
+  }
+
+  return result;
+}
+
+std::vector<CryptoNote::WalletOrder> convertWalletRpcOrdersToWalletOrders(const std::vector<PaymentService::WalletRpcOrder>& orders) {
+  std::vector<CryptoNote::WalletOrder> result;
+  result.reserve(orders.size());
+
+  for (const auto& order: orders) {
+    result.emplace_back(CryptoNote::WalletOrder {order.address, order.amount});
+  }
+
+  return result;
+}
+
+}
+
+void generateNewWallet(const CryptoNote::Currency& currency, const WalletConfiguration& conf, Logging::ILogger& logger, System::Dispatcher& dispatcher) {
+  Logging::LoggerRef log(logger, "generateNewWallet");
+
+  CryptoNote::INode* nodeStub = NodeFactory::createNodeStub();
+  std::unique_ptr<CryptoNote::INode> nodeGuard(nodeStub);
+
+  CryptoNote::IWallet* wallet = new CryptoNote::WalletGreen(dispatcher, currency, *nodeStub, logger);
+  std::unique_ptr<CryptoNote::IWallet> walletGuard(wallet);
+
+  log(Logging::INFO, Logging::BRIGHT_WHITE) << "Generating new wallet";
+
+  wallet->initialize(conf.walletFile, conf.walletPassword);
+  auto address = wallet->createAddress();
+
+  log(Logging::INFO, Logging::BRIGHT_WHITE) << "New wallet is generated. Address: " << address;
+
+  wallet->save(CryptoNote::WalletSaveLevel::SAVE_KEYS_ONLY);
+  log(Logging::INFO, Logging::BRIGHT_WHITE) << "Wallet is saved";
+}
+
+WalletService::WalletService(const CryptoNote::Currency& currency, System::Dispatcher& sys, CryptoNote::INode& node,
+  CryptoNote::IWallet& wallet, CryptoNote::IFusionManager& fusionManager, const WalletConfiguration& conf, Logging::ILogger& logger) :
+    currency(currency),
+    wallet(wallet),
+    fusionManager(fusionManager),
+    node(node),
+    config(conf),
+    inited(false),
+    logger(logger, "WalletService"),
+    dispatcher(sys),
+    readyEvent(dispatcher),
+    refreshContext(dispatcher)
+{
+  readyEvent.set();
+}
+
+WalletService::~WalletService() {
+  if (inited) {
+    wallet.stop();
+    refreshContext.wait();
+    wallet.shutdown();
+  }
+}
+
+void WalletService::init() {
+  loadWallet();
+  loadTransactionIdIndex();
+
+  refreshContext.spawn([this] { refresh(); });
+
+  inited = true;
+}
+
+void WalletService::saveWallet() {
+  wallet.save();
+  logger(Logging::INFO, Logging::BRIGHT_WHITE) << "Wallet is saved";
+}
+
+void WalletService::loadWallet() {
+  logger(Logging::INFO, Logging::BRIGHT_WHITE) << "Loading wallet";
+  wallet.load(config.walletFile, config.walletPassword);
+  logger(Logging::INFO, Logging::BRIGHT_WHITE) << "Wallet loading is finished.";
+}
+
+void WalletService::loadTransactionIdIndex() {
+  transactionIdIndex.clear();
+
+  for (size_t i = 0; i < wallet.getTransactionCount(); ++i) {
+    transactionIdIndex.emplace(Common::podToHex(wallet.getTransaction(i).hash), i);
+  }
+}
+
+std::error_code WalletService::saveWalletNoThrow() {
+  try {
+    System::EventLock lk(readyEvent);
+
+    logger(Logging::INFO, Logging::BRIGHT_WHITE) << "Saving wallet...";
+
+    if (!inited) {
+      logger(Logging::WARNING, Logging::BRIGHT_YELLOW) << "Save impossible: Wallet Service is not initialized";
+      return make_error_code(CryptoNote::error::NOT_INITIALIZED);
+    }
+
+    saveWallet();
+  } catch (std::system_error& x) {
+    logger(Logging::WARNING, Logging::BRIGHT_YELLOW) << "Error while saving wallet: " << x.what();
+    return x.code();
+  } catch (std::exception& x) {
+    logger(Logging::WARNING, Logging::BRIGHT_YELLOW) << "Error while saving wallet: " << x.what();
+    return make_error_code(CryptoNote::error::INTERNAL_WALLET_ERROR);
+  }
+
+  return std::error_code();
+}
+
+std::error_code WalletService::resetWallet() {
+  try {
+    System::EventLock lk(readyEvent);
+
+    logger(Logging::INFO, Logging::BRIGHT_WHITE) << "Reseting wallet";
+
+    if (!inited) {
+      logger(Logging::WARNING, Logging::BRIGHT_YELLOW) << "Reset impossible: Wallet Service is not initialized";
+      return make_error_code(CryptoNote::error::NOT_INITIALIZED);
+    }
+
+    reset();
+    logger(Logging::INFO, Logging::BRIGHT_WHITE) << "Wallet has been reset";
+  } catch (std::system_error& x) {
+    logger(Logging::WARNING, Logging::BRIGHT_YELLOW) << "Error while reseting wallet: " << x.what();
+    return x.code();
+  } catch (std::exception& x) {
+    logger(Logging::WARNING, Logging::BRIGHT_YELLOW) << "Error while reseting wallet: " << x.what();
+    return make_error_code(CryptoNote::error::INTERNAL_WALLET_ERROR);
+  }
+
+  return std::error_code();
+}
+
+std::error_code WalletService::replaceWithNewWallet(const std::string& viewSecretKeyText) {
+  try {
+    System::EventLock lk(readyEvent);
+
+    Crypto::SecretKey viewSecretKey;
+    if (!Common::podFromHex(viewSecretKeyText, viewSecretKey)) {
+      logger(Logging::WARNING, Logging::BRIGHT_YELLOW) << "Cannot restore view secret key: " << viewSecretKeyText;
+      return make_error_code(CryptoNote::error::WalletServiceErrorCode::WRONG_KEY_FORMAT);
+    }
+
+    Crypto::PublicKey viewPublicKey;
+    if (!Crypto::secret_key_to_public_key(viewSecretKey, viewPublicKey)) {
+      logger(Logging::WARNING, Logging::BRIGHT_YELLOW) << "Cannot derive view public key, wrong secret key: " << viewSecretKeyText;
+      return make_error_code(CryptoNote::error::WalletServiceErrorCode::WRONG_KEY_FORMAT);
+    }
+
+    replaceWithNewWallet(viewSecretKey);
+    logger(Logging::INFO, Logging::BRIGHT_WHITE) << "The container has been replaced";
+  } catch (std::system_error& x) {
+    logger(Logging::WARNING, Logging::BRIGHT_YELLOW) << "Error while replacing container: " << x.what();
+    return x.code();
+  } catch (std::exception& x) {
+    logger(Logging::WARNING, Logging::BRIGHT_YELLOW) << "Error while replacing container: " << x.what();
+    return make_error_code(CryptoNote::error::INTERNAL_WALLET_ERROR);
+  }
+
+  return std::error_code();
+}
+
+std::error_code WalletService::createAddress(const std::string& spendSecretKeyText, std::string& address) {
+  try {
+    System::EventLock lk(readyEvent);
+
+    logger(Logging::DEBUGGING) << "Creating address";
+
+    Crypto::SecretKey secretKey;
+    if (!Common::podFromHex(spendSecretKeyText, secretKey)) {
+      logger(Logging::WARNING, Logging::BRIGHT_YELLOW) << "Wrong key format: " << spendSecretKeyText;
+      return make_error_code(CryptoNote::error::WalletServiceErrorCode::WRONG_KEY_FORMAT);
+    }
+
+    address = wallet.createAddress(secretKey);
+  } catch (std::system_error& x) {
+    logger(Logging::WARNING, Logging::BRIGHT_YELLOW) << "Error while creating address: " << x.what();
+    return x.code();
+  }
+
+  logger(Logging::DEBUGGING) << "Created address " << address;
+
+  return std::error_code();
+}
+
+std::error_code WalletService::createAddress(std::string& address) {
+  try {
+    System::EventLock lk(readyEvent);
+
+    logger(Logging::DEBUGGING) << "Creating address";
+
+    address = wallet.createAddress();
+  } catch (std::system_error& x) {
+    logger(Logging::WARNING, Logging::BRIGHT_YELLOW) << "Error while creating address: " << x.what();
+    return x.code();
+  }
+
+  logger(Logging::DEBUGGING) << "Created address " << address;
+
+  return std::error_code();
+}
+
+std::error_code WalletService::createTrackingAddress(const std::string& spendPublicKeyText, std::string& address) {
+  try {
+    System::EventLock lk(readyEvent);
+
+    logger(Logging::DEBUGGING) << "Creating tracking address";
+
+    Crypto::PublicKey publicKey;
+    if (!Common::podFromHex(spendPublicKeyText, publicKey)) {
+      logger(Logging::WARNING, Logging::BRIGHT_YELLOW) << "Wrong key format: " << spendPublicKeyText;
+      return make_error_code(CryptoNote::error::WalletServiceErrorCode::WRONG_KEY_FORMAT);
+    }
+
+    address = wallet.createAddress(publicKey);
+  } catch (std::system_error& x) {
+    logger(Logging::WARNING, Logging::BRIGHT_YELLOW) << "Error while creating tracking address: " << x.what();
+    return x.code();
+  }
+
+  logger(Logging::DEBUGGING) << "Created address " << address;
+  return std::error_code();
+}
+
+std::error_code WalletService::deleteAddress(const std::string& address) {
+  try {
+    System::EventLock lk(readyEvent);
+
+    logger(Logging::DEBUGGING) << "Delete address request came";
+    wallet.deleteAddress(address);
+  } catch (std::system_error& x) {
+    logger(Logging::WARNING, Logging::BRIGHT_YELLOW) << "Error while deleting address: " << x.what();
+    return x.code();
+  }
+
+  logger(Logging::DEBUGGING) << "Address " << address << " successfully deleted";
+  return std::error_code();
+}
+
+std::error_code WalletService::getSpendkeys(const std::string& address, std::string& publicSpendKeyText, std::string& secretSpendKeyText) {
+  try {
+    System::EventLock lk(readyEvent);
+
+    CryptoNote::KeyPair key = wallet.getAddressSpendKey(address);
+
+    publicSpendKeyText = Common::podToHex(key.publicKey);
+    secretSpendKeyText = Common::podToHex(key.secretKey);
+
+  } catch (std::system_error& x) {
+    logger(Logging::WARNING, Logging::BRIGHT_YELLOW) << "Error while getting spend key: " << x.what();
+    return x.code();
+  }
+
+  return std::error_code();
+}
+
+std::error_code WalletService::getBalance(const std::string& address, uint64_t& availableBalance, uint64_t& lockedAmount) {
+  try {
+    System::EventLock lk(readyEvent);
+    logger(Logging::DEBUGGING) << "Getting balance for address " << address;
+
+    availableBalance = wallet.getActualBalance(address);
+    lockedAmount = wallet.getPendingBalance(address);
+  } catch (std::system_error& x) {
+    logger(Logging::WARNING, Logging::BRIGHT_YELLOW) << "Error while getting balance: " << x.what();
+    return x.code();
+  }
+
+  logger(Logging::DEBUGGING) << address << " actual balance: " << availableBalance << ", pending: " << lockedAmount;
+  return std::error_code();
+}
+
+std::error_code WalletService::getBalance(uint64_t& availableBalance, uint64_t& lockedAmount) {
+  try {
+    System::EventLock lk(readyEvent);
+    logger(Logging::DEBUGGING) << "Getting wallet balance";
+
+    availableBalance = wallet.getActualBalance();
+    lockedAmount = wallet.getPendingBalance();
+  } catch (std::system_error& x) {
+    logger(Logging::WARNING, Logging::BRIGHT_YELLOW) << "Error while getting balance: " << x.what();
+    return x.code();
+  }
+
+  logger(Logging::DEBUGGING) << "Wallet actual balance: " << availableBalance << ", pending: " << lockedAmount;
+  return std::error_code();
+}
+
+std::error_code WalletService::getBlockHashes(uint32_t firstBlockIndex, uint32_t blockCount, std::vector<std::string>& blockHashes) {
+  try {
+    System::EventLock lk(readyEvent);
+    std::vector<Crypto::Hash> hashes = wallet.getBlockHashes(firstBlockIndex, blockCount);
+
+    blockHashes.reserve(hashes.size());
+    for (const auto& hash: hashes) {
+      blockHashes.push_back(Common::podToHex(hash));
+    }
+  } catch (std::system_error& x) {
+    logger(Logging::WARNING, Logging::BRIGHT_YELLOW) << "Error while getting block hashes: " << x.what();
+    return x.code();
+  }
+
+  return std::error_code();
+}
+
+std::error_code WalletService::getViewKey(std::string& viewSecretKey) {
+  try {
+    System::EventLock lk(readyEvent);
+    CryptoNote::KeyPair viewKey = wallet.getViewKey();
+    viewSecretKey = Common::podToHex(viewKey.secretKey);
+  } catch (std::system_error& x) {
+    logger(Logging::WARNING, Logging::BRIGHT_YELLOW) << "Error while getting view key: " << x.what();
+    return x.code();
+  }
+
+  return std::error_code();
+}
+
+std::error_code WalletService::getTransactionHashes(const std::vector<std::string>& addresses, const std::string& blockHashString,
+  uint32_t blockCount, const std::string& paymentId, std::vector<TransactionHashesInBlockRpcInfo>& transactionHashes) {
+  try {
+    System::EventLock lk(readyEvent);
+    validateAddresses(addresses, currency, logger);
+
+    if (!paymentId.empty()) {
+      validatePaymentId(paymentId, logger);
+    }
+
+    TransactionsInBlockInfoFilter transactionFilter(addresses, paymentId);
+    Crypto::Hash blockHash = parseHash(blockHashString, logger);
+
+    transactionHashes = getRpcTransactionHashes(blockHash, blockCount, transactionFilter);
+  } catch (std::system_error& x) {
+    logger(Logging::WARNING, Logging::BRIGHT_YELLOW) << "Error while getting transactions: " << x.what();
+    return x.code();
+  } catch (std::exception& x) {
+    logger(Logging::WARNING, Logging::BRIGHT_YELLOW) << "Error while getting transactions: " << x.what();
+    return make_error_code(CryptoNote::error::INTERNAL_WALLET_ERROR);
+  }
+
+  return std::error_code();
+}
+
+std::error_code WalletService::getTransactionHashes(const std::vector<std::string>& addresses, uint32_t firstBlockIndex,
+  uint32_t blockCount, const std::string& paymentId, std::vector<TransactionHashesInBlockRpcInfo>& transactionHashes) {
+  try {
+    System::EventLock lk(readyEvent);
+    validateAddresses(addresses, currency, logger);
+
+    if (!paymentId.empty()) {
+      validatePaymentId(paymentId, logger);
+    }
+
+    TransactionsInBlockInfoFilter transactionFilter(addresses, paymentId);
+    transactionHashes = getRpcTransactionHashes(firstBlockIndex, blockCount, transactionFilter);
+
+  } catch (std::system_error& x) {
+    logger(Logging::WARNING, Logging::BRIGHT_YELLOW) << "Error while getting transactions: " << x.what();
+    return x.code();
+  } catch (std::exception& x) {
+    logger(Logging::WARNING, Logging::BRIGHT_YELLOW) << "Error while getting transactions: " << x.what();
+    return make_error_code(CryptoNote::error::INTERNAL_WALLET_ERROR);
+  }
+
+  return std::error_code();
+}
+
+std::error_code WalletService::getTransactions(const std::vector<std::string>& addresses, const std::string& blockHashString,
+  uint32_t blockCount, const std::string& paymentId, std::vector<TransactionsInBlockRpcInfo>& transactions) {
+  try {
+    System::EventLock lk(readyEvent);
+    validateAddresses(addresses, currency, logger);
+
+    if (!paymentId.empty()) {
+      validatePaymentId(paymentId, logger);
+    }
+
+    TransactionsInBlockInfoFilter transactionFilter(addresses, paymentId);
+
+    Crypto::Hash blockHash = parseHash(blockHashString, logger);
+
+	std::vector<TransactionsInBlockRpcInfo> txs = getRpcTransactions(blockHash, blockCount, transactionFilter);
+	for (TransactionsInBlockRpcInfo& b : txs){
+		for (TransactionRpcInfo& t : b.transactions){
+			t.confirmations = wallet.getBlockCount() - t.blockIndex;
+		}
+	}
+	transactions = txs;
+  } catch (std::system_error& x) {
+    logger(Logging::WARNING, Logging::BRIGHT_YELLOW) << "Error while getting transactions: " << x.what();
+    return x.code();
+  } catch (std::exception& x) {
+    logger(Logging::WARNING, Logging::BRIGHT_YELLOW) << "Error while getting transactions: " << x.what();
+    return make_error_code(CryptoNote::error::INTERNAL_WALLET_ERROR);
+  }
+
+  return std::error_code();
+}
+
+std::error_code WalletService::getTransactions(const std::vector<std::string>& addresses, uint32_t firstBlockIndex,
+  uint32_t blockCount, const std::string& paymentId, std::vector<TransactionsInBlockRpcInfo>& transactions) {
+  try {
+    System::EventLock lk(readyEvent);
+    validateAddresses(addresses, currency, logger);
+
+    if (!paymentId.empty()) {
+      validatePaymentId(paymentId, logger);
+    }
+
+    TransactionsInBlockInfoFilter transactionFilter(addresses, paymentId);
+
+	std::vector<TransactionsInBlockRpcInfo> txs = getRpcTransactions(firstBlockIndex, blockCount, transactionFilter);
+	for (TransactionsInBlockRpcInfo& b : txs){
+		for (TransactionRpcInfo& t : b.transactions){
+			t.confirmations = wallet.getBlockCount() - t.blockIndex;
+		}
+	}
+	transactions = txs;
+  } catch (std::system_error& x) {
+    logger(Logging::WARNING, Logging::BRIGHT_YELLOW) << "Error while getting transactions: " << x.what();
+    return x.code();
+  } catch (std::exception& x) {
+    logger(Logging::WARNING, Logging::BRIGHT_YELLOW) << "Error while getting transactions: " << x.what();
+    return make_error_code(CryptoNote::error::INTERNAL_WALLET_ERROR);
+  }
+
+  return std::error_code();
+}
+
+std::error_code WalletService::getTransaction(const std::string& transactionHash, TransactionRpcInfo& transaction) {
+  try {
+    System::EventLock lk(readyEvent);
+    Crypto::Hash hash = parseHash(transactionHash, logger);
+
+    CryptoNote::WalletTransactionWithTransfers transactionWithTransfers = wallet.getTransaction(hash);
+
+    if (transactionWithTransfers.transaction.state == CryptoNote::WalletTransactionState::DELETED) {
+      logger(Logging::WARNING, Logging::BRIGHT_YELLOW) << "Transaction " << transactionHash << " is deleted";
+      return make_error_code(CryptoNote::error::OBJECT_NOT_FOUND);
+    }
+
+	TransactionRpcInfo tempTrans = convertTransactionWithTransfersToTransactionRpcInfo(transactionWithTransfers);
+	tempTrans.confirmations = wallet.getBlockCount() - transactionWithTransfers.transaction.blockHeight;
+	transaction = tempTrans;
+
+  } catch (std::system_error& x) {
+    logger(Logging::WARNING, Logging::BRIGHT_YELLOW) << "Error while getting transaction: " << x.what();
+    return x.code();
+  } catch (std::exception& x) {
+    logger(Logging::WARNING, Logging::BRIGHT_YELLOW) << "Error while getting transaction: " << x.what();
+    return make_error_code(CryptoNote::error::INTERNAL_WALLET_ERROR);
+  }
+
+  return std::error_code();
+}
+
+std::error_code WalletService::getAddresses(std::vector<std::string>& addresses) {
+  try {
+    System::EventLock lk(readyEvent);
+
+    addresses.clear();
+    addresses.reserve(wallet.getAddressCount());
+
+    for (size_t i = 0; i < wallet.getAddressCount(); ++i) {
+      addresses.push_back(wallet.getAddress(i));
+    }
+  } catch (std::exception& e) {
+    logger(Logging::WARNING, Logging::BRIGHT_YELLOW) << "Can't get addresses: " << e.what();
+    return make_error_code(CryptoNote::error::INTERNAL_WALLET_ERROR);
+  }
+
+  return std::error_code();
+}
+
+std::error_code WalletService::sendTransaction(const SendTransaction::Request& request, std::string& transactionHash) {
+  try {
+    System::EventLock lk(readyEvent);
+
+    validateAddresses(request.sourceAddresses, currency, logger);
+    validateAddresses(collectDestinationAddresses(request.transfers), currency, logger);
+    if (!request.changeAddress.empty()) {
+      validateAddresses({ request.changeAddress }, currency, logger);
+    }
+
+    CryptoNote::TransactionParameters sendParams;
+    if (!request.paymentId.empty()) {
+      addPaymentIdToExtra(request.paymentId, sendParams.extra);
+    } else {
+      sendParams.extra = getValidatedTransactionExtraString(request.extra);
+    }
+
+    sendParams.sourceAddresses = request.sourceAddresses;
+    sendParams.destinations = convertWalletRpcOrdersToWalletOrders(request.transfers);
+    sendParams.fee = request.fee;
+    sendParams.mixIn = request.anonymity;
+    sendParams.unlockTimestamp = request.unlockTime;
+    sendParams.changeDestination = request.changeAddress;
+
+    size_t transactionId = wallet.transfer(sendParams);
+    transactionHash = Common::podToHex(wallet.getTransaction(transactionId).hash);
+
+    logger(Logging::DEBUGGING) << "Transaction " << transactionHash << " has been sent";
+  } catch (std::system_error& x) {
+    logger(Logging::WARNING, Logging::BRIGHT_YELLOW) << "Error while sending transaction: " << x.what();
+    return x.code();
+  } catch (std::exception& x) {
+    logger(Logging::WARNING, Logging::BRIGHT_YELLOW) << "Error while sending transaction: " << x.what();
+    return make_error_code(CryptoNote::error::INTERNAL_WALLET_ERROR);
+  }
+
+  return std::error_code();
+}
+
+std::error_code WalletService::createDelayedTransaction(const CreateDelayedTransaction::Request& request, std::string& transactionHash) {
+  try {
+    System::EventLock lk(readyEvent);
+
+    validateAddresses(request.addresses, currency, logger);
+    validateAddresses(collectDestinationAddresses(request.transfers), currency, logger);
+    if (!request.changeAddress.empty()) {
+      validateAddresses({ request.changeAddress }, currency, logger);
+    }
+
+    CryptoNote::TransactionParameters sendParams;
+    if (!request.paymentId.empty()) {
+      addPaymentIdToExtra(request.paymentId, sendParams.extra);
+    } else {
+      sendParams.extra = Common::asString(Common::fromHex(request.extra));
+    }
+
+    sendParams.sourceAddresses = request.addresses;
+    sendParams.destinations = convertWalletRpcOrdersToWalletOrders(request.transfers);
+    sendParams.fee = request.fee;
+    sendParams.mixIn = request.anonymity;
+    sendParams.unlockTimestamp = request.unlockTime;
+    sendParams.changeDestination = request.changeAddress;
+
+    size_t transactionId = wallet.makeTransaction(sendParams);
+    transactionHash = Common::podToHex(wallet.getTransaction(transactionId).hash);
+
+    logger(Logging::DEBUGGING) << "Delayed transaction " << transactionHash << " has been created";
+  } catch (std::system_error& x) {
+    logger(Logging::WARNING, Logging::BRIGHT_YELLOW) << "Error while creating delayed transaction: " << x.what();
+    return x.code();
+  } catch (std::exception& x) {
+    logger(Logging::WARNING, Logging::BRIGHT_YELLOW) << "Error while creating delayed transaction: " << x.what();
+    return make_error_code(CryptoNote::error::INTERNAL_WALLET_ERROR);
+  }
+
+  return std::error_code();
+}
+
+std::error_code WalletService::getDelayedTransactionHashes(std::vector<std::string>& transactionHashes) {
+  try {
+    System::EventLock lk(readyEvent);
+
+    std::vector<size_t> transactionIds = wallet.getDelayedTransactionIds();
+    transactionHashes.reserve(transactionIds.size());
+
+    for (auto id: transactionIds) {
+      transactionHashes.emplace_back(Common::podToHex(wallet.getTransaction(id).hash));
+    }
+
+  } catch (std::system_error& x) {
+    logger(Logging::WARNING, Logging::BRIGHT_YELLOW) << "Error while getting delayed transaction hashes: " << x.what();
+    return x.code();
+  } catch (std::exception& x) {
+    logger(Logging::WARNING, Logging::BRIGHT_YELLOW) << "Error while getting delayed transaction hashes: " << x.what();
+    return make_error_code(CryptoNote::error::INTERNAL_WALLET_ERROR);
+  }
+
+  return std::error_code();
+}
+
+std::error_code WalletService::deleteDelayedTransaction(const std::string& transactionHash) {
+  try {
+    System::EventLock lk(readyEvent);
+
+    parseHash(transactionHash, logger); //validate transactionHash parameter
+
+    auto idIt = transactionIdIndex.find(transactionHash);
+    if (idIt == transactionIdIndex.end()) {
+      return make_error_code(CryptoNote::error::WalletServiceErrorCode::OBJECT_NOT_FOUND);
+    }
+
+    size_t transactionId = idIt->second;
+    wallet.rollbackUncommitedTransaction(transactionId);
+
+    logger(Logging::DEBUGGING) << "Delayed transaction " << transactionHash << " has been canceled";
+  } catch (std::system_error& x) {
+    logger(Logging::WARNING, Logging::BRIGHT_YELLOW) << "Error while deleting delayed transaction hashes: " << x.what();
+    return x.code();
+  } catch (std::exception& x) {
+    logger(Logging::WARNING, Logging::BRIGHT_YELLOW) << "Error while deleting delayed transaction hashes: " << x.what();
+    return make_error_code(CryptoNote::error::INTERNAL_WALLET_ERROR);
+  }
+
+  return std::error_code();
+}
+
+std::error_code WalletService::sendDelayedTransaction(const std::string& transactionHash) {
+  try {
+    System::EventLock lk(readyEvent);
+
+    parseHash(transactionHash, logger); //validate transactionHash parameter
+
+    auto idIt = transactionIdIndex.find(transactionHash);
+    if (idIt == transactionIdIndex.end()) {
+      return make_error_code(CryptoNote::error::WalletServiceErrorCode::OBJECT_NOT_FOUND);
+    }
+
+    size_t transactionId = idIt->second;
+    wallet.commitTransaction(transactionId);
+
+    logger(Logging::DEBUGGING) << "Delayed transaction " << transactionHash << " has been sent";
+  } catch (std::system_error& x) {
+    logger(Logging::WARNING, Logging::BRIGHT_YELLOW) << "Error while sending delayed transaction hashes: " << x.what();
+    return x.code();
+  } catch (std::exception& x) {
+    logger(Logging::WARNING, Logging::BRIGHT_YELLOW) << "Error while sending delayed transaction hashes: " << x.what();
+    return make_error_code(CryptoNote::error::INTERNAL_WALLET_ERROR);
+  }
+
+  return std::error_code();
+}
+
+std::error_code WalletService::getUnconfirmedTransactionHashes(const std::vector<std::string>& addresses, std::vector<std::string>& transactionHashes) {
+  try {
+    System::EventLock lk(readyEvent);
+
+    validateAddresses(addresses, currency, logger);
+
+    std::vector<CryptoNote::WalletTransactionWithTransfers> transactions = wallet.getUnconfirmedTransactions();
+
+    TransactionsInBlockInfoFilter transactionFilter(addresses, "");
+
+    for (const auto& transaction: transactions) {
+      if (transactionFilter.checkTransaction(transaction)) {
+        transactionHashes.emplace_back(Common::podToHex(transaction.transaction.hash));
+      }
+    }
+  } catch (std::system_error& x) {
+    logger(Logging::WARNING, Logging::BRIGHT_YELLOW) << "Error while getting unconfirmed transaction hashes: " << x.what();
+    return x.code();
+  } catch (std::exception& x) {
+    logger(Logging::WARNING, Logging::BRIGHT_YELLOW) << "Error while getting unconfirmed transaction hashes: " << x.what();
+    return make_error_code(CryptoNote::error::INTERNAL_WALLET_ERROR);
+  }
+
+  return std::error_code();
+}
+
+std::error_code WalletService::getStatus(uint32_t& blockCount, uint32_t& knownBlockCount, std::string& lastBlockHash, uint32_t& peerCount) {
+  try {
+    System::EventLock lk(readyEvent);
+
+    knownBlockCount = node.getKnownBlockCount();
+    peerCount = static_cast<uint32_t>(node.getPeerCount());
+    blockCount = wallet.getBlockCount();
+
+    auto lastHashes = wallet.getBlockHashes(blockCount - 1, 1);
+    lastBlockHash = Common::podToHex(lastHashes.back());
+  } catch (std::system_error& x) {
+    logger(Logging::WARNING, Logging::BRIGHT_YELLOW) << "Error while getting status: " << x.what();
+    return x.code();
+  } catch (std::exception& x) {
+    logger(Logging::WARNING, Logging::BRIGHT_YELLOW) << "Error while getting status: " << x.what();
+    return make_error_code(CryptoNote::error::INTERNAL_WALLET_ERROR);
+  }
+
+  return std::error_code();
+}
+
+std::error_code WalletService::sendFusionTransaction(uint64_t threshold, uint32_t anonymity, const std::vector<std::string>& addresses,
+  const std::string& destinationAddress, std::string& transactionHash) {
+
+  try {
+    System::EventLock lk(readyEvent);
+
+    validateAddresses(addresses, currency, logger);
+    if (!destinationAddress.empty()) {
+      validateAddresses({ destinationAddress }, currency, logger);
+    }
+
+    size_t transactionId = fusionManager.createFusionTransaction(threshold, anonymity, addresses, destinationAddress);
+    transactionHash = Common::podToHex(wallet.getTransaction(transactionId).hash);
+
+    logger(Logging::DEBUGGING) << "Fusion transaction " << transactionHash << " has been sent";
+  } catch (std::system_error& x) {
+    logger(Logging::WARNING, Logging::BRIGHT_YELLOW) << "Error while sending fusion transaction: " << x.what();
+    return x.code();
+  } catch (std::exception& x) {
+    logger(Logging::WARNING, Logging::BRIGHT_YELLOW) << "Error while sending fusion transaction: " << x.what();
+    return make_error_code(CryptoNote::error::INTERNAL_WALLET_ERROR);
+  }
+
+  return std::error_code();
+}
+
+std::error_code WalletService::estimateFusion(uint64_t threshold, const std::vector<std::string>& addresses,
+  uint32_t& fusionReadyCount, uint32_t& totalOutputCount) {
+
+  try {
+    System::EventLock lk(readyEvent);
+
+    validateAddresses(addresses, currency, logger);
+
+    auto estimateResult = fusionManager.estimate(threshold, addresses);
+    fusionReadyCount = static_cast<uint32_t>(estimateResult.fusionReadyCount);
+    totalOutputCount = static_cast<uint32_t>(estimateResult.totalOutputCount);
+  } catch (std::system_error& x) {
+    logger(Logging::WARNING, Logging::BRIGHT_YELLOW) << "Failed to estimate number of fusion outputs: " << x.what();
+    return x.code();
+  } catch (std::exception& x) {
+    logger(Logging::WARNING, Logging::BRIGHT_YELLOW) << "Failed to estimate number of fusion outputs: " << x.what();
+    return make_error_code(CryptoNote::error::INTERNAL_WALLET_ERROR);
+  }
+
+  return std::error_code();
+}
+
+void WalletService::refresh() {
+  try {
+    logger(Logging::DEBUGGING) << "Refresh is started";
+    for (;;) {
+      auto event = wallet.getEvent();
+      if (event.type == CryptoNote::TRANSACTION_CREATED) {
+        size_t transactionId = event.transactionCreated.transactionIndex;
+        transactionIdIndex.emplace(Common::podToHex(wallet.getTransaction(transactionId).hash), transactionId);
+      }
+    }
+  } catch (std::system_error& e) {
+    logger(Logging::DEBUGGING) << "refresh is stopped: " << e.what();
+  } catch (std::exception& e) {
+    logger(Logging::WARNING, Logging::BRIGHT_YELLOW) << "exception thrown in refresh(): " << e.what();
+  }
+}
+
+void WalletService::reset() {
+  wallet.save(CryptoNote::WalletSaveLevel::SAVE_KEYS_ONLY);
+  wallet.stop();
+  wallet.shutdown();
+  inited = false;
+  refreshContext.wait();
+
+  wallet.start();
+  init();
+}
+
+void WalletService::replaceWithNewWallet(const Crypto::SecretKey& viewSecretKey) {
+  wallet.stop();
+  wallet.shutdown();
+  inited = false;
+  refreshContext.wait();
+
+  transactionIdIndex.clear();
+
+  size_t i = 0;
+  for (;;) {
+    boost::system::error_code ec;
+    std::string backup = config.walletFile + ".backup";
+    if (i != 0) {
+      backup += "." + std::to_string(i);
+    }
+
+    if (!boost::filesystem::exists(backup)) {
+      boost::filesystem::rename(config.walletFile, backup);
+      logger(Logging::DEBUGGING) << "Walletd file '" << config.walletFile  << "' backed up to '" << backup << '\'';
+      break;
+    }
+  }
+
+  wallet.start();
+  wallet.initializeWithViewKey(config.walletFile, config.walletPassword, viewSecretKey);
+  inited = true;
+}
+
+std::vector<CryptoNote::TransactionsInBlockInfo> WalletService::getTransactions(const Crypto::Hash& blockHash, size_t blockCount) const {
+  std::vector<CryptoNote::TransactionsInBlockInfo> result = wallet.getTransactions(blockHash, blockCount);
+  if (result.empty()) {
+    throw std::system_error(make_error_code(CryptoNote::error::WalletServiceErrorCode::OBJECT_NOT_FOUND));
+  }
+
+  return result;
+}
+
+std::vector<CryptoNote::TransactionsInBlockInfo> WalletService::getTransactions(uint32_t firstBlockIndex, size_t blockCount) const {
+  std::vector<CryptoNote::TransactionsInBlockInfo> result = wallet.getTransactions(firstBlockIndex, blockCount);
+  if (result.empty()) {
+    throw std::system_error(make_error_code(CryptoNote::error::WalletServiceErrorCode::OBJECT_NOT_FOUND));
+  }
+
+  return result;
+}
+
+std::vector<TransactionHashesInBlockRpcInfo> WalletService::getRpcTransactionHashes(const Crypto::Hash& blockHash, size_t blockCount, const TransactionsInBlockInfoFilter& filter) const {
+  std::vector<CryptoNote::TransactionsInBlockInfo> allTransactions = getTransactions(blockHash, blockCount);
+  std::vector<CryptoNote::TransactionsInBlockInfo> filteredTransactions = filterTransactions(allTransactions, filter);
+  return convertTransactionsInBlockInfoToTransactionHashesInBlockRpcInfo(filteredTransactions);
+}
+
+std::vector<TransactionHashesInBlockRpcInfo> WalletService::getRpcTransactionHashes(uint32_t firstBlockIndex, size_t blockCount, const TransactionsInBlockInfoFilter& filter) const {
+  std::vector<CryptoNote::TransactionsInBlockInfo> allTransactions = getTransactions(firstBlockIndex, blockCount);
+  std::vector<CryptoNote::TransactionsInBlockInfo> filteredTransactions = filterTransactions(allTransactions, filter);
+  return convertTransactionsInBlockInfoToTransactionHashesInBlockRpcInfo(filteredTransactions);
+}
+
+std::vector<TransactionsInBlockRpcInfo> WalletService::getRpcTransactions(const Crypto::Hash& blockHash, size_t blockCount, const TransactionsInBlockInfoFilter& filter) const {
+  std::vector<CryptoNote::TransactionsInBlockInfo> allTransactions = getTransactions(blockHash, blockCount);
+  std::vector<CryptoNote::TransactionsInBlockInfo> filteredTransactions = filterTransactions(allTransactions, filter);
+  return convertTransactionsInBlockInfoToTransactionsInBlockRpcInfo(filteredTransactions);
+}
+
+std::vector<TransactionsInBlockRpcInfo> WalletService::getRpcTransactions(uint32_t firstBlockIndex, size_t blockCount, const TransactionsInBlockInfoFilter& filter) const {
+  std::vector<CryptoNote::TransactionsInBlockInfo> allTransactions = getTransactions(firstBlockIndex, blockCount);
+  std::vector<CryptoNote::TransactionsInBlockInfo> filteredTransactions = filterTransactions(allTransactions, filter);
+  return convertTransactionsInBlockInfoToTransactionsInBlockRpcInfo(filteredTransactions);
+}
+
+} //namespace PaymentService