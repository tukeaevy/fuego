<<<<<<< HEAD
// Copyright (c) 2011-2014 The Cryptonote developers
// Distributed under the MIT/X11 software license, see the accompanying
// file COPYING or http://www.opensource.org/licenses/mit-license.php.

#pragma once

#define CRYPTONOTE_MAX_BLOCK_NUMBER                     500000000
#define CRYPTONOTE_MAX_BLOCK_SIZE                       500000000  // block header blob limit, never used!
#define CRYPTONOTE_MAX_TX_SIZE                          1000000000
#define CRYPTONOTE_PUBLIC_ADDRESS_TEXTBLOB_VER          0
//TODO Currency-specific address prefix
#define CRYPTONOTE_PUBLIC_ADDRESS_BASE58_PREFIX        
//TODO Choose maturity period for your currency
#define CRYPTONOTE_MINED_MONEY_UNLOCK_WINDOW            
#define CURRENT_TRANSACTION_VERSION                     1
#define CURRENT_BLOCK_MAJOR_VERSION                     1
#define CURRENT_BLOCK_MINOR_VERSION                     0
#define CRYPTONOTE_BLOCK_FUTURE_TIME_LIMIT              60*60*2
=======
// Copyright (c) 2012-2014, The CryptoNote developers, The Bytecoin developers
//
// This file is part of Bytecoin.
//
// Bytecoin is free software: you can redistribute it and/or modify
// it under the terms of the GNU Lesser General Public License as published by
// the Free Software Foundation, either version 3 of the License, or
// (at your option) any later version.
//
// Bytecoin is distributed in the hope that it will be useful,
// but WITHOUT ANY WARRANTY; without even the implied warranty of
// MERCHANTABILITY or FITNESS FOR A PARTICULAR PURPOSE.  See the
// GNU Lesser General Public License for more details.
//
// You should have received a copy of the GNU Lesser General Public License
// along with Bytecoin.  If not, see <http://www.gnu.org/licenses/>.

#pragma once

#include <cstdint>
>>>>>>> 89271f54

namespace cryptonote {
namespace parameters {

<<<<<<< HEAD
//TODO Specify total number of available coins
//TODO ((uint64_t)(-1)) equals to 18446744073709551616 coins
//TODO or you can define number explicitly UINT64_C(858986905600000000)
#define MONEY_SUPPLY                                   
#define EMISSION_SPEED_FACTOR                           (18)

//TODO Define number of blocks for block size median calculation
#define CRYPTONOTE_REWARD_BLOCKS_WINDOW                 100
#define CRYPTONOTE_BLOCK_GRANTED_FULL_REWARD_ZONE       10000 //size of block (bytes) after which reward for block calculated using block size
#define CRYPTONOTE_COINBASE_BLOB_RESERVED_SIZE          600
//TODO Define number of digits
#define CRYPTONOTE_DISPLAY_DECIMAL_POINT                
//TODO Define number of smallest units in one coin
#define COIN                                            
//TODO Define default fee for transactions
#define DEFAULT_FEE                                     

//TODO Define preferred block's target time
#define DIFFICULTY_TARGET                               120 // seconds
//TODO There are options to tune CryptoNote's difficulty retargeting function. 
//TODO We recommend not to change it.
#define DIFFICULTY_WINDOW                               720 // blocks
#define DIFFICULTY_LAG                                  15
#define DIFFICULTY_CUT                                  60  // timestamps to cut after sorting
#define DIFFICULTY_BLOCKS_COUNT                         DIFFICULTY_WINDOW + DIFFICULTY_LAG


#define CRYPTONOTE_LOCKED_TX_ALLOWED_DELTA_SECONDS      DIFFICULTY_TARGET * CRYPTONOTE_LOCKED_TX_ALLOWED_DELTA_BLOCKS
#define CRYPTONOTE_LOCKED_TX_ALLOWED_DELTA_BLOCKS       1


#define DIFFICULTY_BLOCKS_ESTIMATE_TIMESPAN             DIFFICULTY_TARGET
=======
const uint64_t CRYPTONOTE_MAX_BLOCK_NUMBER                   = 500000000;
const size_t   CRYPTONOTE_MAX_BLOCK_BLOB_SIZE                = 500000000;
const size_t   CRYPTONOTE_MAX_TX_SIZE                        = 1000000000;
const uint64_t CRYPTONOTE_PUBLIC_ADDRESS_BASE58_PREFIX       = 6; // addresses start with "2"
const size_t   CRYPTONOTE_MINED_MONEY_UNLOCK_WINDOW          = 10;
const uint64_t CRYPTONOTE_BLOCK_FUTURE_TIME_LIMIT            = 60 * 60 * 2;
>>>>>>> 89271f54

const size_t   BLOCKCHAIN_TIMESTAMP_CHECK_WINDOW             = 60;

<<<<<<< HEAD
#define BLOCKS_IDS_SYNCHRONIZING_DEFAULT_COUNT          10000  //by default, blocks ids count in synchronizing
#define BLOCKS_SYNCHRONIZING_DEFAULT_COUNT              200    //by default, blocks count in blocks downloading
#define CRYPTONOTE_PROTOCOL_HOP_RELAX_COUNT             3      //value of hop, after which we use only announce of new block

//TODO This port will be used by the daemon to establish connections with p2p network
#define P2P_DEFAULT_PORT                                
//TODO This port will be used by the daemon to interact with simlewallet
#define RPC_DEFAULT_PORT                                
#define COMMAND_RPC_GET_BLOCKS_FAST_MAX_COUNT           1000

#define P2P_LOCAL_WHITE_PEERLIST_LIMIT                  1000
#define P2P_LOCAL_GRAY_PEERLIST_LIMIT                   5000

#define P2P_DEFAULT_CONNECTIONS_COUNT                   8
#define P2P_DEFAULT_HANDSHAKE_INTERVAL                  60           //secondes
#define P2P_DEFAULT_PACKET_MAX_SIZE                     50000000     //50000000 bytes maximum packet size
#define P2P_DEFAULT_PEERS_IN_HANDSHAKE                  250
#define P2P_DEFAULT_CONNECTION_TIMEOUT                  5000       //5 seconds
#define P2P_DEFAULT_PING_CONNECTION_TIMEOUT             2000       //2 seconds
#define P2P_DEFAULT_INVOKE_TIMEOUT                      60*2*1000  //2 minutes
#define P2P_DEFAULT_HANDSHAKE_INVOKE_TIMEOUT            5000       //5 seconds
#define P2P_STAT_TRUSTED_PUB_KEY                        "8f80f9a5a434a9f1510d13336228debfee9c918ce505efe225d8c94d045fa115"
#define P2P_DEFAULT_WHITELIST_CONNECTIONS_PERCENT       70

#define ALLOW_DEBUG_COMMANDS

//TODO Put here the name of your currency
#define CRYPTONOTE_NAME                         
#define CRYPTONOTE_BLOCKS_FILENAME              "blocks.dat"
#define CRYPTONOTE_BLOCKINDEXES_FILENAME        "blockindexes.dat"
#define CRYPTONOTE_BLOCKSCACHE_FILENAME         "blockscache.dat"
#define CRYPTONOTE_POOLDATA_FILENAME            "poolstate.bin"
#define P2P_NET_DATA_FILENAME                   "p2pstate.bin"
#define MINER_CONFIG_FILE_NAME                  "miner_conf.json"

#define THREAD_STACK_SIZE                       5 * 1024 * 1024

#define GENESIS_COINBASE_TX_HEX                 ""
=======
// MONEY_SUPPLY - total number coins to be generated
const uint64_t MONEY_SUPPLY                                  = static_cast<uint64_t>(-1);
const unsigned EMISSION_SPEED_FACTOR                         = 18;
static_assert(EMISSION_SPEED_FACTOR <= 8 * sizeof(uint64_t), "Bad EMISSION_SPEED_FACTOR");

const size_t   CRYPTONOTE_REWARD_BLOCKS_WINDOW               = 100;
const size_t   CRYPTONOTE_BLOCK_GRANTED_FULL_REWARD_ZONE     = 20000; //size of block (bytes) after which reward for block calculated using block size
const size_t   CRYPTONOTE_BLOCK_GRANTED_FULL_REWARD_ZONE_V1  = 10000;
const size_t   CRYPTONOTE_COINBASE_BLOB_RESERVED_SIZE        = 600;
const size_t   CRYPTONOTE_DISPLAY_DECIMAL_POINT              = 8;
// COIN - number of smallest units in one coin
const uint64_t COIN                                          = UINT64_C(100000000);  // pow(10, 8)
const uint64_t MINIMUM_FEE                                   = UINT64_C(1000000);    // pow(10, 6)
const uint64_t DEFAULT_DUST_THRESHOLD                        = UINT64_C(1000000);    // pow(10, 6)

const uint64_t DIFFICULTY_TARGET                             = 120; // seconds
const uint64_t EXPECTED_NUMBER_OF_BLOCKS_PER_DAY             = 24 * 60 * 60 / DIFFICULTY_TARGET;
const size_t   DIFFICULTY_WINDOW                             = EXPECTED_NUMBER_OF_BLOCKS_PER_DAY; // blocks
const size_t   DIFFICULTY_CUT                                = 60;  // timestamps to cut after sorting
const size_t   DIFFICULTY_LAG                                = 15;  // !!!
static_assert(2 * DIFFICULTY_CUT <= DIFFICULTY_WINDOW - 2, "Bad DIFFICULTY_WINDOW or DIFFICULTY_CUT");

const size_t   MAX_BLOCK_SIZE_INITIAL                        =  20 * 1024;
const uint64_t MAX_BLOCK_SIZE_GROWTH_SPEED_NUMERATOR         = 100 * 1024;
const uint64_t MAX_BLOCK_SIZE_GROWTH_SPEED_DENOMINATOR       = 365 * 24 * 60 * 60 / DIFFICULTY_TARGET;

const uint64_t CRYPTONOTE_LOCKED_TX_ALLOWED_DELTA_BLOCKS     = 1;
const uint64_t CRYPTONOTE_LOCKED_TX_ALLOWED_DELTA_SECONDS    = DIFFICULTY_TARGET * CRYPTONOTE_LOCKED_TX_ALLOWED_DELTA_BLOCKS;

const uint64_t CRYPTONOTE_MEMPOOL_TX_LIVETIME                = 60 * 60 * 24;     //seconds, one day
const uint64_t CRYPTONOTE_MEMPOOL_TX_FROM_ALT_BLOCK_LIVETIME = 60 * 60 * 24 * 7; //seconds, one week

const uint64_t UPGRADE_HEIGHT                                = 546602;
const unsigned UPGRADE_VOTING_THRESHOLD                      = 90;               // percent
const size_t   UPGRADE_VOTING_WINDOW                         = EXPECTED_NUMBER_OF_BLOCKS_PER_DAY;  // blocks
const size_t   UPGRADE_WINDOW                                = EXPECTED_NUMBER_OF_BLOCKS_PER_DAY;  // blocks
static_assert(0 < UPGRADE_VOTING_THRESHOLD && UPGRADE_VOTING_THRESHOLD <= 100, "Bad UPGRADE_VOTING_THRESHOLD");
static_assert(UPGRADE_VOTING_WINDOW > 1, "Bad UPGRADE_VOTING_WINDOW");

const char     CRYPTONOTE_BLOCKCHAINDATA_FILENAME[]          = "blockchain.bin";    // Obsolete blockchain format
const char     CRYPTONOTE_BLOCKS_FILENAME[]                  = "blocks.dat";
const char     CRYPTONOTE_BLOCKINDEXES_FILENAME[]            = "blockindexes.dat";
const char     CRYPTONOTE_BLOCKSCACHE_FILENAME[]             = "blockscache.dat";
const char     CRYPTONOTE_POOLDATA_FILENAME[]                = "poolstate.bin";
const char     P2P_NET_DATA_FILENAME[]                       = "p2pstate.bin";
const char     MINER_CONFIG_FILE_NAME[]                      = "miner_conf.json";
} // parameters

const char     CRYPTONOTE_NAME[]                             = "bytecoin";

const uint8_t  CURRENT_TRANSACTION_VERSION                   =  1;
const uint8_t  BLOCK_MAJOR_VERSION_1                         =  1;
const uint8_t  BLOCK_MAJOR_VERSION_2                         =  2;
const uint8_t  BLOCK_MINOR_VERSION_0                         =  0;
const uint8_t  BLOCK_MINOR_VERSION_1                         =  1;

const size_t   BLOCKS_IDS_SYNCHRONIZING_DEFAULT_COUNT        =  10000;  //by default, blocks ids count in synchronizing
const size_t   BLOCKS_SYNCHRONIZING_DEFAULT_COUNT            =  200;    //by default, blocks count in blocks downloading
const size_t   COMMAND_RPC_GET_BLOCKS_FAST_MAX_COUNT         =  1000;

const int      P2P_DEFAULT_PORT                              =  8080;
const int      RPC_DEFAULT_PORT                              =  8081;

const size_t   P2P_LOCAL_WHITE_PEERLIST_LIMIT                =  1000;
const size_t   P2P_LOCAL_GRAY_PEERLIST_LIMIT                 =  5000;

const uint32_t P2P_DEFAULT_CONNECTIONS_COUNT                 = 8;
const uint32_t P2P_DEFAULT_HANDSHAKE_INTERVAL                = 60;            // seconds
const uint32_t P2P_DEFAULT_PACKET_MAX_SIZE                   = 50000000;      // 50000000 bytes maximum packet size
const uint32_t P2P_DEFAULT_PEERS_IN_HANDSHAKE                = 250;
const uint32_t P2P_DEFAULT_CONNECTION_TIMEOUT                = 5000;          // 5 seconds
const uint32_t P2P_DEFAULT_PING_CONNECTION_TIMEOUT           = 2000;          // 2 seconds
const uint64_t P2P_DEFAULT_INVOKE_TIMEOUT                    = 60 * 2 * 1000; // 2 minutes
const size_t   P2P_DEFAULT_HANDSHAKE_INVOKE_TIMEOUT          = 5000;          // 5 seconds
const char     P2P_STAT_TRUSTED_PUB_KEY[]                    = "93467628927eaa0b13a4e52e61864a75aa475e67f6b5748eb3fc1d2fe468aed4";
const size_t   P2P_DEFAULT_WHITELIST_CONNECTIONS_PERCENT     = 70;

const unsigned THREAD_STACK_SIZE                             = 5 * 1024 * 1024;

const char* const SEED_NODES[] = {
  "seed.bytecoin.org:8080",
  "85.25.201.95:8080",
  "85.25.196.145:8080",
  "85.25.196.146:8080",
  "85.25.196.144:8080",
  "5.199.168.138:8080",
  "62.75.236.152:8080",
  "85.25.194.245:8080",
  "95.211.224.160:8080",
  "144.76.200.44:8080"
};

struct CheckpointData {
  uint64_t height;
  const char* blockId;
};

const CheckpointData CHECKPOINTS[] = {
  {79000,  "cae33204e624faeb64938d80073bb7bbacc27017dc63f36c5c0f313cad455a02"},
  {140000, "993059fb6ab92db7d80d406c67a52d9c02d873ca34b6290a12b744c970208772"},
  {200000, "a5f74c7542077df6859f48b5b1f9c3741f29df38f91a47e14c94b5696e6c3073"},
  {230580, "32bd7cb6c68a599cf2861941f29002a5e203522b9af54f08dfced316f6459103"},
  {260000, "f68e70b360ca194f48084da7a7fd8e0251bbb4b5587f787ca65a6f5baf3f5947"},
  {300000, "8e80861713f68354760dc10ea6ea79f5f3ff28f39b3f0835a8637463b09d70ff"},
  {390285, "e00bdc9bf407aeace2f3109de11889ed25894bf194231d075eddaec838097eb7"},
  {417000, "2dc96f8fc4d4a4d76b3ed06722829a7ab09d310584b8ecedc9b578b2c458a69f"},
  {427193, "00feabb08f2d5759ed04fd6b799a7513187478696bba2db2af10d4347134e311"},
  {453537, "d17de6916c5aa6ffcae575309c80b0f8fdcd0a84b5fa8e41a841897d4b5a4e97"},
  {462250, "13468d210a5ec884cf839f0259f247ccf3efef0414ac45172033d32c739beb3e"},
  {468000, "251bcbd398b1f593193a7210934a3d87f692b2cb0c45206150f59683dd7e9ba1"},
  {480200, "363544ac9920c778b815c2fdbcbca70a0d79b21f662913a42da9b49e859f0e5b"},
  {484500, "5cdf2101a0a62a0ab2a1ca0c15a6212b21f6dbdc42a0b7c0bcf65ca40b7a14fb"},
  {506000, "3d54c1132f503d98d3f0d78bb46a4503c1a19447cb348361a2232e241cb45a3c"},
  {544000, "f69dc61b6a63217f32fa64d5d0f9bd920873f57dfd79ebe1d7d6fb1345b56fe0"},
  {553300, "f7a5076b887ce5f4bb95b2729c0edb6f077a463f04f1bffe7f5cb0b16bb8aa5f"},
  {580000, "93aea06936fa4dc0a84c9109c9d5f0e1b0815f96898171e42fd2973d262ed9ac"},
  {602000, "a05fd2fccbb5f567ece940ebb62a82fdb1517ff5696551ae704e5f0ef8edb979"},
  {623000, "7c92dd374efd0221065c7d98fce0568a1a1c130b5da28bb3f338cdc367b93d0b"},
  {645000, "1eeba944c0dd6b9a1228a425a74076fbdbeaf9b657ba7ef02547d99f971de70d"},
  {667000, "a020c8fcaa567845d04b520bb7ebe721e097a9bed2bdb8971081f933b5b42995"},
  {689000, "212ec2698c5ebd15d6242d59f36c2d186d11bb47c58054f476dd8e6b1c7f0008"},
  {713000, "a03f836c4a19f907cd6cac095eb6f56f5279ca2d1303fb7f826750dcb9025495"}
};
} // cryptonote

#define ALLOW_DEBUG_COMMANDS
>>>>>>> 89271f54
<|MERGE_RESOLUTION|>--- conflicted
+++ resolved
@@ -1,152 +1,51 @@
-<<<<<<< HEAD
-// Copyright (c) 2011-2014 The Cryptonote developers
+// Copyright (c) 2011-2015 The Cryptonote developers
 // Distributed under the MIT/X11 software license, see the accompanying
 // file COPYING or http://www.opensource.org/licenses/mit-license.php.
 
 #pragma once
 
-#define CRYPTONOTE_MAX_BLOCK_NUMBER                     500000000
-#define CRYPTONOTE_MAX_BLOCK_SIZE                       500000000  // block header blob limit, never used!
-#define CRYPTONOTE_MAX_TX_SIZE                          1000000000
-#define CRYPTONOTE_PUBLIC_ADDRESS_TEXTBLOB_VER          0
-//TODO Currency-specific address prefix
-#define CRYPTONOTE_PUBLIC_ADDRESS_BASE58_PREFIX        
-//TODO Choose maturity period for your currency
-#define CRYPTONOTE_MINED_MONEY_UNLOCK_WINDOW            
-#define CURRENT_TRANSACTION_VERSION                     1
-#define CURRENT_BLOCK_MAJOR_VERSION                     1
-#define CURRENT_BLOCK_MINOR_VERSION                     0
-#define CRYPTONOTE_BLOCK_FUTURE_TIME_LIMIT              60*60*2
-=======
-// Copyright (c) 2012-2014, The CryptoNote developers, The Bytecoin developers
-//
-// This file is part of Bytecoin.
-//
-// Bytecoin is free software: you can redistribute it and/or modify
-// it under the terms of the GNU Lesser General Public License as published by
-// the Free Software Foundation, either version 3 of the License, or
-// (at your option) any later version.
-//
-// Bytecoin is distributed in the hope that it will be useful,
-// but WITHOUT ANY WARRANTY; without even the implied warranty of
-// MERCHANTABILITY or FITNESS FOR A PARTICULAR PURPOSE.  See the
-// GNU Lesser General Public License for more details.
-//
-// You should have received a copy of the GNU Lesser General Public License
-// along with Bytecoin.  If not, see <http://www.gnu.org/licenses/>.
-
-#pragma once
-
 #include <cstdint>
->>>>>>> 89271f54
+#include <initializer_list>
 
 namespace cryptonote {
 namespace parameters {
 
-<<<<<<< HEAD
+const uint64_t CRYPTONOTE_MAX_BLOCK_NUMBER                   = 500000000;
+const size_t   CRYPTONOTE_MAX_BLOCK_BLOB_SIZE                = 500000000;
+const size_t   CRYPTONOTE_MAX_TX_SIZE                        = 1000000000;
+//TODO Currency-specific address prefix
+const uint64_t CRYPTONOTE_PUBLIC_ADDRESS_BASE58_PREFIX       = ;
+//TODO Choose maturity period for your currency
+const size_t   CRYPTONOTE_MINED_MONEY_UNLOCK_WINDOW          = 60;
+const uint64_t CRYPTONOTE_BLOCK_FUTURE_TIME_LIMIT            = 60 * 60 * 2;
+
+const size_t   BLOCKCHAIN_TIMESTAMP_CHECK_WINDOW             = 60;
+
 //TODO Specify total number of available coins
 //TODO ((uint64_t)(-1)) equals to 18446744073709551616 coins
 //TODO or you can define number explicitly UINT64_C(858986905600000000)
-#define MONEY_SUPPLY                                   
-#define EMISSION_SPEED_FACTOR                           (18)
-
-//TODO Define number of blocks for block size median calculation
-#define CRYPTONOTE_REWARD_BLOCKS_WINDOW                 100
-#define CRYPTONOTE_BLOCK_GRANTED_FULL_REWARD_ZONE       10000 //size of block (bytes) after which reward for block calculated using block size
-#define CRYPTONOTE_COINBASE_BLOB_RESERVED_SIZE          600
-//TODO Define number of digits
-#define CRYPTONOTE_DISPLAY_DECIMAL_POINT                
-//TODO Define number of smallest units in one coin
-#define COIN                                            
-//TODO Define default fee for transactions
-#define DEFAULT_FEE                                     
-
-//TODO Define preferred block's target time
-#define DIFFICULTY_TARGET                               120 // seconds
-//TODO There are options to tune CryptoNote's difficulty retargeting function. 
-//TODO We recommend not to change it.
-#define DIFFICULTY_WINDOW                               720 // blocks
-#define DIFFICULTY_LAG                                  15
-#define DIFFICULTY_CUT                                  60  // timestamps to cut after sorting
-#define DIFFICULTY_BLOCKS_COUNT                         DIFFICULTY_WINDOW + DIFFICULTY_LAG
-
-
-#define CRYPTONOTE_LOCKED_TX_ALLOWED_DELTA_SECONDS      DIFFICULTY_TARGET * CRYPTONOTE_LOCKED_TX_ALLOWED_DELTA_BLOCKS
-#define CRYPTONOTE_LOCKED_TX_ALLOWED_DELTA_BLOCKS       1
-
-
-#define DIFFICULTY_BLOCKS_ESTIMATE_TIMESPAN             DIFFICULTY_TARGET
-=======
-const uint64_t CRYPTONOTE_MAX_BLOCK_NUMBER                   = 500000000;
-const size_t   CRYPTONOTE_MAX_BLOCK_BLOB_SIZE                = 500000000;
-const size_t   CRYPTONOTE_MAX_TX_SIZE                        = 1000000000;
-const uint64_t CRYPTONOTE_PUBLIC_ADDRESS_BASE58_PREFIX       = 6; // addresses start with "2"
-const size_t   CRYPTONOTE_MINED_MONEY_UNLOCK_WINDOW          = 10;
-const uint64_t CRYPTONOTE_BLOCK_FUTURE_TIME_LIMIT            = 60 * 60 * 2;
->>>>>>> 89271f54
-
-const size_t   BLOCKCHAIN_TIMESTAMP_CHECK_WINDOW             = 60;
-
-<<<<<<< HEAD
-#define BLOCKS_IDS_SYNCHRONIZING_DEFAULT_COUNT          10000  //by default, blocks ids count in synchronizing
-#define BLOCKS_SYNCHRONIZING_DEFAULT_COUNT              200    //by default, blocks count in blocks downloading
-#define CRYPTONOTE_PROTOCOL_HOP_RELAX_COUNT             3      //value of hop, after which we use only announce of new block
-
-//TODO This port will be used by the daemon to establish connections with p2p network
-#define P2P_DEFAULT_PORT                                
-//TODO This port will be used by the daemon to interact with simlewallet
-#define RPC_DEFAULT_PORT                                
-#define COMMAND_RPC_GET_BLOCKS_FAST_MAX_COUNT           1000
-
-#define P2P_LOCAL_WHITE_PEERLIST_LIMIT                  1000
-#define P2P_LOCAL_GRAY_PEERLIST_LIMIT                   5000
-
-#define P2P_DEFAULT_CONNECTIONS_COUNT                   8
-#define P2P_DEFAULT_HANDSHAKE_INTERVAL                  60           //secondes
-#define P2P_DEFAULT_PACKET_MAX_SIZE                     50000000     //50000000 bytes maximum packet size
-#define P2P_DEFAULT_PEERS_IN_HANDSHAKE                  250
-#define P2P_DEFAULT_CONNECTION_TIMEOUT                  5000       //5 seconds
-#define P2P_DEFAULT_PING_CONNECTION_TIMEOUT             2000       //2 seconds
-#define P2P_DEFAULT_INVOKE_TIMEOUT                      60*2*1000  //2 minutes
-#define P2P_DEFAULT_HANDSHAKE_INVOKE_TIMEOUT            5000       //5 seconds
-#define P2P_STAT_TRUSTED_PUB_KEY                        "8f80f9a5a434a9f1510d13336228debfee9c918ce505efe225d8c94d045fa115"
-#define P2P_DEFAULT_WHITELIST_CONNECTIONS_PERCENT       70
-
-#define ALLOW_DEBUG_COMMANDS
-
-//TODO Put here the name of your currency
-#define CRYPTONOTE_NAME                         
-#define CRYPTONOTE_BLOCKS_FILENAME              "blocks.dat"
-#define CRYPTONOTE_BLOCKINDEXES_FILENAME        "blockindexes.dat"
-#define CRYPTONOTE_BLOCKSCACHE_FILENAME         "blockscache.dat"
-#define CRYPTONOTE_POOLDATA_FILENAME            "poolstate.bin"
-#define P2P_NET_DATA_FILENAME                   "p2pstate.bin"
-#define MINER_CONFIG_FILE_NAME                  "miner_conf.json"
-
-#define THREAD_STACK_SIZE                       5 * 1024 * 1024
-
-#define GENESIS_COINBASE_TX_HEX                 ""
-=======
-// MONEY_SUPPLY - total number coins to be generated
-const uint64_t MONEY_SUPPLY                                  = static_cast<uint64_t>(-1);
+const uint64_t MONEY_SUPPLY                                  = ;
 const unsigned EMISSION_SPEED_FACTOR                         = 18;
 static_assert(EMISSION_SPEED_FACTOR <= 8 * sizeof(uint64_t), "Bad EMISSION_SPEED_FACTOR");
 
+//TODO Define number of blocks for block size median calculation
 const size_t   CRYPTONOTE_REWARD_BLOCKS_WINDOW               = 100;
-const size_t   CRYPTONOTE_BLOCK_GRANTED_FULL_REWARD_ZONE     = 20000; //size of block (bytes) after which reward for block calculated using block size
-const size_t   CRYPTONOTE_BLOCK_GRANTED_FULL_REWARD_ZONE_V1  = 10000;
+const size_t   CRYPTONOTE_BLOCK_GRANTED_FULL_REWARD_ZONE     = 10000; //size of block (bytes) after which reward for block calculated using block size
 const size_t   CRYPTONOTE_COINBASE_BLOB_RESERVED_SIZE        = 600;
+//TODO Define number of digits
 const size_t   CRYPTONOTE_DISPLAY_DECIMAL_POINT              = 8;
-// COIN - number of smallest units in one coin
-const uint64_t COIN                                          = UINT64_C(100000000);  // pow(10, 8)
-const uint64_t MINIMUM_FEE                                   = UINT64_C(1000000);    // pow(10, 6)
-const uint64_t DEFAULT_DUST_THRESHOLD                        = UINT64_C(1000000);    // pow(10, 6)
+//TODO Define minimum fee for transactions
+const uint64_t MINIMUM_FEE                                   = ;
+const uint64_t DEFAULT_DUST_THRESHOLD                        = MINIMUM_FEE;
 
+//TODO Define preferred block's target time
 const uint64_t DIFFICULTY_TARGET                             = 120; // seconds
 const uint64_t EXPECTED_NUMBER_OF_BLOCKS_PER_DAY             = 24 * 60 * 60 / DIFFICULTY_TARGET;
+//TODO There are options to tune CryptoNote's difficulty retargeting function.
+//TODO We recommend not to change it.
 const size_t   DIFFICULTY_WINDOW                             = EXPECTED_NUMBER_OF_BLOCKS_PER_DAY; // blocks
 const size_t   DIFFICULTY_CUT                                = 60;  // timestamps to cut after sorting
-const size_t   DIFFICULTY_LAG                                = 15;  // !!!
+const size_t   DIFFICULTY_LAG                                = 15;
 static_assert(2 * DIFFICULTY_CUT <= DIFFICULTY_WINDOW - 2, "Bad DIFFICULTY_WINDOW or DIFFICULTY_CUT");
 
 const size_t   MAX_BLOCK_SIZE_INITIAL                        =  20 * 1024;
@@ -159,14 +58,6 @@
 const uint64_t CRYPTONOTE_MEMPOOL_TX_LIVETIME                = 60 * 60 * 24;     //seconds, one day
 const uint64_t CRYPTONOTE_MEMPOOL_TX_FROM_ALT_BLOCK_LIVETIME = 60 * 60 * 24 * 7; //seconds, one week
 
-const uint64_t UPGRADE_HEIGHT                                = 546602;
-const unsigned UPGRADE_VOTING_THRESHOLD                      = 90;               // percent
-const size_t   UPGRADE_VOTING_WINDOW                         = EXPECTED_NUMBER_OF_BLOCKS_PER_DAY;  // blocks
-const size_t   UPGRADE_WINDOW                                = EXPECTED_NUMBER_OF_BLOCKS_PER_DAY;  // blocks
-static_assert(0 < UPGRADE_VOTING_THRESHOLD && UPGRADE_VOTING_THRESHOLD <= 100, "Bad UPGRADE_VOTING_THRESHOLD");
-static_assert(UPGRADE_VOTING_WINDOW > 1, "Bad UPGRADE_VOTING_WINDOW");
-
-const char     CRYPTONOTE_BLOCKCHAINDATA_FILENAME[]          = "blockchain.bin";    // Obsolete blockchain format
 const char     CRYPTONOTE_BLOCKS_FILENAME[]                  = "blocks.dat";
 const char     CRYPTONOTE_BLOCKINDEXES_FILENAME[]            = "blockindexes.dat";
 const char     CRYPTONOTE_BLOCKSCACHE_FILENAME[]             = "blockscache.dat";
@@ -175,20 +66,22 @@
 const char     MINER_CONFIG_FILE_NAME[]                      = "miner_conf.json";
 } // parameters
 
-const char     CRYPTONOTE_NAME[]                             = "bytecoin";
+//TODO Put here the name of your currency
+const char     CRYPTONOTE_NAME[]                             = "";
+const char     GENESIS_COINBASE_TX_HEX[]                     = "";
 
 const uint8_t  CURRENT_TRANSACTION_VERSION                   =  1;
 const uint8_t  BLOCK_MAJOR_VERSION_1                         =  1;
-const uint8_t  BLOCK_MAJOR_VERSION_2                         =  2;
 const uint8_t  BLOCK_MINOR_VERSION_0                         =  0;
-const uint8_t  BLOCK_MINOR_VERSION_1                         =  1;
 
 const size_t   BLOCKS_IDS_SYNCHRONIZING_DEFAULT_COUNT        =  10000;  //by default, blocks ids count in synchronizing
 const size_t   BLOCKS_SYNCHRONIZING_DEFAULT_COUNT            =  200;    //by default, blocks count in blocks downloading
 const size_t   COMMAND_RPC_GET_BLOCKS_FAST_MAX_COUNT         =  1000;
 
-const int      P2P_DEFAULT_PORT                              =  8080;
-const int      RPC_DEFAULT_PORT                              =  8081;
+//TODO This port will be used by the daemon to establish connections with p2p network
+const int      P2P_DEFAULT_PORT                              = ;
+//TODO This port will be used by the daemon to interact with simlewallet
+const int      RPC_DEFAULT_PORT                              = ;
 
 const size_t   P2P_LOCAL_WHITE_PEERLIST_LIMIT                =  1000;
 const size_t   P2P_LOCAL_GRAY_PEERLIST_LIMIT                 =  5000;
@@ -201,22 +94,15 @@
 const uint32_t P2P_DEFAULT_PING_CONNECTION_TIMEOUT           = 2000;          // 2 seconds
 const uint64_t P2P_DEFAULT_INVOKE_TIMEOUT                    = 60 * 2 * 1000; // 2 minutes
 const size_t   P2P_DEFAULT_HANDSHAKE_INVOKE_TIMEOUT          = 5000;          // 5 seconds
-const char     P2P_STAT_TRUSTED_PUB_KEY[]                    = "93467628927eaa0b13a4e52e61864a75aa475e67f6b5748eb3fc1d2fe468aed4";
+const char     P2P_STAT_TRUSTED_PUB_KEY[]                    = "8f80f9a5a434a9f1510d13336228debfee9c918ce505efe225d8c94d045fa115";
 const size_t   P2P_DEFAULT_WHITELIST_CONNECTIONS_PERCENT     = 70;
 
 const unsigned THREAD_STACK_SIZE                             = 5 * 1024 * 1024;
 
-const char* const SEED_NODES[] = {
-  "seed.bytecoin.org:8080",
-  "85.25.201.95:8080",
-  "85.25.196.145:8080",
-  "85.25.196.146:8080",
-  "85.25.196.144:8080",
-  "5.199.168.138:8080",
-  "62.75.236.152:8080",
-  "85.25.194.245:8080",
-  "95.211.224.160:8080",
-  "144.76.200.44:8080"
+//TODO Add here your network seed nodes
+const std::initializer_list<const char*> SEED_NODES = {
+  //"your_seed_ip1.com:8080",
+  //"your_seed_ip2.com:8080",
 };
 
 struct CheckpointData {
@@ -224,33 +110,16 @@
   const char* blockId;
 };
 
-const CheckpointData CHECKPOINTS[] = {
-  {79000,  "cae33204e624faeb64938d80073bb7bbacc27017dc63f36c5c0f313cad455a02"},
-  {140000, "993059fb6ab92db7d80d406c67a52d9c02d873ca34b6290a12b744c970208772"},
-  {200000, "a5f74c7542077df6859f48b5b1f9c3741f29df38f91a47e14c94b5696e6c3073"},
-  {230580, "32bd7cb6c68a599cf2861941f29002a5e203522b9af54f08dfced316f6459103"},
-  {260000, "f68e70b360ca194f48084da7a7fd8e0251bbb4b5587f787ca65a6f5baf3f5947"},
-  {300000, "8e80861713f68354760dc10ea6ea79f5f3ff28f39b3f0835a8637463b09d70ff"},
-  {390285, "e00bdc9bf407aeace2f3109de11889ed25894bf194231d075eddaec838097eb7"},
-  {417000, "2dc96f8fc4d4a4d76b3ed06722829a7ab09d310584b8ecedc9b578b2c458a69f"},
-  {427193, "00feabb08f2d5759ed04fd6b799a7513187478696bba2db2af10d4347134e311"},
-  {453537, "d17de6916c5aa6ffcae575309c80b0f8fdcd0a84b5fa8e41a841897d4b5a4e97"},
-  {462250, "13468d210a5ec884cf839f0259f247ccf3efef0414ac45172033d32c739beb3e"},
-  {468000, "251bcbd398b1f593193a7210934a3d87f692b2cb0c45206150f59683dd7e9ba1"},
-  {480200, "363544ac9920c778b815c2fdbcbca70a0d79b21f662913a42da9b49e859f0e5b"},
-  {484500, "5cdf2101a0a62a0ab2a1ca0c15a6212b21f6dbdc42a0b7c0bcf65ca40b7a14fb"},
-  {506000, "3d54c1132f503d98d3f0d78bb46a4503c1a19447cb348361a2232e241cb45a3c"},
-  {544000, "f69dc61b6a63217f32fa64d5d0f9bd920873f57dfd79ebe1d7d6fb1345b56fe0"},
-  {553300, "f7a5076b887ce5f4bb95b2729c0edb6f077a463f04f1bffe7f5cb0b16bb8aa5f"},
-  {580000, "93aea06936fa4dc0a84c9109c9d5f0e1b0815f96898171e42fd2973d262ed9ac"},
-  {602000, "a05fd2fccbb5f567ece940ebb62a82fdb1517ff5696551ae704e5f0ef8edb979"},
-  {623000, "7c92dd374efd0221065c7d98fce0568a1a1c130b5da28bb3f338cdc367b93d0b"},
-  {645000, "1eeba944c0dd6b9a1228a425a74076fbdbeaf9b657ba7ef02547d99f971de70d"},
-  {667000, "a020c8fcaa567845d04b520bb7ebe721e097a9bed2bdb8971081f933b5b42995"},
-  {689000, "212ec2698c5ebd15d6242d59f36c2d186d11bb47c58054f476dd8e6b1c7f0008"},
-  {713000, "a03f836c4a19f907cd6cac095eb6f56f5279ca2d1303fb7f826750dcb9025495"}
+#ifdef __GNUC__
+__attribute__((unused))
+#endif
+
+// You may add here other checkpoints using the following format:
+// {<block height>, "<block hash>"},
+const std::initializer_list<CheckpointData> CHECKPOINTS = {
+  //{ 10000, "84b6345731e2702cdaadc6ce5e5238c4ca5ecf48e3447136b2ed829b8a95f3ad" },
 };
+
 } // cryptonote
 
-#define ALLOW_DEBUG_COMMANDS
->>>>>>> 89271f54
+#define ALLOW_DEBUG_COMMANDS