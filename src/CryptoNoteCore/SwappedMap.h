<<<<<<< HEAD
// Copyright (c) 2011-2016 The Cryptonote developers
// Distributed under the MIT/X11 software license, see the accompanying
// file COPYING or http://www.opensource.org/licenses/mit-license.php.

#pragma once

#include <cstdint>
#include <fstream>
#include <iomanip>
#include <iostream>
#include <list>
#include <unordered_map>
#include <string>
#include <vector>
#include <boost/archive/binary_oarchive.hpp>
#include <boost/archive/binary_iarchive.hpp>

template<class Key, class T> class SwappedMap {
private:
  struct Descriptor {
    uint64_t offset;
    uint64_t index;
  };

public:
  typedef typename std::pair<Key, T> value_type;

  class const_iterator {
  public:
    //typedef ptrdiff_t difference_type;
    //typedef std::bidirectional_iterator_tag iterator_category;
    //typedef std::pair<const Key, T>* pointer;
    //typedef std::pair<const Key, T>& reference;
    //typedef std::pair<const Key, T> value_type;

    const_iterator(SwappedMap* swappedMap, typename std::unordered_map<Key, Descriptor>::const_iterator descriptorsIterator) : m_swappedMap(swappedMap), m_descriptorsIterator(descriptorsIterator) {
    }

    const_iterator& operator++() {
      ++m_descriptorsIterator;
      return *this;
    }

    bool operator !=(const_iterator other) const {
      return m_descriptorsIterator != other.m_descriptorsIterator;
    }

    bool operator ==(const_iterator other) const {
      return m_descriptorsIterator == other.m_descriptorsIterator;
    }

    const std::pair<const Key, T>& operator*() const {
      return *m_swappedMap->load(m_descriptorsIterator->first, m_descriptorsIterator->second.offset);
    }

    const std::pair<const Key, T>* operator->() const {
      return m_swappedMap->load(m_descriptorsIterator->first, m_descriptorsIterator->second.offset);
    }

    typename std::unordered_map<Key, Descriptor>::const_iterator innerIterator() const {
      return m_descriptorsIterator;
    }

  private:
    SwappedMap* m_swappedMap;
    typename std::unordered_map<Key, Descriptor>::const_iterator m_descriptorsIterator;
  };

  typedef const_iterator iterator;

  SwappedMap();
  //SwappedMap(const SwappedMap&) = delete;
  ~SwappedMap();
  //SwappedMap& operator=(const SwappedMap&) = delete;

  bool open(const std::string& itemFileName, const std::string& indexFileName, size_t poolSize);
  void close();

  uint64_t size() const;
  const_iterator begin();
  const_iterator end();
  size_t count(const Key& key) const;
  const_iterator find(const Key& key);

  void clear();
  void erase(const_iterator iterator);
  std::pair<const_iterator, bool> insert(const std::pair<const Key, T>& value);

private:
  std::fstream m_itemsFile;
  std::fstream m_indexesFile;
  size_t m_poolSize;
  std::unordered_map<Key, Descriptor> m_descriptors;
  uint64_t m_itemsFileSize;
  std::unordered_map<Key, T> m_items;
  std::list<Key> m_cache;
  std::unordered_map<Key, typename std::list<Key>::iterator> m_cacheIterators;
  uint64_t m_cacheHits;
  uint64_t m_cacheMisses;
  uint64_t descriptorsCounter;

  std::pair<const Key, T>* prepare(const Key& key);
  const std::pair<const Key, T>* load(const Key& key, uint64_t offset);
};

template<class Key, class T> SwappedMap<Key, T>::SwappedMap() {
}

template<class Key, class T> SwappedMap<Key, T>::~SwappedMap() {
  close();
}

template<class Key, class T> bool SwappedMap<Key, T>::open(const std::string& itemFileName, const std::string& indexFileName, size_t poolSize) {
  if (poolSize == 0) {
    return false;
  }
  descriptorsCounter = 0;

  m_itemsFile.open(itemFileName, std::ios::in | std::ios::out | std::ios::binary);
  m_indexesFile.open(indexFileName, std::ios::in | std::ios::out | std::ios::binary);
  if (m_itemsFile && m_indexesFile) {
    uint64_t count;
    m_indexesFile.read(reinterpret_cast<char*>(&count), sizeof count);
    if (!m_indexesFile) {
      return false;
    }

    std::unordered_map<Key, Descriptor> descriptors;
    uint64_t itemsFileSize = 0;
    for (uint64_t i = 0; i < count; ++i) {
      bool valid;
      m_indexesFile.read(reinterpret_cast<char*>(&valid), sizeof valid);
      if (!m_indexesFile) {
        return false;
      }

      Key key;
      m_indexesFile.read(reinterpret_cast<char*>(&key), sizeof key);
      if (!m_indexesFile) {
        return false;
      }

      uint32_t itemSize;
      m_indexesFile.read(reinterpret_cast<char*>(&itemSize), sizeof itemSize);
      if (!m_indexesFile) {
        return false;
      }

      if (valid) {
        Descriptor descriptor = { itemsFileSize, i };
        descriptors.insert(std::make_pair(key, descriptor));
      }
      descriptorsCounter++;
      itemsFileSize += itemSize;
    }

    m_descriptors.swap(descriptors);
    m_itemsFileSize = itemsFileSize;
  } else {
    m_itemsFile.open(itemFileName, std::ios::out | std::ios::binary);
    m_itemsFile.close();
    m_itemsFile.open(itemFileName, std::ios::in | std::ios::out | std::ios::binary);
    m_indexesFile.open(indexFileName, std::ios::out | std::ios::binary);
    uint64_t count = 0;
    m_indexesFile.write(reinterpret_cast<char*>(&count), sizeof count);
    if (!m_indexesFile) {
      return false;
    }

    m_indexesFile.close();
    m_indexesFile.open(indexFileName, std::ios::in | std::ios::out | std::ios::binary);
    m_descriptors.clear();
    m_itemsFileSize = 0;
  }

  m_poolSize = poolSize;
  m_items.clear();
  m_cache.clear();
  m_cacheIterators.clear();
  m_cacheHits = 0;
  m_cacheMisses = 0;
  return true;
}

template<class Key, class T> void SwappedMap<Key, T>::close() {
  std::cout << "SwappedMap cache hits: " << m_cacheHits << ", misses: " << m_cacheMisses << " (" << std::fixed << std::setprecision(2) << static_cast<double>(m_cacheMisses) / (m_cacheHits + m_cacheMisses) * 100 << "%)" << std::endl;
}

template<class Key, class T> uint64_t SwappedMap<Key, T>::size() const {
  return m_descriptors.size();
}

template<class Key, class T> typename SwappedMap<Key, T>::const_iterator SwappedMap<Key, T>::begin() {
  return const_iterator(this, m_descriptors.cbegin());
}

template<class Key, class T> typename SwappedMap<Key, T>::const_iterator SwappedMap<Key, T>::end() {
  return const_iterator(this, m_descriptors.cend());
}

template<class Key, class T> size_t SwappedMap<Key, T>::count(const Key& key) const {
  return m_descriptors.count(key);
}

template<class Key, class T> typename SwappedMap<Key, T>::const_iterator SwappedMap<Key, T>::find(const Key& key) {
  return const_iterator(this, m_descriptors.find(key));
}

template<class Key, class T> void SwappedMap<Key, T>::clear() {
  if (!m_indexesFile) {
    throw std::runtime_error("SwappedMap::clear");
  }

  m_indexesFile.seekp(0);
  uint64_t count = 0;
  m_indexesFile.write(reinterpret_cast<char*>(&count), sizeof count);
  if (!m_indexesFile) {
    throw std::runtime_error("SwappedMap::clear");
  }

  m_descriptors.clear();
  m_itemsFileSize = 0;
  m_items.clear();
  m_cache.clear();
  m_cacheIterators.clear();
  descriptorsCounter = 0;
}

template<class Key, class T> void SwappedMap<Key, T>::erase(const_iterator iterator) {
  if (!m_indexesFile) {
    throw std::runtime_error("SwappedMap::erase");
  }

  typename std::unordered_map<Key, Descriptor>::const_iterator descriptorsIterator = iterator.innerIterator();
  m_indexesFile.seekp(sizeof(uint64_t) + (sizeof(bool) + sizeof(Key) + sizeof(uint32_t)) * descriptorsIterator->second.index);
  bool valid = false;
  m_indexesFile.write(reinterpret_cast<char*>(&valid), sizeof valid);
  if (!m_indexesFile) {
    throw std::runtime_error("SwappedMap::erase");
  }

  m_descriptors.erase(descriptorsIterator);
  auto cacheIteratorsIterator = m_cacheIterators.find(descriptorsIterator->first);
  if (cacheIteratorsIterator != m_cacheIterators.end()) {
    m_items.erase(descriptorsIterator->first);
    m_cache.erase(cacheIteratorsIterator->second);
    m_cacheIterators.erase(cacheIteratorsIterator);
  }
}

template<class Key, class T> std::pair<typename SwappedMap<Key, T>::const_iterator, bool> SwappedMap<Key, T>::insert(const std::pair<const Key, T>& value) {
  uint64_t itemsFileSize;

  {
    if (!m_itemsFile) {
      throw std::runtime_error("SwappedMap::insert");
    }

    m_itemsFile.seekp(m_itemsFileSize);
    try {
      boost::archive::binary_oarchive archive(m_itemsFile);
      archive & value.second;
    } catch (std::exception&) {
      throw std::runtime_error("SwappedMap::insert");
    }

    itemsFileSize = m_itemsFile.tellp();
  }

  {
    if (!m_indexesFile) {
      throw std::runtime_error("SwappedMap::insert");
    }

    m_indexesFile.seekp(sizeof(uint64_t) + (sizeof(bool) + sizeof(Key) + sizeof(uint32_t)) * descriptorsCounter);
    bool valid = true;
    m_indexesFile.write(reinterpret_cast<char*>(&valid), sizeof valid);
    if (!m_indexesFile) {
      throw std::runtime_error("SwappedMap::insert");
    }

    m_indexesFile.write(reinterpret_cast<const char*>(&value.first), sizeof value.first);
    if (!m_indexesFile) {
      throw std::runtime_error("SwappedMap::insert");
    }

    uint32_t itemSize = static_cast<uint32_t>(itemsFileSize - m_itemsFileSize);
    m_indexesFile.write(reinterpret_cast<char*>(&itemSize), sizeof itemSize);
    if (!m_indexesFile) {
      throw std::runtime_error("SwappedMap::insert");
    }

    m_indexesFile.seekp(0);
    uint64_t count = descriptorsCounter + 1;
    m_indexesFile.write(reinterpret_cast<char*>(&count), sizeof count);
    if (!m_indexesFile) {
      throw std::runtime_error("SwappedMap::insert");
    }

  }

  Descriptor descriptor = { m_itemsFileSize, descriptorsCounter };
  auto descriptorsInsert = m_descriptors.insert(std::make_pair(value.first, descriptor));
  m_itemsFileSize = itemsFileSize;

  descriptorsCounter++;

  T* newItem = &prepare(value.first)->second;
  *newItem = value.second;
  return std::make_pair(const_iterator(this, descriptorsInsert.first), true);
}

template<class Key, class T> std::pair<const Key, T>* SwappedMap<Key, T>::prepare(const Key& key) {
  if (m_items.size() == m_poolSize) {
    typename std::list<Key>::iterator cacheIter = m_cache.begin();
    m_items.erase(*cacheIter);
    m_cacheIterators.erase(*cacheIter);
    m_cache.erase(cacheIter);
  }

  std::pair<typename std::unordered_map<Key, T>::iterator, bool> itemInsert = m_items.insert(std::make_pair(key, T()));
  typename std::list<Key>::iterator cacheIter = m_cache.insert(m_cache.end(), key);
  m_cacheIterators.insert(std::make_pair(key, cacheIter));
  return &*itemInsert.first;
}

template<class Key, class T> const std::pair<const Key, T>* SwappedMap<Key, T>::load(const Key& key, uint64_t offset) {
  auto itemIterator = m_items.find(key);
  if (itemIterator != m_items.end()) {
    auto cacheIteratorsIterator = m_cacheIterators.find(key);
    if (cacheIteratorsIterator->second != --m_cache.end()) {
      m_cache.splice(m_cache.end(), m_cache, cacheIteratorsIterator->second);
    }

    ++m_cacheHits;
    return &*itemIterator;
  }

  typename std::unordered_map<Key, Descriptor>::iterator descriptorsIterator = m_descriptors.find(key);
  if (descriptorsIterator == m_descriptors.end()) {
    throw std::runtime_error("SwappedMap::load");
  }

  if (!m_itemsFile) {
    throw std::runtime_error("SwappedMap::load");
  }

  m_itemsFile.seekg(descriptorsIterator->second.offset);
  T tempItem;
  try {
    boost::archive::binary_iarchive archive(m_itemsFile);
    archive & tempItem;
  } catch (std::exception&) {
    throw std::runtime_error("SwappedMap::load");
  }

  std::pair<const Key, T>* item = prepare(key);
  std::swap(tempItem, item->second);
  ++m_cacheMisses;
  return item;
}
=======
// Copyright (c) 2012-2016, The CryptoNote developers, The Bytecoin developers
//
// This file is part of Bytecoin.
//
// Bytecoin is free software: you can redistribute it and/or modify
// it under the terms of the GNU Lesser General Public License as published by
// the Free Software Foundation, either version 3 of the License, or
// (at your option) any later version.
//
// Bytecoin is distributed in the hope that it will be useful,
// but WITHOUT ANY WARRANTY; without even the implied warranty of
// MERCHANTABILITY or FITNESS FOR A PARTICULAR PURPOSE.  See the
// GNU Lesser General Public License for more details.
//
// You should have received a copy of the GNU Lesser General Public License
// along with Bytecoin.  If not, see <http://www.gnu.org/licenses/>.

#pragma once

#include <cstdint>
#include <fstream>
#include <iomanip>
#include <iostream>
#include <list>
#include <unordered_map>
#include <string>
#include <vector>
#include <boost/archive/binary_oarchive.hpp>
#include <boost/archive/binary_iarchive.hpp>

template<class Key, class T> class SwappedMap {
private:
  struct Descriptor {
    uint64_t offset;
    uint64_t index;
  };

public:
  typedef typename std::pair<Key, T> value_type;

  class const_iterator {
  public:
    //typedef ptrdiff_t difference_type;
    //typedef std::bidirectional_iterator_tag iterator_category;
    //typedef std::pair<const Key, T>* pointer;
    //typedef std::pair<const Key, T>& reference;
    //typedef std::pair<const Key, T> value_type;

    const_iterator(SwappedMap* swappedMap, typename std::unordered_map<Key, Descriptor>::const_iterator descriptorsIterator) : m_swappedMap(swappedMap), m_descriptorsIterator(descriptorsIterator) {
    }

    const_iterator& operator++() {
      ++m_descriptorsIterator;
      return *this;
    }

    bool operator !=(const_iterator other) const {
      return m_descriptorsIterator != other.m_descriptorsIterator;
    }

    bool operator ==(const_iterator other) const {
      return m_descriptorsIterator == other.m_descriptorsIterator;
    }

    const std::pair<const Key, T>& operator*() const {
      return *m_swappedMap->load(m_descriptorsIterator->first, m_descriptorsIterator->second.offset);
    }

    const std::pair<const Key, T>* operator->() const {
      return m_swappedMap->load(m_descriptorsIterator->first, m_descriptorsIterator->second.offset);
    }

    typename std::unordered_map<Key, Descriptor>::const_iterator innerIterator() const {
      return m_descriptorsIterator;
    }

  private:
    SwappedMap* m_swappedMap;
    typename std::unordered_map<Key, Descriptor>::const_iterator m_descriptorsIterator;
  };

  typedef const_iterator iterator;

  SwappedMap();
  //SwappedMap(const SwappedMap&) = delete;
  ~SwappedMap();
  //SwappedMap& operator=(const SwappedMap&) = delete;

  bool open(const std::string& itemFileName, const std::string& indexFileName, size_t poolSize);
  void close();

  uint64_t size() const;
  const_iterator begin();
  const_iterator end();
  size_t count(const Key& key) const;
  const_iterator find(const Key& key);

  void clear();
  void erase(const_iterator iterator);
  std::pair<const_iterator, bool> insert(const std::pair<const Key, T>& value);

private:
  std::fstream m_itemsFile;
  std::fstream m_indexesFile;
  size_t m_poolSize;
  std::unordered_map<Key, Descriptor> m_descriptors;
  uint64_t m_itemsFileSize;
  std::unordered_map<Key, T> m_items;
  std::list<Key> m_cache;
  std::unordered_map<Key, typename std::list<Key>::iterator> m_cacheIterators;
  uint64_t m_cacheHits;
  uint64_t m_cacheMisses;
  uint64_t descriptorsCounter;

  std::pair<const Key, T>* prepare(const Key& key);
  const std::pair<const Key, T>* load(const Key& key, uint64_t offset);
};

template<class Key, class T> SwappedMap<Key, T>::SwappedMap() {
}

template<class Key, class T> SwappedMap<Key, T>::~SwappedMap() {
  close();
}

template<class Key, class T> bool SwappedMap<Key, T>::open(const std::string& itemFileName, const std::string& indexFileName, size_t poolSize) {
  if (poolSize == 0) {
    return false;
  }
  descriptorsCounter = 0;

  m_itemsFile.open(itemFileName, std::ios::in | std::ios::out | std::ios::binary);
  m_indexesFile.open(indexFileName, std::ios::in | std::ios::out | std::ios::binary);
  if (m_itemsFile && m_indexesFile) {
    uint64_t count;
    m_indexesFile.read(reinterpret_cast<char*>(&count), sizeof count);
    if (!m_indexesFile) {
      return false;
    }

    std::unordered_map<Key, Descriptor> descriptors;
    uint64_t itemsFileSize = 0;
    for (uint64_t i = 0; i < count; ++i) {
      bool valid;
      m_indexesFile.read(reinterpret_cast<char*>(&valid), sizeof valid);
      if (!m_indexesFile) {
        return false;
      }

      Key key;
      m_indexesFile.read(reinterpret_cast<char*>(&key), sizeof key);
      if (!m_indexesFile) {
        return false;
      }

      uint32_t itemSize;
      m_indexesFile.read(reinterpret_cast<char*>(&itemSize), sizeof itemSize);
      if (!m_indexesFile) {
        return false;
      }

      if (valid) {
        Descriptor descriptor = { itemsFileSize, i };
        descriptors.insert(std::make_pair(key, descriptor));
      }
      descriptorsCounter++;
      itemsFileSize += itemSize;
    }

    m_descriptors.swap(descriptors);
    m_itemsFileSize = itemsFileSize;
  } else {
    m_itemsFile.open(itemFileName, std::ios::out | std::ios::binary);
    m_itemsFile.close();
    m_itemsFile.open(itemFileName, std::ios::in | std::ios::out | std::ios::binary);
    m_indexesFile.open(indexFileName, std::ios::out | std::ios::binary);
    uint64_t count = 0;
    m_indexesFile.write(reinterpret_cast<char*>(&count), sizeof count);
    if (!m_indexesFile) {
      return false;
    }

    m_indexesFile.close();
    m_indexesFile.open(indexFileName, std::ios::in | std::ios::out | std::ios::binary);
    m_descriptors.clear();
    m_itemsFileSize = 0;
  }

  m_poolSize = poolSize;
  m_items.clear();
  m_cache.clear();
  m_cacheIterators.clear();
  m_cacheHits = 0;
  m_cacheMisses = 0;
  return true;
}

template<class Key, class T> void SwappedMap<Key, T>::close() {
  std::cout << "SwappedMap cache hits: " << m_cacheHits << ", misses: " << m_cacheMisses << " (" << std::fixed << std::setprecision(2) << static_cast<double>(m_cacheMisses) / (m_cacheHits + m_cacheMisses) * 100 << "%)" << std::endl;
}

template<class Key, class T> uint64_t SwappedMap<Key, T>::size() const {
  return m_descriptors.size();
}

template<class Key, class T> typename SwappedMap<Key, T>::const_iterator SwappedMap<Key, T>::begin() {
  return const_iterator(this, m_descriptors.cbegin());
}

template<class Key, class T> typename SwappedMap<Key, T>::const_iterator SwappedMap<Key, T>::end() {
  return const_iterator(this, m_descriptors.cend());
}

template<class Key, class T> size_t SwappedMap<Key, T>::count(const Key& key) const {
  return m_descriptors.count(key);
}

template<class Key, class T> typename SwappedMap<Key, T>::const_iterator SwappedMap<Key, T>::find(const Key& key) {
  return const_iterator(this, m_descriptors.find(key));
}

template<class Key, class T> void SwappedMap<Key, T>::clear() {
  if (!m_indexesFile) {
    throw std::runtime_error("SwappedMap::clear");
  }

  m_indexesFile.seekp(0);
  uint64_t count = 0;
  m_indexesFile.write(reinterpret_cast<char*>(&count), sizeof count);
  if (!m_indexesFile) {
    throw std::runtime_error("SwappedMap::clear");
  }

  m_descriptors.clear();
  m_itemsFileSize = 0;
  m_items.clear();
  m_cache.clear();
  m_cacheIterators.clear();
  descriptorsCounter = 0;
}

template<class Key, class T> void SwappedMap<Key, T>::erase(const_iterator iterator) {
  if (!m_indexesFile) {
    throw std::runtime_error("SwappedMap::erase");
  }

  typename std::unordered_map<Key, Descriptor>::const_iterator descriptorsIterator = iterator.innerIterator();
  m_indexesFile.seekp(sizeof(uint64_t) + (sizeof(bool) + sizeof(Key) + sizeof(uint32_t)) * descriptorsIterator->second.index);
  bool valid = false;
  m_indexesFile.write(reinterpret_cast<char*>(&valid), sizeof valid);
  if (!m_indexesFile) {
    throw std::runtime_error("SwappedMap::erase");
  }

  m_descriptors.erase(descriptorsIterator);
  auto cacheIteratorsIterator = m_cacheIterators.find(descriptorsIterator->first);
  if (cacheIteratorsIterator != m_cacheIterators.end()) {
    m_items.erase(descriptorsIterator->first);
    m_cache.erase(cacheIteratorsIterator->second);
    m_cacheIterators.erase(cacheIteratorsIterator);
  }
}

template<class Key, class T> std::pair<typename SwappedMap<Key, T>::const_iterator, bool> SwappedMap<Key, T>::insert(const std::pair<const Key, T>& value) {
  uint64_t itemsFileSize;

  {
    if (!m_itemsFile) {
      throw std::runtime_error("SwappedMap::insert");
    }

    m_itemsFile.seekp(m_itemsFileSize);
    try {
      boost::archive::binary_oarchive archive(m_itemsFile);
      archive & value.second;
    } catch (std::exception&) {
      throw std::runtime_error("SwappedMap::insert");
    }

    itemsFileSize = m_itemsFile.tellp();
  }

  {
    if (!m_indexesFile) {
      throw std::runtime_error("SwappedMap::insert");
    }

    m_indexesFile.seekp(sizeof(uint64_t) + (sizeof(bool) + sizeof(Key) + sizeof(uint32_t)) * descriptorsCounter);
    bool valid = true;
    m_indexesFile.write(reinterpret_cast<char*>(&valid), sizeof valid);
    if (!m_indexesFile) {
      throw std::runtime_error("SwappedMap::insert");
    }

    m_indexesFile.write(reinterpret_cast<const char*>(&value.first), sizeof value.first);
    if (!m_indexesFile) {
      throw std::runtime_error("SwappedMap::insert");
    }

    uint32_t itemSize = static_cast<uint32_t>(itemsFileSize - m_itemsFileSize);
    m_indexesFile.write(reinterpret_cast<char*>(&itemSize), sizeof itemSize);
    if (!m_indexesFile) {
      throw std::runtime_error("SwappedMap::insert");
    }

    m_indexesFile.seekp(0);
    uint64_t count = descriptorsCounter + 1;
    m_indexesFile.write(reinterpret_cast<char*>(&count), sizeof count);
    if (!m_indexesFile) {
      throw std::runtime_error("SwappedMap::insert");
    }

  }

  Descriptor descriptor = { m_itemsFileSize, descriptorsCounter };
  auto descriptorsInsert = m_descriptors.insert(std::make_pair(value.first, descriptor));
  m_itemsFileSize = itemsFileSize;

  descriptorsCounter++;

  T* newItem = &prepare(value.first)->second;
  *newItem = value.second;
  return std::make_pair(const_iterator(this, descriptorsInsert.first), true);
}

template<class Key, class T> std::pair<const Key, T>* SwappedMap<Key, T>::prepare(const Key& key) {
  if (m_items.size() == m_poolSize) {
    typename std::list<Key>::iterator cacheIter = m_cache.begin();
    m_items.erase(*cacheIter);
    m_cacheIterators.erase(*cacheIter);
    m_cache.erase(cacheIter);
  }

  std::pair<typename std::unordered_map<Key, T>::iterator, bool> itemInsert = m_items.insert(std::make_pair(key, T()));
  typename std::list<Key>::iterator cacheIter = m_cache.insert(m_cache.end(), key);
  m_cacheIterators.insert(std::make_pair(key, cacheIter));
  return &*itemInsert.first;
}

template<class Key, class T> const std::pair<const Key, T>* SwappedMap<Key, T>::load(const Key& key, uint64_t offset) {
  auto itemIterator = m_items.find(key);
  if (itemIterator != m_items.end()) {
    auto cacheIteratorsIterator = m_cacheIterators.find(key);
    if (cacheIteratorsIterator->second != --m_cache.end()) {
      m_cache.splice(m_cache.end(), m_cache, cacheIteratorsIterator->second);
    }

    ++m_cacheHits;
    return &*itemIterator;
  }

  typename std::unordered_map<Key, Descriptor>::iterator descriptorsIterator = m_descriptors.find(key);
  if (descriptorsIterator == m_descriptors.end()) {
    throw std::runtime_error("SwappedMap::load");
  }

  if (!m_itemsFile) {
    throw std::runtime_error("SwappedMap::load");
  }

  m_itemsFile.seekg(descriptorsIterator->second.offset);
  T tempItem;
  try {
    boost::archive::binary_iarchive archive(m_itemsFile);
    archive & tempItem;
  } catch (std::exception&) {
    throw std::runtime_error("SwappedMap::load");
  }

  std::pair<const Key, T>* item = prepare(key);
  std::swap(tempItem, item->second);
  ++m_cacheMisses;
  return item;
}
>>>>>>> 231db527
<|MERGE_RESOLUTION|>--- conflicted
+++ resolved
@@ -1,738 +1,374 @@
-<<<<<<< HEAD
-// Copyright (c) 2011-2016 The Cryptonote developers
-// Distributed under the MIT/X11 software license, see the accompanying
-// file COPYING or http://www.opensource.org/licenses/mit-license.php.
-
-#pragma once
-
-#include <cstdint>
-#include <fstream>
-#include <iomanip>
-#include <iostream>
-#include <list>
-#include <unordered_map>
-#include <string>
-#include <vector>
-#include <boost/archive/binary_oarchive.hpp>
-#include <boost/archive/binary_iarchive.hpp>
-
-template<class Key, class T> class SwappedMap {
-private:
-  struct Descriptor {
-    uint64_t offset;
-    uint64_t index;
-  };
-
-public:
-  typedef typename std::pair<Key, T> value_type;
-
-  class const_iterator {
-  public:
-    //typedef ptrdiff_t difference_type;
-    //typedef std::bidirectional_iterator_tag iterator_category;
-    //typedef std::pair<const Key, T>* pointer;
-    //typedef std::pair<const Key, T>& reference;
-    //typedef std::pair<const Key, T> value_type;
-
-    const_iterator(SwappedMap* swappedMap, typename std::unordered_map<Key, Descriptor>::const_iterator descriptorsIterator) : m_swappedMap(swappedMap), m_descriptorsIterator(descriptorsIterator) {
-    }
-
-    const_iterator& operator++() {
-      ++m_descriptorsIterator;
-      return *this;
-    }
-
-    bool operator !=(const_iterator other) const {
-      return m_descriptorsIterator != other.m_descriptorsIterator;
-    }
-
-    bool operator ==(const_iterator other) const {
-      return m_descriptorsIterator == other.m_descriptorsIterator;
-    }
-
-    const std::pair<const Key, T>& operator*() const {
-      return *m_swappedMap->load(m_descriptorsIterator->first, m_descriptorsIterator->second.offset);
-    }
-
-    const std::pair<const Key, T>* operator->() const {
-      return m_swappedMap->load(m_descriptorsIterator->first, m_descriptorsIterator->second.offset);
-    }
-
-    typename std::unordered_map<Key, Descriptor>::const_iterator innerIterator() const {
-      return m_descriptorsIterator;
-    }
-
-  private:
-    SwappedMap* m_swappedMap;
-    typename std::unordered_map<Key, Descriptor>::const_iterator m_descriptorsIterator;
-  };
-
-  typedef const_iterator iterator;
-
-  SwappedMap();
-  //SwappedMap(const SwappedMap&) = delete;
-  ~SwappedMap();
-  //SwappedMap& operator=(const SwappedMap&) = delete;
-
-  bool open(const std::string& itemFileName, const std::string& indexFileName, size_t poolSize);
-  void close();
-
-  uint64_t size() const;
-  const_iterator begin();
-  const_iterator end();
-  size_t count(const Key& key) const;
-  const_iterator find(const Key& key);
-
-  void clear();
-  void erase(const_iterator iterator);
-  std::pair<const_iterator, bool> insert(const std::pair<const Key, T>& value);
-
-private:
-  std::fstream m_itemsFile;
-  std::fstream m_indexesFile;
-  size_t m_poolSize;
-  std::unordered_map<Key, Descriptor> m_descriptors;
-  uint64_t m_itemsFileSize;
-  std::unordered_map<Key, T> m_items;
-  std::list<Key> m_cache;
-  std::unordered_map<Key, typename std::list<Key>::iterator> m_cacheIterators;
-  uint64_t m_cacheHits;
-  uint64_t m_cacheMisses;
-  uint64_t descriptorsCounter;
-
-  std::pair<const Key, T>* prepare(const Key& key);
-  const std::pair<const Key, T>* load(const Key& key, uint64_t offset);
-};
-
-template<class Key, class T> SwappedMap<Key, T>::SwappedMap() {
-}
-
-template<class Key, class T> SwappedMap<Key, T>::~SwappedMap() {
-  close();
-}
-
-template<class Key, class T> bool SwappedMap<Key, T>::open(const std::string& itemFileName, const std::string& indexFileName, size_t poolSize) {
-  if (poolSize == 0) {
-    return false;
-  }
-  descriptorsCounter = 0;
-
-  m_itemsFile.open(itemFileName, std::ios::in | std::ios::out | std::ios::binary);
-  m_indexesFile.open(indexFileName, std::ios::in | std::ios::out | std::ios::binary);
-  if (m_itemsFile && m_indexesFile) {
-    uint64_t count;
-    m_indexesFile.read(reinterpret_cast<char*>(&count), sizeof count);
-    if (!m_indexesFile) {
-      return false;
-    }
-
-    std::unordered_map<Key, Descriptor> descriptors;
-    uint64_t itemsFileSize = 0;
-    for (uint64_t i = 0; i < count; ++i) {
-      bool valid;
-      m_indexesFile.read(reinterpret_cast<char*>(&valid), sizeof valid);
-      if (!m_indexesFile) {
-        return false;
-      }
-
-      Key key;
-      m_indexesFile.read(reinterpret_cast<char*>(&key), sizeof key);
-      if (!m_indexesFile) {
-        return false;
-      }
-
-      uint32_t itemSize;
-      m_indexesFile.read(reinterpret_cast<char*>(&itemSize), sizeof itemSize);
-      if (!m_indexesFile) {
-        return false;
-      }
-
-      if (valid) {
-        Descriptor descriptor = { itemsFileSize, i };
-        descriptors.insert(std::make_pair(key, descriptor));
-      }
-      descriptorsCounter++;
-      itemsFileSize += itemSize;
-    }
-
-    m_descriptors.swap(descriptors);
-    m_itemsFileSize = itemsFileSize;
-  } else {
-    m_itemsFile.open(itemFileName, std::ios::out | std::ios::binary);
-    m_itemsFile.close();
-    m_itemsFile.open(itemFileName, std::ios::in | std::ios::out | std::ios::binary);
-    m_indexesFile.open(indexFileName, std::ios::out | std::ios::binary);
-    uint64_t count = 0;
-    m_indexesFile.write(reinterpret_cast<char*>(&count), sizeof count);
-    if (!m_indexesFile) {
-      return false;
-    }
-
-    m_indexesFile.close();
-    m_indexesFile.open(indexFileName, std::ios::in | std::ios::out | std::ios::binary);
-    m_descriptors.clear();
-    m_itemsFileSize = 0;
-  }
-
-  m_poolSize = poolSize;
-  m_items.clear();
-  m_cache.clear();
-  m_cacheIterators.clear();
-  m_cacheHits = 0;
-  m_cacheMisses = 0;
-  return true;
-}
-
-template<class Key, class T> void SwappedMap<Key, T>::close() {
-  std::cout << "SwappedMap cache hits: " << m_cacheHits << ", misses: " << m_cacheMisses << " (" << std::fixed << std::setprecision(2) << static_cast<double>(m_cacheMisses) / (m_cacheHits + m_cacheMisses) * 100 << "%)" << std::endl;
-}
-
-template<class Key, class T> uint64_t SwappedMap<Key, T>::size() const {
-  return m_descriptors.size();
-}
-
-template<class Key, class T> typename SwappedMap<Key, T>::const_iterator SwappedMap<Key, T>::begin() {
-  return const_iterator(this, m_descriptors.cbegin());
-}
-
-template<class Key, class T> typename SwappedMap<Key, T>::const_iterator SwappedMap<Key, T>::end() {
-  return const_iterator(this, m_descriptors.cend());
-}
-
-template<class Key, class T> size_t SwappedMap<Key, T>::count(const Key& key) const {
-  return m_descriptors.count(key);
-}
-
-template<class Key, class T> typename SwappedMap<Key, T>::const_iterator SwappedMap<Key, T>::find(const Key& key) {
-  return const_iterator(this, m_descriptors.find(key));
-}
-
-template<class Key, class T> void SwappedMap<Key, T>::clear() {
-  if (!m_indexesFile) {
-    throw std::runtime_error("SwappedMap::clear");
-  }
-
-  m_indexesFile.seekp(0);
-  uint64_t count = 0;
-  m_indexesFile.write(reinterpret_cast<char*>(&count), sizeof count);
-  if (!m_indexesFile) {
-    throw std::runtime_error("SwappedMap::clear");
-  }
-
-  m_descriptors.clear();
-  m_itemsFileSize = 0;
-  m_items.clear();
-  m_cache.clear();
-  m_cacheIterators.clear();
-  descriptorsCounter = 0;
-}
-
-template<class Key, class T> void SwappedMap<Key, T>::erase(const_iterator iterator) {
-  if (!m_indexesFile) {
-    throw std::runtime_error("SwappedMap::erase");
-  }
-
-  typename std::unordered_map<Key, Descriptor>::const_iterator descriptorsIterator = iterator.innerIterator();
-  m_indexesFile.seekp(sizeof(uint64_t) + (sizeof(bool) + sizeof(Key) + sizeof(uint32_t)) * descriptorsIterator->second.index);
-  bool valid = false;
-  m_indexesFile.write(reinterpret_cast<char*>(&valid), sizeof valid);
-  if (!m_indexesFile) {
-    throw std::runtime_error("SwappedMap::erase");
-  }
-
-  m_descriptors.erase(descriptorsIterator);
-  auto cacheIteratorsIterator = m_cacheIterators.find(descriptorsIterator->first);
-  if (cacheIteratorsIterator != m_cacheIterators.end()) {
-    m_items.erase(descriptorsIterator->first);
-    m_cache.erase(cacheIteratorsIterator->second);
-    m_cacheIterators.erase(cacheIteratorsIterator);
-  }
-}
-
-template<class Key, class T> std::pair<typename SwappedMap<Key, T>::const_iterator, bool> SwappedMap<Key, T>::insert(const std::pair<const Key, T>& value) {
-  uint64_t itemsFileSize;
-
-  {
-    if (!m_itemsFile) {
-      throw std::runtime_error("SwappedMap::insert");
-    }
-
-    m_itemsFile.seekp(m_itemsFileSize);
-    try {
-      boost::archive::binary_oarchive archive(m_itemsFile);
-      archive & value.second;
-    } catch (std::exception&) {
-      throw std::runtime_error("SwappedMap::insert");
-    }
-
-    itemsFileSize = m_itemsFile.tellp();
-  }
-
-  {
-    if (!m_indexesFile) {
-      throw std::runtime_error("SwappedMap::insert");
-    }
-
-    m_indexesFile.seekp(sizeof(uint64_t) + (sizeof(bool) + sizeof(Key) + sizeof(uint32_t)) * descriptorsCounter);
-    bool valid = true;
-    m_indexesFile.write(reinterpret_cast<char*>(&valid), sizeof valid);
-    if (!m_indexesFile) {
-      throw std::runtime_error("SwappedMap::insert");
-    }
-
-    m_indexesFile.write(reinterpret_cast<const char*>(&value.first), sizeof value.first);
-    if (!m_indexesFile) {
-      throw std::runtime_error("SwappedMap::insert");
-    }
-
-    uint32_t itemSize = static_cast<uint32_t>(itemsFileSize - m_itemsFileSize);
-    m_indexesFile.write(reinterpret_cast<char*>(&itemSize), sizeof itemSize);
-    if (!m_indexesFile) {
-      throw std::runtime_error("SwappedMap::insert");
-    }
-
-    m_indexesFile.seekp(0);
-    uint64_t count = descriptorsCounter + 1;
-    m_indexesFile.write(reinterpret_cast<char*>(&count), sizeof count);
-    if (!m_indexesFile) {
-      throw std::runtime_error("SwappedMap::insert");
-    }
-
-  }
-
-  Descriptor descriptor = { m_itemsFileSize, descriptorsCounter };
-  auto descriptorsInsert = m_descriptors.insert(std::make_pair(value.first, descriptor));
-  m_itemsFileSize = itemsFileSize;
-
-  descriptorsCounter++;
-
-  T* newItem = &prepare(value.first)->second;
-  *newItem = value.second;
-  return std::make_pair(const_iterator(this, descriptorsInsert.first), true);
-}
-
-template<class Key, class T> std::pair<const Key, T>* SwappedMap<Key, T>::prepare(const Key& key) {
-  if (m_items.size() == m_poolSize) {
-    typename std::list<Key>::iterator cacheIter = m_cache.begin();
-    m_items.erase(*cacheIter);
-    m_cacheIterators.erase(*cacheIter);
-    m_cache.erase(cacheIter);
-  }
-
-  std::pair<typename std::unordered_map<Key, T>::iterator, bool> itemInsert = m_items.insert(std::make_pair(key, T()));
-  typename std::list<Key>::iterator cacheIter = m_cache.insert(m_cache.end(), key);
-  m_cacheIterators.insert(std::make_pair(key, cacheIter));
-  return &*itemInsert.first;
-}
-
-template<class Key, class T> const std::pair<const Key, T>* SwappedMap<Key, T>::load(const Key& key, uint64_t offset) {
-  auto itemIterator = m_items.find(key);
-  if (itemIterator != m_items.end()) {
-    auto cacheIteratorsIterator = m_cacheIterators.find(key);
-    if (cacheIteratorsIterator->second != --m_cache.end()) {
-      m_cache.splice(m_cache.end(), m_cache, cacheIteratorsIterator->second);
-    }
-
-    ++m_cacheHits;
-    return &*itemIterator;
-  }
-
-  typename std::unordered_map<Key, Descriptor>::iterator descriptorsIterator = m_descriptors.find(key);
-  if (descriptorsIterator == m_descriptors.end()) {
-    throw std::runtime_error("SwappedMap::load");
-  }
-
-  if (!m_itemsFile) {
-    throw std::runtime_error("SwappedMap::load");
-  }
-
-  m_itemsFile.seekg(descriptorsIterator->second.offset);
-  T tempItem;
-  try {
-    boost::archive::binary_iarchive archive(m_itemsFile);
-    archive & tempItem;
-  } catch (std::exception&) {
-    throw std::runtime_error("SwappedMap::load");
-  }
-
-  std::pair<const Key, T>* item = prepare(key);
-  std::swap(tempItem, item->second);
-  ++m_cacheMisses;
-  return item;
-}
-=======
-// Copyright (c) 2012-2016, The CryptoNote developers, The Bytecoin developers
-//
-// This file is part of Bytecoin.
-//
-// Bytecoin is free software: you can redistribute it and/or modify
-// it under the terms of the GNU Lesser General Public License as published by
-// the Free Software Foundation, either version 3 of the License, or
-// (at your option) any later version.
-//
-// Bytecoin is distributed in the hope that it will be useful,
-// but WITHOUT ANY WARRANTY; without even the implied warranty of
-// MERCHANTABILITY or FITNESS FOR A PARTICULAR PURPOSE.  See the
-// GNU Lesser General Public License for more details.
-//
-// You should have received a copy of the GNU Lesser General Public License
-// along with Bytecoin.  If not, see <http://www.gnu.org/licenses/>.
-
-#pragma once
-
-#include <cstdint>
-#include <fstream>
-#include <iomanip>
-#include <iostream>
-#include <list>
-#include <unordered_map>
-#include <string>
-#include <vector>
-#include <boost/archive/binary_oarchive.hpp>
-#include <boost/archive/binary_iarchive.hpp>
-
-template<class Key, class T> class SwappedMap {
-private:
-  struct Descriptor {
-    uint64_t offset;
-    uint64_t index;
-  };
-
-public:
-  typedef typename std::pair<Key, T> value_type;
-
-  class const_iterator {
-  public:
-    //typedef ptrdiff_t difference_type;
-    //typedef std::bidirectional_iterator_tag iterator_category;
-    //typedef std::pair<const Key, T>* pointer;
-    //typedef std::pair<const Key, T>& reference;
-    //typedef std::pair<const Key, T> value_type;
-
-    const_iterator(SwappedMap* swappedMap, typename std::unordered_map<Key, Descriptor>::const_iterator descriptorsIterator) : m_swappedMap(swappedMap), m_descriptorsIterator(descriptorsIterator) {
-    }
-
-    const_iterator& operator++() {
-      ++m_descriptorsIterator;
-      return *this;
-    }
-
-    bool operator !=(const_iterator other) const {
-      return m_descriptorsIterator != other.m_descriptorsIterator;
-    }
-
-    bool operator ==(const_iterator other) const {
-      return m_descriptorsIterator == other.m_descriptorsIterator;
-    }
-
-    const std::pair<const Key, T>& operator*() const {
-      return *m_swappedMap->load(m_descriptorsIterator->first, m_descriptorsIterator->second.offset);
-    }
-
-    const std::pair<const Key, T>* operator->() const {
-      return m_swappedMap->load(m_descriptorsIterator->first, m_descriptorsIterator->second.offset);
-    }
-
-    typename std::unordered_map<Key, Descriptor>::const_iterator innerIterator() const {
-      return m_descriptorsIterator;
-    }
-
-  private:
-    SwappedMap* m_swappedMap;
-    typename std::unordered_map<Key, Descriptor>::const_iterator m_descriptorsIterator;
-  };
-
-  typedef const_iterator iterator;
-
-  SwappedMap();
-  //SwappedMap(const SwappedMap&) = delete;
-  ~SwappedMap();
-  //SwappedMap& operator=(const SwappedMap&) = delete;
-
-  bool open(const std::string& itemFileName, const std::string& indexFileName, size_t poolSize);
-  void close();
-
-  uint64_t size() const;
-  const_iterator begin();
-  const_iterator end();
-  size_t count(const Key& key) const;
-  const_iterator find(const Key& key);
-
-  void clear();
-  void erase(const_iterator iterator);
-  std::pair<const_iterator, bool> insert(const std::pair<const Key, T>& value);
-
-private:
-  std::fstream m_itemsFile;
-  std::fstream m_indexesFile;
-  size_t m_poolSize;
-  std::unordered_map<Key, Descriptor> m_descriptors;
-  uint64_t m_itemsFileSize;
-  std::unordered_map<Key, T> m_items;
-  std::list<Key> m_cache;
-  std::unordered_map<Key, typename std::list<Key>::iterator> m_cacheIterators;
-  uint64_t m_cacheHits;
-  uint64_t m_cacheMisses;
-  uint64_t descriptorsCounter;
-
-  std::pair<const Key, T>* prepare(const Key& key);
-  const std::pair<const Key, T>* load(const Key& key, uint64_t offset);
-};
-
-template<class Key, class T> SwappedMap<Key, T>::SwappedMap() {
-}
-
-template<class Key, class T> SwappedMap<Key, T>::~SwappedMap() {
-  close();
-}
-
-template<class Key, class T> bool SwappedMap<Key, T>::open(const std::string& itemFileName, const std::string& indexFileName, size_t poolSize) {
-  if (poolSize == 0) {
-    return false;
-  }
-  descriptorsCounter = 0;
-
-  m_itemsFile.open(itemFileName, std::ios::in | std::ios::out | std::ios::binary);
-  m_indexesFile.open(indexFileName, std::ios::in | std::ios::out | std::ios::binary);
-  if (m_itemsFile && m_indexesFile) {
-    uint64_t count;
-    m_indexesFile.read(reinterpret_cast<char*>(&count), sizeof count);
-    if (!m_indexesFile) {
-      return false;
-    }
-
-    std::unordered_map<Key, Descriptor> descriptors;
-    uint64_t itemsFileSize = 0;
-    for (uint64_t i = 0; i < count; ++i) {
-      bool valid;
-      m_indexesFile.read(reinterpret_cast<char*>(&valid), sizeof valid);
-      if (!m_indexesFile) {
-        return false;
-      }
-
-      Key key;
-      m_indexesFile.read(reinterpret_cast<char*>(&key), sizeof key);
-      if (!m_indexesFile) {
-        return false;
-      }
-
-      uint32_t itemSize;
-      m_indexesFile.read(reinterpret_cast<char*>(&itemSize), sizeof itemSize);
-      if (!m_indexesFile) {
-        return false;
-      }
-
-      if (valid) {
-        Descriptor descriptor = { itemsFileSize, i };
-        descriptors.insert(std::make_pair(key, descriptor));
-      }
-      descriptorsCounter++;
-      itemsFileSize += itemSize;
-    }
-
-    m_descriptors.swap(descriptors);
-    m_itemsFileSize = itemsFileSize;
-  } else {
-    m_itemsFile.open(itemFileName, std::ios::out | std::ios::binary);
-    m_itemsFile.close();
-    m_itemsFile.open(itemFileName, std::ios::in | std::ios::out | std::ios::binary);
-    m_indexesFile.open(indexFileName, std::ios::out | std::ios::binary);
-    uint64_t count = 0;
-    m_indexesFile.write(reinterpret_cast<char*>(&count), sizeof count);
-    if (!m_indexesFile) {
-      return false;
-    }
-
-    m_indexesFile.close();
-    m_indexesFile.open(indexFileName, std::ios::in | std::ios::out | std::ios::binary);
-    m_descriptors.clear();
-    m_itemsFileSize = 0;
-  }
-
-  m_poolSize = poolSize;
-  m_items.clear();
-  m_cache.clear();
-  m_cacheIterators.clear();
-  m_cacheHits = 0;
-  m_cacheMisses = 0;
-  return true;
-}
-
-template<class Key, class T> void SwappedMap<Key, T>::close() {
-  std::cout << "SwappedMap cache hits: " << m_cacheHits << ", misses: " << m_cacheMisses << " (" << std::fixed << std::setprecision(2) << static_cast<double>(m_cacheMisses) / (m_cacheHits + m_cacheMisses) * 100 << "%)" << std::endl;
-}
-
-template<class Key, class T> uint64_t SwappedMap<Key, T>::size() const {
-  return m_descriptors.size();
-}
-
-template<class Key, class T> typename SwappedMap<Key, T>::const_iterator SwappedMap<Key, T>::begin() {
-  return const_iterator(this, m_descriptors.cbegin());
-}
-
-template<class Key, class T> typename SwappedMap<Key, T>::const_iterator SwappedMap<Key, T>::end() {
-  return const_iterator(this, m_descriptors.cend());
-}
-
-template<class Key, class T> size_t SwappedMap<Key, T>::count(const Key& key) const {
-  return m_descriptors.count(key);
-}
-
-template<class Key, class T> typename SwappedMap<Key, T>::const_iterator SwappedMap<Key, T>::find(const Key& key) {
-  return const_iterator(this, m_descriptors.find(key));
-}
-
-template<class Key, class T> void SwappedMap<Key, T>::clear() {
-  if (!m_indexesFile) {
-    throw std::runtime_error("SwappedMap::clear");
-  }
-
-  m_indexesFile.seekp(0);
-  uint64_t count = 0;
-  m_indexesFile.write(reinterpret_cast<char*>(&count), sizeof count);
-  if (!m_indexesFile) {
-    throw std::runtime_error("SwappedMap::clear");
-  }
-
-  m_descriptors.clear();
-  m_itemsFileSize = 0;
-  m_items.clear();
-  m_cache.clear();
-  m_cacheIterators.clear();
-  descriptorsCounter = 0;
-}
-
-template<class Key, class T> void SwappedMap<Key, T>::erase(const_iterator iterator) {
-  if (!m_indexesFile) {
-    throw std::runtime_error("SwappedMap::erase");
-  }
-
-  typename std::unordered_map<Key, Descriptor>::const_iterator descriptorsIterator = iterator.innerIterator();
-  m_indexesFile.seekp(sizeof(uint64_t) + (sizeof(bool) + sizeof(Key) + sizeof(uint32_t)) * descriptorsIterator->second.index);
-  bool valid = false;
-  m_indexesFile.write(reinterpret_cast<char*>(&valid), sizeof valid);
-  if (!m_indexesFile) {
-    throw std::runtime_error("SwappedMap::erase");
-  }
-
-  m_descriptors.erase(descriptorsIterator);
-  auto cacheIteratorsIterator = m_cacheIterators.find(descriptorsIterator->first);
-  if (cacheIteratorsIterator != m_cacheIterators.end()) {
-    m_items.erase(descriptorsIterator->first);
-    m_cache.erase(cacheIteratorsIterator->second);
-    m_cacheIterators.erase(cacheIteratorsIterator);
-  }
-}
-
-template<class Key, class T> std::pair<typename SwappedMap<Key, T>::const_iterator, bool> SwappedMap<Key, T>::insert(const std::pair<const Key, T>& value) {
-  uint64_t itemsFileSize;
-
-  {
-    if (!m_itemsFile) {
-      throw std::runtime_error("SwappedMap::insert");
-    }
-
-    m_itemsFile.seekp(m_itemsFileSize);
-    try {
-      boost::archive::binary_oarchive archive(m_itemsFile);
-      archive & value.second;
-    } catch (std::exception&) {
-      throw std::runtime_error("SwappedMap::insert");
-    }
-
-    itemsFileSize = m_itemsFile.tellp();
-  }
-
-  {
-    if (!m_indexesFile) {
-      throw std::runtime_error("SwappedMap::insert");
-    }
-
-    m_indexesFile.seekp(sizeof(uint64_t) + (sizeof(bool) + sizeof(Key) + sizeof(uint32_t)) * descriptorsCounter);
-    bool valid = true;
-    m_indexesFile.write(reinterpret_cast<char*>(&valid), sizeof valid);
-    if (!m_indexesFile) {
-      throw std::runtime_error("SwappedMap::insert");
-    }
-
-    m_indexesFile.write(reinterpret_cast<const char*>(&value.first), sizeof value.first);
-    if (!m_indexesFile) {
-      throw std::runtime_error("SwappedMap::insert");
-    }
-
-    uint32_t itemSize = static_cast<uint32_t>(itemsFileSize - m_itemsFileSize);
-    m_indexesFile.write(reinterpret_cast<char*>(&itemSize), sizeof itemSize);
-    if (!m_indexesFile) {
-      throw std::runtime_error("SwappedMap::insert");
-    }
-
-    m_indexesFile.seekp(0);
-    uint64_t count = descriptorsCounter + 1;
-    m_indexesFile.write(reinterpret_cast<char*>(&count), sizeof count);
-    if (!m_indexesFile) {
-      throw std::runtime_error("SwappedMap::insert");
-    }
-
-  }
-
-  Descriptor descriptor = { m_itemsFileSize, descriptorsCounter };
-  auto descriptorsInsert = m_descriptors.insert(std::make_pair(value.first, descriptor));
-  m_itemsFileSize = itemsFileSize;
-
-  descriptorsCounter++;
-
-  T* newItem = &prepare(value.first)->second;
-  *newItem = value.second;
-  return std::make_pair(const_iterator(this, descriptorsInsert.first), true);
-}
-
-template<class Key, class T> std::pair<const Key, T>* SwappedMap<Key, T>::prepare(const Key& key) {
-  if (m_items.size() == m_poolSize) {
-    typename std::list<Key>::iterator cacheIter = m_cache.begin();
-    m_items.erase(*cacheIter);
-    m_cacheIterators.erase(*cacheIter);
-    m_cache.erase(cacheIter);
-  }
-
-  std::pair<typename std::unordered_map<Key, T>::iterator, bool> itemInsert = m_items.insert(std::make_pair(key, T()));
-  typename std::list<Key>::iterator cacheIter = m_cache.insert(m_cache.end(), key);
-  m_cacheIterators.insert(std::make_pair(key, cacheIter));
-  return &*itemInsert.first;
-}
-
-template<class Key, class T> const std::pair<const Key, T>* SwappedMap<Key, T>::load(const Key& key, uint64_t offset) {
-  auto itemIterator = m_items.find(key);
-  if (itemIterator != m_items.end()) {
-    auto cacheIteratorsIterator = m_cacheIterators.find(key);
-    if (cacheIteratorsIterator->second != --m_cache.end()) {
-      m_cache.splice(m_cache.end(), m_cache, cacheIteratorsIterator->second);
-    }
-
-    ++m_cacheHits;
-    return &*itemIterator;
-  }
-
-  typename std::unordered_map<Key, Descriptor>::iterator descriptorsIterator = m_descriptors.find(key);
-  if (descriptorsIterator == m_descriptors.end()) {
-    throw std::runtime_error("SwappedMap::load");
-  }
-
-  if (!m_itemsFile) {
-    throw std::runtime_error("SwappedMap::load");
-  }
-
-  m_itemsFile.seekg(descriptorsIterator->second.offset);
-  T tempItem;
-  try {
-    boost::archive::binary_iarchive archive(m_itemsFile);
-    archive & tempItem;
-  } catch (std::exception&) {
-    throw std::runtime_error("SwappedMap::load");
-  }
-
-  std::pair<const Key, T>* item = prepare(key);
-  std::swap(tempItem, item->second);
-  ++m_cacheMisses;
-  return item;
-}
->>>>>>> 231db527
+// Copyright (c) 2012-2016, The CryptoNote developers, The Bytecoin developers
+//
+// This file is part of Bytecoin.
+//
+// Bytecoin is free software: you can redistribute it and/or modify
+// it under the terms of the GNU Lesser General Public License as published by
+// the Free Software Foundation, either version 3 of the License, or
+// (at your option) any later version.
+//
+// Bytecoin is distributed in the hope that it will be useful,
+// but WITHOUT ANY WARRANTY; without even the implied warranty of
+// MERCHANTABILITY or FITNESS FOR A PARTICULAR PURPOSE.  See the
+// GNU Lesser General Public License for more details.
+//
+// You should have received a copy of the GNU Lesser General Public License
+// along with Bytecoin.  If not, see <http://www.gnu.org/licenses/>.
+
+#pragma once
+
+#include <cstdint>
+#include <fstream>
+#include <iomanip>
+#include <iostream>
+#include <list>
+#include <unordered_map>
+#include <string>
+#include <vector>
+#include <boost/archive/binary_oarchive.hpp>
+#include <boost/archive/binary_iarchive.hpp>
+
+template<class Key, class T> class SwappedMap {
+private:
+  struct Descriptor {
+    uint64_t offset;
+    uint64_t index;
+  };
+
+public:
+  typedef typename std::pair<Key, T> value_type;
+
+  class const_iterator {
+  public:
+    //typedef ptrdiff_t difference_type;
+    //typedef std::bidirectional_iterator_tag iterator_category;
+    //typedef std::pair<const Key, T>* pointer;
+    //typedef std::pair<const Key, T>& reference;
+    //typedef std::pair<const Key, T> value_type;
+
+    const_iterator(SwappedMap* swappedMap, typename std::unordered_map<Key, Descriptor>::const_iterator descriptorsIterator) : m_swappedMap(swappedMap), m_descriptorsIterator(descriptorsIterator) {
+    }
+
+    const_iterator& operator++() {
+      ++m_descriptorsIterator;
+      return *this;
+    }
+
+    bool operator !=(const_iterator other) const {
+      return m_descriptorsIterator != other.m_descriptorsIterator;
+    }
+
+    bool operator ==(const_iterator other) const {
+      return m_descriptorsIterator == other.m_descriptorsIterator;
+    }
+
+    const std::pair<const Key, T>& operator*() const {
+      return *m_swappedMap->load(m_descriptorsIterator->first, m_descriptorsIterator->second.offset);
+    }
+
+    const std::pair<const Key, T>* operator->() const {
+      return m_swappedMap->load(m_descriptorsIterator->first, m_descriptorsIterator->second.offset);
+    }
+
+    typename std::unordered_map<Key, Descriptor>::const_iterator innerIterator() const {
+      return m_descriptorsIterator;
+    }
+
+  private:
+    SwappedMap* m_swappedMap;
+    typename std::unordered_map<Key, Descriptor>::const_iterator m_descriptorsIterator;
+  };
+
+  typedef const_iterator iterator;
+
+  SwappedMap();
+  //SwappedMap(const SwappedMap&) = delete;
+  ~SwappedMap();
+  //SwappedMap& operator=(const SwappedMap&) = delete;
+
+  bool open(const std::string& itemFileName, const std::string& indexFileName, size_t poolSize);
+  void close();
+
+  uint64_t size() const;
+  const_iterator begin();
+  const_iterator end();
+  size_t count(const Key& key) const;
+  const_iterator find(const Key& key);
+
+  void clear();
+  void erase(const_iterator iterator);
+  std::pair<const_iterator, bool> insert(const std::pair<const Key, T>& value);
+
+private:
+  std::fstream m_itemsFile;
+  std::fstream m_indexesFile;
+  size_t m_poolSize;
+  std::unordered_map<Key, Descriptor> m_descriptors;
+  uint64_t m_itemsFileSize;
+  std::unordered_map<Key, T> m_items;
+  std::list<Key> m_cache;
+  std::unordered_map<Key, typename std::list<Key>::iterator> m_cacheIterators;
+  uint64_t m_cacheHits;
+  uint64_t m_cacheMisses;
+  uint64_t descriptorsCounter;
+
+  std::pair<const Key, T>* prepare(const Key& key);
+  const std::pair<const Key, T>* load(const Key& key, uint64_t offset);
+};
+
+template<class Key, class T> SwappedMap<Key, T>::SwappedMap() {
+}
+
+template<class Key, class T> SwappedMap<Key, T>::~SwappedMap() {
+  close();
+}
+
+template<class Key, class T> bool SwappedMap<Key, T>::open(const std::string& itemFileName, const std::string& indexFileName, size_t poolSize) {
+  if (poolSize == 0) {
+    return false;
+  }
+  descriptorsCounter = 0;
+
+  m_itemsFile.open(itemFileName, std::ios::in | std::ios::out | std::ios::binary);
+  m_indexesFile.open(indexFileName, std::ios::in | std::ios::out | std::ios::binary);
+  if (m_itemsFile && m_indexesFile) {
+    uint64_t count;
+    m_indexesFile.read(reinterpret_cast<char*>(&count), sizeof count);
+    if (!m_indexesFile) {
+      return false;
+    }
+
+    std::unordered_map<Key, Descriptor> descriptors;
+    uint64_t itemsFileSize = 0;
+    for (uint64_t i = 0; i < count; ++i) {
+      bool valid;
+      m_indexesFile.read(reinterpret_cast<char*>(&valid), sizeof valid);
+      if (!m_indexesFile) {
+        return false;
+      }
+
+      Key key;
+      m_indexesFile.read(reinterpret_cast<char*>(&key), sizeof key);
+      if (!m_indexesFile) {
+        return false;
+      }
+
+      uint32_t itemSize;
+      m_indexesFile.read(reinterpret_cast<char*>(&itemSize), sizeof itemSize);
+      if (!m_indexesFile) {
+        return false;
+      }
+
+      if (valid) {
+        Descriptor descriptor = { itemsFileSize, i };
+        descriptors.insert(std::make_pair(key, descriptor));
+      }
+      descriptorsCounter++;
+      itemsFileSize += itemSize;
+    }
+
+    m_descriptors.swap(descriptors);
+    m_itemsFileSize = itemsFileSize;
+  } else {
+    m_itemsFile.open(itemFileName, std::ios::out | std::ios::binary);
+    m_itemsFile.close();
+    m_itemsFile.open(itemFileName, std::ios::in | std::ios::out | std::ios::binary);
+    m_indexesFile.open(indexFileName, std::ios::out | std::ios::binary);
+    uint64_t count = 0;
+    m_indexesFile.write(reinterpret_cast<char*>(&count), sizeof count);
+    if (!m_indexesFile) {
+      return false;
+    }
+
+    m_indexesFile.close();
+    m_indexesFile.open(indexFileName, std::ios::in | std::ios::out | std::ios::binary);
+    m_descriptors.clear();
+    m_itemsFileSize = 0;
+  }
+
+  m_poolSize = poolSize;
+  m_items.clear();
+  m_cache.clear();
+  m_cacheIterators.clear();
+  m_cacheHits = 0;
+  m_cacheMisses = 0;
+  return true;
+}
+
+template<class Key, class T> void SwappedMap<Key, T>::close() {
+  std::cout << "SwappedMap cache hits: " << m_cacheHits << ", misses: " << m_cacheMisses << " (" << std::fixed << std::setprecision(2) << static_cast<double>(m_cacheMisses) / (m_cacheHits + m_cacheMisses) * 100 << "%)" << std::endl;
+}
+
+template<class Key, class T> uint64_t SwappedMap<Key, T>::size() const {
+  return m_descriptors.size();
+}
+
+template<class Key, class T> typename SwappedMap<Key, T>::const_iterator SwappedMap<Key, T>::begin() {
+  return const_iterator(this, m_descriptors.cbegin());
+}
+
+template<class Key, class T> typename SwappedMap<Key, T>::const_iterator SwappedMap<Key, T>::end() {
+  return const_iterator(this, m_descriptors.cend());
+}
+
+template<class Key, class T> size_t SwappedMap<Key, T>::count(const Key& key) const {
+  return m_descriptors.count(key);
+}
+
+template<class Key, class T> typename SwappedMap<Key, T>::const_iterator SwappedMap<Key, T>::find(const Key& key) {
+  return const_iterator(this, m_descriptors.find(key));
+}
+
+template<class Key, class T> void SwappedMap<Key, T>::clear() {
+  if (!m_indexesFile) {
+    throw std::runtime_error("SwappedMap::clear");
+  }
+
+  m_indexesFile.seekp(0);
+  uint64_t count = 0;
+  m_indexesFile.write(reinterpret_cast<char*>(&count), sizeof count);
+  if (!m_indexesFile) {
+    throw std::runtime_error("SwappedMap::clear");
+  }
+
+  m_descriptors.clear();
+  m_itemsFileSize = 0;
+  m_items.clear();
+  m_cache.clear();
+  m_cacheIterators.clear();
+  descriptorsCounter = 0;
+}
+
+template<class Key, class T> void SwappedMap<Key, T>::erase(const_iterator iterator) {
+  if (!m_indexesFile) {
+    throw std::runtime_error("SwappedMap::erase");
+  }
+
+  typename std::unordered_map<Key, Descriptor>::const_iterator descriptorsIterator = iterator.innerIterator();
+  m_indexesFile.seekp(sizeof(uint64_t) + (sizeof(bool) + sizeof(Key) + sizeof(uint32_t)) * descriptorsIterator->second.index);
+  bool valid = false;
+  m_indexesFile.write(reinterpret_cast<char*>(&valid), sizeof valid);
+  if (!m_indexesFile) {
+    throw std::runtime_error("SwappedMap::erase");
+  }
+
+  m_descriptors.erase(descriptorsIterator);
+  auto cacheIteratorsIterator = m_cacheIterators.find(descriptorsIterator->first);
+  if (cacheIteratorsIterator != m_cacheIterators.end()) {
+    m_items.erase(descriptorsIterator->first);
+    m_cache.erase(cacheIteratorsIterator->second);
+    m_cacheIterators.erase(cacheIteratorsIterator);
+  }
+}
+
+template<class Key, class T> std::pair<typename SwappedMap<Key, T>::const_iterator, bool> SwappedMap<Key, T>::insert(const std::pair<const Key, T>& value) {
+  uint64_t itemsFileSize;
+
+  {
+    if (!m_itemsFile) {
+      throw std::runtime_error("SwappedMap::insert");
+    }
+
+    m_itemsFile.seekp(m_itemsFileSize);
+    try {
+      boost::archive::binary_oarchive archive(m_itemsFile);
+      archive & value.second;
+    } catch (std::exception&) {
+      throw std::runtime_error("SwappedMap::insert");
+    }
+
+    itemsFileSize = m_itemsFile.tellp();
+  }
+
+  {
+    if (!m_indexesFile) {
+      throw std::runtime_error("SwappedMap::insert");
+    }
+
+    m_indexesFile.seekp(sizeof(uint64_t) + (sizeof(bool) + sizeof(Key) + sizeof(uint32_t)) * descriptorsCounter);
+    bool valid = true;
+    m_indexesFile.write(reinterpret_cast<char*>(&valid), sizeof valid);
+    if (!m_indexesFile) {
+      throw std::runtime_error("SwappedMap::insert");
+    }
+
+    m_indexesFile.write(reinterpret_cast<const char*>(&value.first), sizeof value.first);
+    if (!m_indexesFile) {
+      throw std::runtime_error("SwappedMap::insert");
+    }
+
+    uint32_t itemSize = static_cast<uint32_t>(itemsFileSize - m_itemsFileSize);
+    m_indexesFile.write(reinterpret_cast<char*>(&itemSize), sizeof itemSize);
+    if (!m_indexesFile) {
+      throw std::runtime_error("SwappedMap::insert");
+    }
+
+    m_indexesFile.seekp(0);
+    uint64_t count = descriptorsCounter + 1;
+    m_indexesFile.write(reinterpret_cast<char*>(&count), sizeof count);
+    if (!m_indexesFile) {
+      throw std::runtime_error("SwappedMap::insert");
+    }
+
+  }
+
+  Descriptor descriptor = { m_itemsFileSize, descriptorsCounter };
+  auto descriptorsInsert = m_descriptors.insert(std::make_pair(value.first, descriptor));
+  m_itemsFileSize = itemsFileSize;
+
+  descriptorsCounter++;
+
+  T* newItem = &prepare(value.first)->second;
+  *newItem = value.second;
+  return std::make_pair(const_iterator(this, descriptorsInsert.first), true);
+}
+
+template<class Key, class T> std::pair<const Key, T>* SwappedMap<Key, T>::prepare(const Key& key) {
+  if (m_items.size() == m_poolSize) {
+    typename std::list<Key>::iterator cacheIter = m_cache.begin();
+    m_items.erase(*cacheIter);
+    m_cacheIterators.erase(*cacheIter);
+    m_cache.erase(cacheIter);
+  }
+
+  std::pair<typename std::unordered_map<Key, T>::iterator, bool> itemInsert = m_items.insert(std::make_pair(key, T()));
+  typename std::list<Key>::iterator cacheIter = m_cache.insert(m_cache.end(), key);
+  m_cacheIterators.insert(std::make_pair(key, cacheIter));
+  return &*itemInsert.first;
+}
+
+template<class Key, class T> const std::pair<const Key, T>* SwappedMap<Key, T>::load(const Key& key, uint64_t offset) {
+  auto itemIterator = m_items.find(key);
+  if (itemIterator != m_items.end()) {
+    auto cacheIteratorsIterator = m_cacheIterators.find(key);
+    if (cacheIteratorsIterator->second != --m_cache.end()) {
+      m_cache.splice(m_cache.end(), m_cache, cacheIteratorsIterator->second);
+    }
+
+    ++m_cacheHits;
+    return &*itemIterator;
+  }
+
+  typename std::unordered_map<Key, Descriptor>::iterator descriptorsIterator = m_descriptors.find(key);
+  if (descriptorsIterator == m_descriptors.end()) {
+    throw std::runtime_error("SwappedMap::load");
+  }
+
+  if (!m_itemsFile) {
+    throw std::runtime_error("SwappedMap::load");
+  }
+
+  m_itemsFile.seekg(descriptorsIterator->second.offset);
+  T tempItem;
+  try {
+    boost::archive::binary_iarchive archive(m_itemsFile);
+    archive & tempItem;
+  } catch (std::exception&) {
+    throw std::runtime_error("SwappedMap::load");
+  }
+
+  std::pair<const Key, T>* item = prepare(key);
+  std::swap(tempItem, item->second);
+  ++m_cacheMisses;
+  return item;
+}