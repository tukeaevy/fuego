// Copyright (c) 2017-2022 Fuego Developers
// Copyright (c) 2018-2019 Conceal Network & Conceal Devs
// Copyright (c) 2016-2019 The Karbowanec developers
// Copyright (c) 2012-2018 The CryptoNote developers
//
// This file is part of Fuego.
//
// Fuego is free software distributed in the hope that it
// will be useful, but WITHOUT ANY WARRANTY; without even the
// implied warranty of MERCHANTABILITY or FITNESS FOR A PARTICULAR
// PURPOSE. You can redistribute it and/or modify it under the terms
// of the GNU General Public License v3 or later versions as published
// by the Free Software Foundation. Fuego includes elements written
// by third parties. See file labeled LICENSE for more details.
// You should have received a copy of the GNU General Public License
// along with Fuego. If not, see <https://www.gnu.org/licenses/>.

#include "Currency.h"
#include <cctype>
#include <boost/algorithm/string/trim.hpp>
#include <boost/math/special_functions/round.hpp>
#include <boost/lexical_cast.hpp>
#include "../Common/Base58.h"
#include "../Common/int-util.h"
#include "../Common/StringTools.h"

#include "CryptoNoteConfig.h"
#include "Account.h"
#include "CryptoNoteBasicImpl.h"
#include "CryptoNoteFormatUtils.h"
#include "CryptoNoteTools.h"
#include "TransactionExtra.h"
#include "UpgradeDetector.h"

#undef ERROR

using namespace Logging;
using namespace Common;

namespace CryptoNote
{

  const std::vector<uint64_t> Currency::PRETTY_AMOUNTS = {
      1, 2, 3, 4, 5, 6, 7, 8, 9,
      10, 20, 30, 40, 50, 60, 70, 80, 90,
      100, 200, 300, 400, 500, 600, 700, 800, 900,
      1000, 2000, 3000, 4000, 5000, 6000, 7000, 8000, 9000,
      10000, 20000, 30000, 40000, 50000, 60000, 70000, 80000, 90000,
      100000, 200000, 300000, 400000, 500000, 600000, 700000, 800000, 900000,
      1000000, 2000000, 3000000, 4000000, 5000000, 6000000, 7000000, 8000000, 9000000,
      10000000, 20000000, 30000000, 40000000, 50000000, 60000000, 70000000, 80000000, 90000000,
      100000000, 200000000, 300000000, 400000000, 500000000, 600000000, 700000000, 800000000, 900000000,
      1000000000, 2000000000, 3000000000, 4000000000, 5000000000, 6000000000, 7000000000, 8000000000, 9000000000,
      10000000000, 20000000000, 30000000000, 40000000000, 50000000000, 60000000000, 70000000000, 80000000000, 90000000000,
      100000000000, 200000000000, 300000000000, 400000000000, 500000000000, 600000000000, 700000000000, 800000000000, 900000000000,
      1000000000000, 2000000000000, 3000000000000, 4000000000000, 5000000000000, 6000000000000, 7000000000000, 8000000000000, 9000000000000,
      10000000000000, 20000000000000, 30000000000000, 40000000000000, 50000000000000, 60000000000000, 70000000000000, 80000000000000, 90000000000000,
      100000000000000, 200000000000000, 300000000000000, 400000000000000, 500000000000000, 600000000000000, 700000000000000, 800000000000000, 900000000000000,
      1000000000000000, 2000000000000000, 3000000000000000, 4000000000000000, 5000000000000000, 6000000000000000, 7000000000000000, 8000000000000000, 9000000000000000,
      10000000000000000, 20000000000000000, 30000000000000000, 40000000000000000, 50000000000000000, 60000000000000000, 70000000000000000, 80000000000000000, 90000000000000000,
      100000000000000000, 200000000000000000, 300000000000000000, 400000000000000000, 500000000000000000, 600000000000000000, 700000000000000000, 800000000000000000, 900000000000000000,
      1000000000000000000, 2000000000000000000, 3000000000000000000, 4000000000000000000, 5000000000000000000, 6000000000000000000, 7000000000000000000, 8000000000000000000, 9000000000000000000,
      10000000000000000000ull};

     bool Currency::init() {
    if (!generateGenesisBlock())
    {
      logger(ERROR, BRIGHT_RED) << "Failed to generate genesis block";
      return false;
    }

    if (!get_block_hash(m_genesisBlock, m_genesisBlockHash))
    {
      logger(ERROR, BRIGHT_RED) << "Failed to get genesis block hash";
      return false;
    }

		if (isTestnet()) {
			m_upgradeHeightV2 = 2;
			m_upgradeHeightV3 = 3;
			m_upgradeHeightV4 = 4;	
			m_upgradeHeightV5 = 5;
			m_upgradeHeightV6 = 6;	
			m_upgradeHeightV7 = 7;	
			m_upgradeHeightV8 = 8;
			m_upgradeHeightV9 = 9;

      m_blocksFileName = "testnet_" + m_blocksFileName;
      m_blocksCacheFileName = "testnet_" + m_blocksCacheFileName;
      m_blockIndexesFileName = "testnet_" + m_blockIndexesFileName;
      m_txPoolFileName = "testnet_" + m_txPoolFileName;
      m_blockchinIndicesFileName = "testnet_" + m_blockchinIndicesFileName;
    }

    return true;
  }

  /* ---------------------------------------------------------------------------------------------------- */

  bool Currency::generateGenesisBlock()
  {
    m_genesisBlock = boost::value_initialized<Block>();

    // Hard code coinbase tx in genesis block, because "tru" generating tx use random, but genesis should be always the same
    std::string genesisCoinbaseTxHex = GENESIS_COINBASE_TX_HEX;
    BinaryArray minerTxBlob;

    bool r =
        fromHex(genesisCoinbaseTxHex, minerTxBlob) &&
        fromBinaryArray(m_genesisBlock.baseTransaction, minerTxBlob);

    if (!r)
    {
      logger(ERROR, BRIGHT_RED) << "failed to parse coinbase tx from hard coded blob";
      return false;
    }

    m_genesisBlock.majorVersion = BLOCK_MAJOR_VERSION_1;
    m_genesisBlock.minorVersion = BLOCK_MINOR_VERSION_0;
    m_genesisBlock.timestamp = 0;
    m_genesisBlock.nonce = 70;
    if (m_testnet)
    {
      ++m_genesisBlock.nonce;
    }

    //miner::find_nonce_for_given_block(bl, 1, 0);
    return true;
  }

	size_t Currency::blockGrantedFullRewardZoneByBlockVersion(uint8_t blockMajorVersion) const {
		if (blockMajorVersion >= BLOCK_MAJOR_VERSION_3) {
			return m_blockGrantedFullRewardZone;
		}
		else if (blockMajorVersion == BLOCK_MAJOR_VERSION_2) {
			return CryptoNote::parameters::CRYPTONOTE_BLOCK_GRANTED_FULL_REWARD_ZONE_V2;
		}
		else {
			return CryptoNote::parameters::CRYPTONOTE_BLOCK_GRANTED_FULL_REWARD_ZONE_V1;
		}
	}

	uint32_t Currency::upgradeHeight(uint8_t majorVersion) const {
		if (majorVersion == BLOCK_MAJOR_VERSION_2) {
			return m_upgradeHeightV2;
		}
		else if (majorVersion == BLOCK_MAJOR_VERSION_3) {
			return m_upgradeHeightV3;
		}
		else if (majorVersion == BLOCK_MAJOR_VERSION_4) {
			return m_upgradeHeightV4;
		}
		else if (majorVersion == BLOCK_MAJOR_VERSION_5) {
			return m_upgradeHeightV5;
		}
		else if (majorVersion == BLOCK_MAJOR_VERSION_6) {
			return m_upgradeHeightV6;
		}
		else if (majorVersion == BLOCK_MAJOR_VERSION_7) {
			return m_upgradeHeightV7;
		}
		else if (majorVersion == BLOCK_MAJOR_VERSION_8) {
			return m_upgradeHeightV8;
		}
		else if (majorVersion == BLOCK_MAJOR_VERSION_9) {
			return m_upgradeHeightV9;
		}
		else {
			return static_cast<uint32_t>(-1);
		}
	}

	
	bool Currency::getBlockReward(uint8_t blockMajorVersion, size_t medianSize, size_t currentBlockSize, uint64_t alreadyGeneratedCoins,
		uint64_t fee, uint32_t height, uint64_t& reward, int64_t& emissionChange) const {
		unsigned int m_emissionSpeedFactor = emissionSpeedFactor(blockMajorVersion);

    assert(alreadyGeneratedCoins <= m_moneySupply);
    assert(m_emissionSpeedFactor > 0 && m_emissionSpeedFactor <= 8 * sizeof(uint64_t));

    uint64_t baseReward = (m_moneySupply - alreadyGeneratedCoins) >> m_emissionSpeedFactor;
    size_t blockGrantedFullRewardZone = blockGrantedFullRewardZoneByBlockVersion(blockMajorVersion);
    medianSize = std::max(medianSize, blockGrantedFullRewardZone);
    if (currentBlockSize > UINT64_C(2) * medianSize)
    {
      logger(TRACE) << "Block cumulative size is too big: " << currentBlockSize << ", expected less than " << 2 * medianSize;
      return false;
    }

		uint64_t penalizedBaseReward = getPenalizedAmount(baseReward, medianSize, currentBlockSize);
		uint64_t penalizedFee = blockMajorVersion >= BLOCK_MAJOR_VERSION_2 ? getPenalizedAmount(fee, medianSize, currentBlockSize) : fee;
		if (cryptonoteCoinVersion() == 1) {
			penalizedFee = getPenalizedAmount(fee, medianSize, currentBlockSize);
		}

    emissionChange = penalizedBaseReward - (fee - penalizedFee);
    reward = penalizedBaseReward + penalizedFee;

    return true;
  }

  /* ---------------------------------------------------------------------------------------------------- */

  uint64_t Currency::calculateInterest(uint64_t amount, uint32_t term, uint32_t height) const
  {

    /* deposits 3.0 and investments 1.0 
    if (term % 21900 == 0)
    {
      return calculateInterestV3(amount, term);
    }

    // deposits 2.0 and investments 1.0 
    if (term % 64800 == 0)
    {
      return calculateInterestV2(amount, term);
    }

    if (term % 5040 == 0)
    {
      return calculateInterestV2(amount, term);
    }
*/
    uint64_t a = static_cast<uint64_t>(term) * m_depositMaxTotalRate - m_depositMinTotalRateFactor;
    uint64_t bHi;
    uint64_t bLo = mul128(amount, a, &bHi);
    uint64_t cHi;
    uint64_t cLo;
    uint64_t offchaininterest = 0 + 0;
    assert(std::numeric_limits<uint32_t>::max() / 100 > m_depositMaxTerm);
    div128_32(bHi, bLo, static_cast<uint32_t>(100 * m_depositMaxTerm), &cHi, &cLo);
    assert(cHi == 0);

    // early deposit multiplier 
    uint64_t interestHi;
    uint64_t interestLo;
    if (height <= CryptoNote::parameters::END_MULTIPLIER_BLOCK)
    {
      interestLo = mul128(cLo, CryptoNote::parameters::MULTIPLIER_FACTOR, &interestHi);
      assert(interestHi == 0);
    }
    else
    {
      interestHi = cHi;
      interestLo = cLo;
    }
    return offchaininterest;
  }

  /* ---------------------------------------------------------------------------------------------------- */
/*
  uint64_t Currency::calculateInterestV2(uint64_t amount, uint32_t term) const
  {

    uint64_t returnVal = 0;

    // investments 
    if (term % 64800 == 0)
    {

      // minimum 50000 for investments 
      uint64_t amount4Humans = amount / 1000000;
      // assert(amount4Humans >= 50000); //fails at block 166342

     //  quantity tiers 
      float qTier = 1;
      if (amount4Humans > 110000 && amount4Humans < 180000)
        qTier = static_cast<float>(1.01);

      if (amount4Humans >= 180000 && amount4Humans < 260000)
        qTier = static_cast<float>(1.02);

      if (amount4Humans >= 260000 && amount4Humans < 350000)
        qTier = static_cast<float>(1.03);

      if (amount4Humans >= 350000 && amount4Humans < 450000)
        qTier = static_cast<float>(1.04);

      if (amount4Humans >= 450000 && amount4Humans < 560000)
        qTier = static_cast<float>(1.05);

      if (amount4Humans >= 560000 && amount4Humans < 680000)
        qTier = static_cast<float>(1.06);

      if (amount4Humans >= 680000 && amount4Humans < 810000)
        qTier = static_cast<float>(1.07);

      if (amount4Humans >= 810000 && amount4Humans < 950000)
        qTier = static_cast<float>(1.08);

      if (amount4Humans >= 950000 && amount4Humans < 1100000)
        qTier = static_cast<float>(1.09);

      if (amount4Humans >= 1100000 && amount4Humans < 1260000)
        qTier = static_cast<float>(1.1);

      if (amount4Humans >= 1260000 && amount4Humans < 1430000)
        qTier = static_cast<float>(1.11);

      if (amount4Humans >= 1430000 && amount4Humans < 1610000)
        qTier = static_cast<float>(1.12);

      if (amount4Humans >= 1610000 && amount4Humans < 1800000)
        qTier = static_cast<float>(1.13);

      if (amount4Humans >= 1800000 && amount4Humans < 2000000)
        qTier = static_cast<float>(1.14);

      if (amount4Humans > 2000000)
        qTier = static_cast<float>(1.15);

      float mq = static_cast<float>(1.4473);
      float termQuarters = term / 64800;
      float m8 = 100.0 * pow(1.0 + (mq / 100.0), termQuarters) - 100.0;
      float m5 = termQuarters * 0.5;
      float m7 = m8 * (1 + (m5 / 100));
      float rate = m7 * qTier;
      float interest = amount * (rate / 100);
      returnVal = static_cast<uint64_t>(interest);
      return returnVal;
    }

    // weekly deposits 
    if (term % 5040 == 0)
    {
      uint64_t actualAmount = amount;
      float weeks = term / 5040;
      float baseInterest = static_cast<float>(0.0696);
      float interestPerWeek = static_cast<float>(0.0002);
      float interestRate = baseInterest + (weeks * interestPerWeek);
      float interest = actualAmount * ((weeks * interestRate) / 100);
      returnVal = static_cast<uint64_t>(interest);
      return returnVal;
    }

    return returnVal;

  }  Currency::calculateInterestV2 

  uint64_t Currency::calculateInterestV3(uint64_t amount, uint32_t term) const
  {

    uint64_t returnVal = 0;
    uint64_t amount4Humans = amount / 1000000;

    float baseInterest = static_cast<float>(0.029);

    if (amount4Humans >= 10000 && amount4Humans < 20000)
      baseInterest = static_cast<float>(0.039);

    if (amount4Humans >= 20000)
      baseInterest = static_cast<float>(0.049);

    // Consensus 2019 - Monthly deposits 

    float months = term / 21900;
    if (months > 12)
    {
      months = 12;
    }
    float ear = baseInterest + (months - 1) * 0.001;
    float eir = (ear / 12) * months;
    returnVal = static_cast<uint64_t>(eir);

    float interest = amount * eir;
    returnVal = static_cast<uint64_t>(interest);
    return returnVal;
  }  Currency::calculateInterestV3 
*/
  /* ---------------------------------------------------------------------------------------------------- */

  uint64_t Currency::calculateTotalTransactionInterest(const Transaction &tx, uint32_t height) const
  {
    uint64_t interest = 0;
    for (const TransactionInput &input : tx.inputs)
    {
      if (input.type() == typeid(MultisignatureInput))
      {
        const MultisignatureInput &multisignatureInput = boost::get<MultisignatureInput>(input);
        if (multisignatureInput.term != 0)
        {
          interest += calculateInterest(multisignatureInput.amount, multisignatureInput.term, height);
        }
      }
    }

    return interest;
  }

  /* ---------------------------------------------------------------------------------------------------- */

  uint64_t Currency::getTransactionInputAmount(const TransactionInput &in, uint32_t height) const
  {
    if (in.type() == typeid(KeyInput))
    {
      return boost::get<KeyInput>(in).amount;
    }
    else if (in.type() == typeid(MultisignatureInput))
    {
      const MultisignatureInput &multisignatureInput = boost::get<MultisignatureInput>(in);
      if (multisignatureInput.term == 0)
      {
        return multisignatureInput.amount;
      }
      else
      {
        return multisignatureInput.amount + calculateInterest(multisignatureInput.amount, multisignatureInput.term, height);
      }
    }
      else if (in.type() == typeid(BaseInput))
    {
      return 0;
    }
    else
    {
      assert(false);
      return 0;
    }
  }

  /* ---------------------------------------------------------------------------------------------------- */

  uint64_t Currency::getTransactionAllInputsAmount(const Transaction &tx, uint32_t height) const
  {
    uint64_t amount = 0;
    for (const auto &in : tx.inputs)
    {
      amount += getTransactionInputAmount(in, height);
    }

    return amount;
  }

  /* ---------------------------------------------------------------------------------------------------- */

  bool Currency::getTransactionFee(const Transaction &tx, uint64_t &fee, uint32_t height) const
  {
    uint64_t amount_in = 0;
    uint64_t amount_out = 0;

    //if (tx.inputs.size() == 0)// || tx.outputs.size() == 0) //0 outputs needed in TestGenerator::constructBlock
    //	  return false;

    for (const auto &in : tx.inputs)
    {
      amount_in += getTransactionInputAmount(in, height);
    }

    for (const auto &o : tx.outputs)
    {
      amount_out += o.amount;
    }

    if (amount_out > amount_in)
    {
      // interest shows up in the output of the W/D transactions and W/Ds always have min fee
      if (tx.inputs.size() > 0 && tx.outputs.size() > 0 && amount_out > amount_in + parameters::MINIMUM_FEE)
      {
        fee = parameters::MINIMUM_FEE;
        logger(INFO) << "TRIGGERED: Currency.cpp getTransactionFee";
      }
      else
      {
        return false;
      }
    }
    else
    {
      fee = amount_in - amount_out;
    }

    return true;
  }

  /* ---------------------------------------------------------------------------------------------------- */

  uint64_t Currency::getTransactionFee(const Transaction &tx, uint32_t height) const
  {
    uint64_t r = 0;
    if (!getTransactionFee(tx, r, height))
    {
      r = 0;
    }

    return r;
  }

  /* ---------------------------------------------------------------------------------------------------- */

  size_t Currency::maxBlockCumulativeSize(uint64_t height) const
  {
    assert(height <= std::numeric_limits<uint64_t>::max() / m_maxBlockSizeGrowthSpeedNumerator);
    size_t maxSize = static_cast<size_t>(m_maxBlockSizeInitial +
                                         (height * m_maxBlockSizeGrowthSpeedNumerator) / m_maxBlockSizeGrowthSpeedDenominator);

    assert(maxSize >= m_maxBlockSizeInitial);
    return maxSize;
  }

	bool Currency::constructMinerTx(uint8_t blockMajorVersion, uint32_t height, size_t medianSize, uint64_t alreadyGeneratedCoins, size_t currentBlockSize,
		uint64_t fee, const AccountPublicAddress& minerAddress, Transaction& tx, const BinaryArray& extraNonce/* = BinaryArray()*/, size_t maxOuts/* = 1*/) const {

		tx.inputs.clear();
		tx.outputs.clear();
		tx.extra.clear();

    KeyPair txkey = generateKeyPair();
    addTransactionPublicKeyToExtra(tx.extra, txkey.publicKey);
    if (!extraNonce.empty())
    {
      if (!addExtraNonceToTransactionExtra(tx.extra, extraNonce))
      {
        return false;
      }
    }

    BaseInput in;
    in.blockIndex = height;

    uint64_t blockReward;
    int64_t emissionChange;
    if (!getBlockReward(blockMajorVersion, medianSize, currentBlockSize, alreadyGeneratedCoins, fee, height, blockReward, emissionChange))
    {
      logger(INFO) << "Block is too big";
      return false;
    }

    std::vector<uint64_t> outAmounts;
    decompose_amount_into_digits(
        blockReward, m_defaultDustThreshold,
        [&outAmounts](uint64_t a_chunk) { outAmounts.push_back(a_chunk); },
        [&outAmounts](uint64_t a_dust) { outAmounts.push_back(a_dust); });

    if (!(1 <= maxOuts))
    {
      logger(ERROR, BRIGHT_RED) << "max_out must be non-zero";
      return false;
    }

    while (maxOuts < outAmounts.size())
    {
      outAmounts[outAmounts.size() - 2] += outAmounts.back();
      outAmounts.resize(outAmounts.size() - 1);
    }

    uint64_t summaryAmounts = 0;
    for (size_t no = 0; no < outAmounts.size(); no++)
    {
      Crypto::KeyDerivation derivation = boost::value_initialized<Crypto::KeyDerivation>();
      Crypto::PublicKey outEphemeralPubKey = boost::value_initialized<Crypto::PublicKey>();

      bool r = Crypto::generate_key_derivation(minerAddress.viewPublicKey, txkey.secretKey, derivation);

      if (!(r))
      {
        logger(ERROR, BRIGHT_RED)
            << "while creating outs: failed to generate_key_derivation("
            << minerAddress.viewPublicKey << ", " << txkey.secretKey << ")";

        return false;
      }

      r = Crypto::derive_public_key(derivation, no, minerAddress.spendPublicKey, outEphemeralPubKey);

      if (!(r))
      {
        logger(ERROR, BRIGHT_RED)
            << "while creating outs: failed to derive_public_key("
            << derivation << ", " << no << ", "
            << minerAddress.spendPublicKey << ")";

        return false;
      }

      KeyOutput tk;
      tk.key = outEphemeralPubKey;

      TransactionOutput out;
      summaryAmounts += out.amount = outAmounts[no];
      out.target = tk;
      tx.outputs.push_back(out);
    }

    if (!(summaryAmounts == blockReward))
    {
      logger(ERROR, BRIGHT_RED) << "Failed to construct miner tx, summaryAmounts = " << summaryAmounts << " not equal blockReward = " << blockReward;
      return false;
    }

    tx.version = TRANSACTION_VERSION_1;
    // lock
    tx.unlockTime = height + m_minedMoneyUnlockWindow;
    tx.inputs.push_back(in);
    return true;
  }

  /* ---------------------------------------------------------------------------------------------------- */

  bool Currency::isFusionTransaction(const std::vector<uint64_t> &inputsAmounts, const std::vector<uint64_t> &outputsAmounts, size_t size) const
  {
    if (size > fusionTxMaxSize())
    {
      return false;
    }

    if (inputsAmounts.size() < fusionTxMinInputCount())
    {
      return false;
    }

    if (inputsAmounts.size() < outputsAmounts.size() * fusionTxMinInOutCountRatio())
    {
      return false;
    }

    uint64_t inputAmount = 0;
    for (auto amount : inputsAmounts)
    {
      if (amount < defaultDustThreshold())
      {
        return false;
      }

      inputAmount += amount;
    }

    std::vector<uint64_t> expectedOutputsAmounts;
    expectedOutputsAmounts.reserve(outputsAmounts.size());
    decomposeAmount(inputAmount, defaultDustThreshold(), expectedOutputsAmounts);
    std::sort(expectedOutputsAmounts.begin(), expectedOutputsAmounts.end());

    return expectedOutputsAmounts == outputsAmounts;
  }

  /* ---------------------------------------------------------------------------------------------------- */

  bool Currency::isFusionTransaction(const Transaction &transaction, size_t size) const
  {
    assert(getObjectBinarySize(transaction) == size);

    std::vector<uint64_t> outputsAmounts;
    outputsAmounts.reserve(transaction.outputs.size());
    for (const TransactionOutput &output : transaction.outputs)
    {
      outputsAmounts.push_back(output.amount);
    }

    return isFusionTransaction(getInputsAmounts(transaction), outputsAmounts, size);
  }

  /* ---------------------------------------------------------------------------------------------------- */

  bool Currency::isFusionTransaction(const Transaction &transaction) const
  {
    return isFusionTransaction(transaction, getObjectBinarySize(transaction));
  }

  /* ---------------------------------------------------------------------------------------------------- */

  bool Currency::isAmountApplicableInFusionTransactionInput(uint64_t amount, uint64_t threshold, uint32_t height) const
  {
    uint8_t ignore;
    return isAmountApplicableInFusionTransactionInput(amount, threshold, ignore, height);
  }

  bool Currency::isAmountApplicableInFusionTransactionInput(uint64_t amount, uint64_t threshold, uint8_t &amountPowerOfTen, uint32_t height) const
  {
    if (amount >= threshold)
    {
      return false;
    }

    if (height < CryptoNote::parameters::UPGRADE_HEIGHT_V4 && amount < defaultDustThreshold())
    {
      return false;
    } /* why upgrade condition ?? */

    auto it = std::lower_bound(PRETTY_AMOUNTS.begin(), PRETTY_AMOUNTS.end(), amount);
    if (it == PRETTY_AMOUNTS.end() || amount != *it)
    {
      return false;
    }

    amountPowerOfTen = static_cast<uint8_t>(std::distance(PRETTY_AMOUNTS.begin(), it) / 9);
    return true;
  }

  /* ---------------------------------------------------------------------------------------------------- */

  std::string Currency::accountAddressAsString(const AccountBase &account) const
  {
    return getAccountAddressAsStr(m_publicAddressBase58Prefix, account.getAccountKeys().address);
  }

  /* ---------------------------------------------------------------------------------------------------- */

  std::string Currency::accountAddressAsString(const AccountPublicAddress &accountPublicAddress) const
  {
    return getAccountAddressAsStr(m_publicAddressBase58Prefix, accountPublicAddress);
  }

  /* ---------------------------------------------------------------------------------------------------- */

  bool Currency::parseAccountAddressString(const std::string &str, AccountPublicAddress &addr) const
  {
    uint64_t prefix;
    if (!CryptoNote::parseAccountAddressString(prefix, addr, str))
    {
      return false;
    }

    if (prefix != m_publicAddressBase58Prefix)
    {
      logger(DEBUGGING) << "Wrong address prefix: " << prefix << ", expected " << m_publicAddressBase58Prefix;
      return false;
    }

    return true;
  }

  /* ---------------------------------------------------------------------------------------------------- */

  std::string Currency::formatAmount(uint64_t amount) const
  {
    std::string s = std::to_string(amount);
    if (s.size() < m_numberOfDecimalPlaces + 1)
    {
      s.insert(0, m_numberOfDecimalPlaces + 1 - s.size(), '0');
    }

    s.insert(s.size() - m_numberOfDecimalPlaces, ".");
    return s;
  }

  /* ---------------------------------------------------------------------------------------------------- */

  std::string Currency::formatAmount(int64_t amount) const
  {
    std::string s = formatAmount(static_cast<uint64_t>(std::abs(amount)));

    if (amount < 0)
    {
      s.insert(0, "-");
    }

    return s;
  }

  /* ---------------------------------------------------------------------------------------------------- */

  bool Currency::parseAmount(const std::string &str, uint64_t &amount) const
  {
    std::string strAmount = str;
    boost::algorithm::trim(strAmount);

    size_t pointIndex = strAmount.find_first_of('.');
    size_t fractionSize;

    if (std::string::npos != pointIndex)
    {
      fractionSize = strAmount.size() - pointIndex - 1;
      while (m_numberOfDecimalPlaces < fractionSize && '0' == strAmount.back())
      {
        strAmount.erase(strAmount.size() - 1, 1);
        --fractionSize;
      }

      if (m_numberOfDecimalPlaces < fractionSize)
      {
        return false;
      }

      strAmount.erase(pointIndex, 1);
    }
    else
    {
      fractionSize = 0;
    }

    if (strAmount.empty())
    {
      return false;
    }

    if (!std::all_of(strAmount.begin(), strAmount.end(), ::isdigit))
    {
      return false;
    }

    if (fractionSize < m_numberOfDecimalPlaces)
    {
      strAmount.append(m_numberOfDecimalPlaces - fractionSize, '0');
    }

    return Common::fromString(strAmount, amount);
  }

	difficulty_type Currency::nextDifficulty(uint32_t height, uint8_t blockMajorVersion, std::vector<uint64_t> timestamps,
		std::vector<difficulty_type> cumulativeDifficulties) const {

		if (blockMajorVersion >= BLOCK_MAJOR_VERSION_7) {
			return nextDifficultyV5(height, blockMajorVersion, timestamps, cumulativeDifficulties);
		}
		else if (blockMajorVersion >= BLOCK_MAJOR_VERSION_4) {
			return nextDifficultyV4(height, blockMajorVersion, timestamps, cumulativeDifficulties);
		}
		else if (blockMajorVersion >= BLOCK_MAJOR_VERSION_3) {
			return nextDifficultyV3(timestamps, cumulativeDifficulties);
		}
		else if (blockMajorVersion == BLOCK_MAJOR_VERSION_2) {
			return nextDifficultyV2(timestamps, cumulativeDifficulties);
		}
		else {
			return nextDifficultyV1(timestamps, cumulativeDifficulties);
		}
	}


	difficulty_type Currency::nextDifficultyV1(std::vector<uint64_t> timestamps,
				std::vector<difficulty_type> cumulativeDifficulties) const {
		assert(m_difficultyWindow >= 2);

    if (timestamps.size() > m_difficultyWindow)
    {
      timestamps.resize(m_difficultyWindow);
      cumulativeDifficulties.resize(m_difficultyWindow);
    }

    size_t length = timestamps.size();
    assert(length == cumulativeDifficulties.size());
    assert(length <= m_difficultyWindow);
    if (length <= 1)
    {
      return 1;
    }

    sort(timestamps.begin(), timestamps.end());

    size_t cutBegin, cutEnd;
    assert(2 * m_difficultyCut <= m_difficultyWindow - 2);
    if (length <= m_difficultyWindow - 2 * m_difficultyCut)
    {
      cutBegin = 0;
      cutEnd = length;
    }
    else
    {
      cutBegin = (length - (m_difficultyWindow - 2 * m_difficultyCut) + 1) / 2;
      cutEnd = cutBegin + (m_difficultyWindow - 2 * m_difficultyCut);
    }

    assert(/*cut_begin >= 0 &&*/ cutBegin + 2 <= cutEnd && cutEnd <= length);
    uint64_t timeSpan = timestamps[cutEnd - 1] - timestamps[cutBegin];
    if (timeSpan == 0)
    {
      timeSpan = 1;
    }

    difficulty_type totalWork = cumulativeDifficulties[cutEnd - 1] - cumulativeDifficulties[cutBegin];
    assert(totalWork > 0);

    uint64_t low, high;
    low = mul128(totalWork, m_difficultyTarget_DRGL, &high);
    if (high != 0 || low + timeSpan - 1 < low)
    {
      return 0;
    }

    return (low + timeSpan - 1) / timeSpan;
  }

	difficulty_type Currency::nextDifficultyV2(std::vector<uint64_t> timestamps,
		std::vector<difficulty_type> cumulativeDifficulties) const {

		// Difficulty calculation v. 2
		// based on Zawy difficulty algorithm v1.0
		// next Diff = Avg past N Diff * TargetInterval / Avg past N solve times
		// as described at https://github.com/monero-project/research-lab/issues/3
		// Window time span and total difficulty is taken instead of average as suggested by Nuclear_chaos

		size_t m_difficultyWindow_2 = CryptoNote::parameters::DIFFICULTY_WINDOW_V2;
		assert(m_difficultyWindow_2 >= 2);

		if (timestamps.size() > m_difficultyWindow_2) {
			timestamps.resize(m_difficultyWindow_2);
			cumulativeDifficulties.resize(m_difficultyWindow_2);
		}

		size_t length = timestamps.size();
		assert(length == cumulativeDifficulties.size());
		assert(length <= m_difficultyWindow_2);
		if (length <= 1) {
			return 1;
		}

		sort(timestamps.begin(), timestamps.end());

		uint64_t timeSpan = timestamps.back() - timestamps.front();
		if (timeSpan == 0) {
			timeSpan = 1;
		}

		difficulty_type totalWork = cumulativeDifficulties.back() - cumulativeDifficulties.front();
		assert(totalWork > 0);

		// uint64_t nextDiffZ = totalWork * m_difficultyTarget / timeSpan; 

		uint64_t low, high;
		low = mul128(totalWork, m_difficultyTarget_DRGL, &high);
		// blockchain error "Difficulty overhead" if this function returns zero
		if (high != 0) {
			return 0;
		}

		uint64_t nextDiffZ = low / timeSpan;

<<<<<<< HEAD
		// minimum limit
 		if (!isTestnet() && nextDiffZ < 10000) {
 			nextDiffZ = 10000;
 		}
=======
		// minimum limit				//TESTNET DISABLED
		//if (!isTestnet() && nextDiffZ < 10000) {
	        //		nextDiffZ = 10000;
		//}
>>>>>>> 69fffcfd

		return nextDiffZ;
	}

	difficulty_type Currency::nextDifficultyV3(std::vector<uint64_t> timestamps,
		std::vector<difficulty_type> cumulativeDifficulties) const {

		// LWMA difficulty algorithm
		// Copyright (c) 2017-2018 Zawy
		// MIT license http://www.opensource.org/licenses/mit-license.php.
		// This is an improved version of Tom Harding's (Deger8) "WT-144"  
		// Karbowanec, Masari, Bitcoin Gold, and Bitcoin Cash have contributed.
		// See https://github.com/zawy12/difficulty-algorithms/issues/1 for other algos.
		// Do not use "if solvetime < 0 then solvetime = 1" which allows a catastrophic exploit.
		// T= target_solvetime;
		// N = int(45 * (600 / T) ^ 0.3));

		const int64_t T = static_cast<int64_t>(m_difficultyTarget_DRGL);
		size_t N = CryptoNote::parameters::DIFFICULTY_WINDOW_V3;

		// return a difficulty of 1 for first 3 blocks if it's the start of the chain
		if (timestamps.size() < 4) {
			return 1;
		}
		// otherwise, use a smaller N if the start of the chain is less than N+1
		else if (timestamps.size() < N + 1) {
			N = timestamps.size() - 1;
		}
		else if (timestamps.size() > N + 1) {
			timestamps.resize(N + 1);
			cumulativeDifficulties.resize(N + 1);
		}

		// To get an average solvetime to within +/- ~0.1%, use an adjustment factor.
		const double adjust = 0.998;
		// The divisor k normalizes LWMA.
		const double k = N * (N + 1) / 2;

		double LWMA(0), sum_inverse_D(0), harmonic_mean_D(0), nextDifficulty(0);
		int64_t solveTime(0);
		uint64_t difficulty(0), next_difficulty(0);

		// Loop through N most recent blocks.
		for (size_t i = 1; i <= N; i++) {
			solveTime = static_cast<int64_t>(timestamps[i]) - static_cast<int64_t>(timestamps[i - 1]);
			solveTime = std::min<int64_t>((T * 7), std::max<int64_t>(solveTime, (-6 * T)));
			difficulty = cumulativeDifficulties[i] - cumulativeDifficulties[i - 1];
			LWMA += (int64_t)(solveTime * i) / k;
			sum_inverse_D += 1 / static_cast<double>(difficulty);
		}

		// Keep LWMA sane in case something unforeseen occurs.
		if (static_cast<int64_t>(boost::math::round(LWMA)) < T / 20)
			LWMA = static_cast<double>(T) / 20;

		harmonic_mean_D = N / sum_inverse_D * adjust;
		nextDifficulty = harmonic_mean_D * T / LWMA;
		next_difficulty = static_cast<uint64_t>(nextDifficulty);
		
		// minimum limit
<<<<<<< HEAD
 		if (!isTestnet() && next_difficulty < 10000) {
 			next_difficulty = 10000;
 		} 
=======
		//if (!isTestnet() && next_difficulty < 10000) { //REMOVED THROUGH TESTNET
		//	next_difficulty = 10000;
		//} 
>>>>>>> 69fffcfd

		return next_difficulty;
	}	
	
	

	difficulty_type Currency::nextDifficultyV4(uint32_t height, uint8_t blockMajorVersion,
		std::vector<std::uint64_t> timestamps, std::vector<difficulty_type> cumulativeDifficulties) const {
			
			// LWMA-1 difficulty algorithm 
			// Copyright (c) 2017-2018 Zawy, MIT License
			// https://github.com/zawy12/difficulty-algorithms/issues/3
			// See commented version for explanations & required config file changes. Fix FTL and MTP!

			   const uint64_t T = CryptoNote::parameters::DIFFICULTY_TARGET_DRGL;
			   uint64_t N = CryptoNote::parameters::DIFFICULTY_WINDOW_V3; // N=60, 90, and 120 for T=600, 120, 60.
			   uint64_t  L(0), next_D, i, this_timestamp(0), previous_timestamp(0), avg_D;
			   uint32_t Dracarys = CryptoNote::parameters::UPGRADE_HEIGHT_V4;
<<<<<<< HEAD
	   		   uint64_t difficulty_plate = 10000;
	   		   

			   assert(timestamps.size() == cumulativeDifficulties.size() && timestamps.size() <= static_cast<uint64_t>(N + 1));
=======
	   		   //uint64_t difficulty_plate = 10000;
	   		     uint64_t difficulty_plate = 777; //TESTNET

			   //assert(timestamps.size() == cumulativeDifficulties.size() && timestamps.size() <= static_cast<uint64_t>(N + 1));
>>>>>>> 69fffcfd

			   // If it's a new coin, do startup code. Do not remove in case other coins copy your code.
			   // uint64_t difficulty_guess = 10000;
			   // if (timestamps.size() <= 12 ) {   return difficulty_guess;   }
			   // if ( timestamps.size()  < N +1 ) { N = timestamps.size()-1;  }
			   // If hashrate/difficulty ratio after a fork is < 1/3 prior ratio, hardcode D for N+1 blocks after fork. 
			   // This will also cover up a very common type of backwards-incompatible fork.
			   // difficulty_guess = 10000; //  Dev may change.  Guess lower than anything expected.
			   
	  		   if ( height <= Dracarys + 1 + N ) { return difficulty_plate;  }
 
			   previous_timestamp = timestamps[0];
			   for ( i = 1; i <= N; i++) {        
			      // Safely prevent out-of-sequence timestamps
			      if ( timestamps[i]  > previous_timestamp ) {   this_timestamp = timestamps[i];  } 
			      else {  this_timestamp = previous_timestamp;   }
			      L +=  i*std::min(6*T , this_timestamp - previous_timestamp);
			      previous_timestamp = this_timestamp; 
			   }
			   if (L < N*N*T/20 ) { L =  N*N*T/20; }
			   avg_D = ( cumulativeDifficulties[N] - cumulativeDifficulties[0] )/ N;
   
			   // Prevent round off error for small D and overflow for large D.
			   if (avg_D > 2000000*N*N*T) { 
			       next_D = (avg_D/(200*L))*(N*(N+1)*T*97);   
			   }   
			   else {    next_D = (avg_D*N*(N+1)*T*97)/(200*L);    }
	
			   // Optional. Make all insignificant digits zero for easy reading.
			   i = 1000000000;
			   while (i > 1) { 
			     if ( next_D > i*100 ) { next_D = ((next_D+i/2)/i)*i; break; }
			     else { i /= 10; }
			   }
			   // Make least 2 digits = size of hash rate change last 11 blocks if it's statistically significant.
			   // D=2540035 => hash rate 3.5x higher than D expected. Blocks coming 3.5x too fast.
			   if ( next_D > 10000 ) { 
			     uint64_t est_HR = (10*(11*T+(timestamps[N]-timestamps[N-11])/2))/(timestamps[N]-timestamps[N-11]+1);
			     if (  est_HR > 5 && est_HR < 22 )  {  est_HR=0;   }
			     est_HR = std::min(static_cast<uint64_t>(99), est_HR);
			     next_D = ((next_D+50)/100)*100 + est_HR;  
			   }
	         	   // mini-lim
<<<<<<< HEAD
	   		   if (!isTestnet() && next_D < 10000) {
	  		   	next_D = 10000;
			   
=======
	   		   //if (!isTestnet() && next_D < 10000) {
	  		   //	next_D = 10000;
			   if (!isTestnet() && next_D < 100) {  //TESTNET
				  next_D = 100; 		//TESTNET
>>>>>>> 69fffcfd
			   }

			   return  next_D;
	}

		difficulty_type Currency::nextDifficultyV5(uint32_t height, uint8_t blockMajorVersion,
		std::vector<std::uint64_t> timestamps, std::vector<difficulty_type> cumulativeDifficulties) const {
			
			// LWMA-1 difficulty algorithm 
			// Copyright (c) 2017-2018 Zawy, MIT License
			// https://github.com/zawy12/difficulty-algorithms/issues/3
			// See commented version for explanations & required config file changes. Fix FTL and MTP!
			   
			   const uint64_t T = CryptoNote::parameters::DIFFICULTY_TARGET;
			   uint64_t N = CryptoNote::parameters::DIFFICULTY_WINDOW_V4; // N=60, 90, and 120 for T=600, 120, 60.
			   uint64_t  L(0), next_D, i, this_timestamp(0), previous_timestamp(0), avg_D;
<<<<<<< HEAD
			   uint32_t FanG = CryptoNote::parameters::UPGRADE_HEIGHT_V7;
	   		   uint64_t difficulty_plate = 100000;
	   		   

			   assert(timestamps.size() == cumulativeDifficulties.size() && timestamps.size() <= static_cast<uint64_t>(N + 1));
=======
			   //uint32_t FanG = CryptoNote::parameters::UPGRADE_HEIGHT_V7;
	   		   //uint64_t difficulty_plate = 100000;
	   		   uint32_t Fangold = CryptoNote::parameters::UPGRADE_HEIGHT_V7; //TESTNET
			   uint64_t difficulty_plate = 888; // TESTNET

			   //assert(timestamps.size() == cumulativeDifficulties.size() && timestamps.size() <= static_cast<uint64_t>(N + 1));
>>>>>>> 69fffcfd

			   // If it's a new coin, do startup code. Do not remove in case other coins copy your code.
			   // uint64_t difficulty_guess = 10000;
			   // if (timestamps.size() <= 12 ) {   return difficulty_guess;   }
			   // if ( timestamps.size()  < N +1 ) { N = timestamps.size()-1;  }
			   // If hashrate/difficulty ratio after a fork is < 1/3 prior ratio, hardcode D for N+1 blocks after fork. 
			   // This will also cover up a very common type of backwards-incompatible fork.
			   // difficulty_guess = 10000; //  Dev may change.  Guess lower than anything expected.
			  
<<<<<<< HEAD
	  		   if ( height <= FanG + 1 + N ) { return difficulty_plate;  }
=======
	  		   //if ( height <= FanG + 1 + N ) { return difficulty_plate;  }
 			   if ( height <= Fangold + 1 + N ) { return difficulty_plate; } //TESTNET
>>>>>>> 69fffcfd

			   previous_timestamp = timestamps[0];
			   for ( i = 1; i <= N; i++) {        
			      // Safely prevent out-of-sequence timestamps
			      if ( timestamps[i]  > previous_timestamp ) {   this_timestamp = timestamps[i];  } 
			      else {  this_timestamp = previous_timestamp;   }
			      L +=  i*std::min(6*T , this_timestamp - previous_timestamp);
			      previous_timestamp = this_timestamp; 
			   }
			   if (L < N*N*T/20 ) { L =  N*N*T/20; }
			   avg_D = ( cumulativeDifficulties[N] - cumulativeDifficulties[0] )/ N;
   
			   // Prevent round off error for small D and overflow for large D.
			   if (avg_D > 2000000*N*N*T) { 
			       next_D = (avg_D/(200*L))*(N*(N+1)*T*97);   
			   }   
			   else {    next_D = (avg_D*N*(N+1)*T*97)/(200*L);    }
	
			   // Optional. Make all insignificant digits zero for easy reading.
			   i = 1000000000;
			   while (i > 1) { 
			     if ( next_D > i*100 ) { next_D = ((next_D+i/2)/i)*i; break; }
			     else { i /= 10; }
			   }
			   // Make least 2 digits = size of hash rate change last 11 blocks if it's statistically significant.
			   // D=2540035 => hash rate 3.5x higher than D expected. Blocks coming 3.5x too fast.
			   if ( next_D > 10000 ) { 
			     uint64_t est_HR = (10*(11*T+(timestamps[N]-timestamps[N-11])/2))/(timestamps[N]-timestamps[N-11]+1);
			     if (  est_HR > 5 && est_HR < 22 )  {  est_HR=0;   }
			     est_HR = std::min(static_cast<uint64_t>(99), est_HR);
			     next_D = ((next_D+50)/100)*100 + est_HR;  
			   }
	         	   // mini-lim
<<<<<<< HEAD
	   		   if (!isTestnet() && next_D < 10000) {
	  		   	next_D = 10000;
			   
=======
	   		   //if (!isTestnet() && next_D < 10000) {
	  		   //	next_D = 10000;
			   if (!isTestnet() && next_D < 100) {  //TESTNET
				next_D = 100;   		//TESTNET
>>>>>>> 69fffcfd
			   }

			   return  next_D;
	}


	bool Currency::checkProofOfWorkV1(Crypto::cn_context& context, const Block& block, difficulty_type currentDiffic,
		Crypto::Hash& proofOfWork) const {
		if (BLOCK_MAJOR_VERSION_1 != block.majorVersion) {
			return false;
		}

		if (!get_block_longhash(context, block, proofOfWork)) {
			return false;
		}

		return check_hash(proofOfWork, currentDiffic);
	}

	bool Currency::checkProofOfWorkV2(Crypto::cn_context& context, const Block& block, difficulty_type currentDiffic,
		Crypto::Hash& proofOfWork) const {
		if (block.majorVersion < BLOCK_MAJOR_VERSION_2) {
			return false;
		}

		if (!get_block_longhash(context, block, proofOfWork)) {
			return false;
		}

		if (!check_hash(proofOfWork, currentDiffic)) {
			return false;
		}

		TransactionExtraMergeMiningTag mmTag;
		if (!getMergeMiningTagFromExtra(block.parentBlock.baseTransaction.extra, mmTag)) {
			logger(ERROR) << "merge mining tag wasn't found in extra of the parent block miner transaction";
			return false;
		}

		if (8 * sizeof(m_genesisBlockHash) < block.parentBlock.blockchainBranch.size()) {
			return false;
		}

		Crypto::Hash auxBlockHeaderHash;
		if (!get_aux_block_header_hash(block, auxBlockHeaderHash)) {
			return false;
		}

		Crypto::Hash auxBlocksMerkleRoot;
		Crypto::tree_hash_from_branch(block.parentBlock.blockchainBranch.data(), block.parentBlock.blockchainBranch.size(),
			auxBlockHeaderHash, &m_genesisBlockHash, auxBlocksMerkleRoot);

		if (auxBlocksMerkleRoot != mmTag.merkleRoot) {
			logger(ERROR, BRIGHT_YELLOW) << "Aux block hash wasn't found in merkle tree";
			return false;
		}

		return true;
	}

	bool Currency::checkProofOfWork(Crypto::cn_context& context, const Block& block, difficulty_type currentDiffic, Crypto::Hash& proofOfWork) const {
		switch (block.majorVersion) {
		case BLOCK_MAJOR_VERSION_1:
			return checkProofOfWorkV1(context, block, currentDiffic, proofOfWork);

		case BLOCK_MAJOR_VERSION_2:
		case BLOCK_MAJOR_VERSION_3:
		case BLOCK_MAJOR_VERSION_4:
		case BLOCK_MAJOR_VERSION_5:
		case BLOCK_MAJOR_VERSION_6:
		case BLOCK_MAJOR_VERSION_7:
		case BLOCK_MAJOR_VERSION_8:
		case BLOCK_MAJOR_VERSION_9:


			return checkProofOfWorkV2(context, block, currentDiffic, proofOfWork);
		}

		logger(ERROR, BRIGHT_RED) << "Unknown block major version: " << block.majorVersion << "." << block.minorVersion;
		return false;
	}
    size_t Currency::getApproximateMaximumInputCount(size_t transactionSize, size_t outputCount, size_t mixinCount) const {
    const size_t KEY_IMAGE_SIZE = sizeof(Crypto::KeyImage);
    const size_t OUTPUT_KEY_SIZE = sizeof(decltype(KeyOutput::key));
    const size_t AMOUNT_SIZE = sizeof(uint64_t) + 2;                   // varint
    const size_t GLOBAL_INDEXES_VECTOR_SIZE_SIZE = sizeof(uint8_t);    // varint
    const size_t GLOBAL_INDEXES_INITIAL_VALUE_SIZE = sizeof(uint32_t); // varint
    const size_t GLOBAL_INDEXES_DIFFERENCE_SIZE = sizeof(uint32_t);    // varint
    const size_t SIGNATURE_SIZE = sizeof(Crypto::Signature);
    const size_t EXTRA_TAG_SIZE = sizeof(uint8_t);
    const size_t INPUT_TAG_SIZE = sizeof(uint8_t);
    const size_t OUTPUT_TAG_SIZE = sizeof(uint8_t);
    const size_t PUBLIC_KEY_SIZE = sizeof(Crypto::PublicKey);
    const size_t TRANSACTION_VERSION_SIZE = sizeof(uint8_t);
    const size_t TRANSACTION_UNLOCK_TIME_SIZE = sizeof(uint64_t);

    const size_t outputsSize = outputCount * (OUTPUT_TAG_SIZE + OUTPUT_KEY_SIZE + AMOUNT_SIZE);
    const size_t headerSize = TRANSACTION_VERSION_SIZE + TRANSACTION_UNLOCK_TIME_SIZE + EXTRA_TAG_SIZE + PUBLIC_KEY_SIZE;
    const size_t inputSize = INPUT_TAG_SIZE + AMOUNT_SIZE + KEY_IMAGE_SIZE + SIGNATURE_SIZE + GLOBAL_INDEXES_VECTOR_SIZE_SIZE +
                             GLOBAL_INDEXES_INITIAL_VALUE_SIZE + mixinCount * (GLOBAL_INDEXES_DIFFERENCE_SIZE + SIGNATURE_SIZE);

    return (transactionSize - headerSize - outputsSize) / inputSize;
  }

  /* ---------------------------------------------------------------------------------------------------- */

  CurrencyBuilder::CurrencyBuilder(Logging::ILogger &log) : m_currency(log)
  {
    maxBlockNumber(parameters::CRYPTONOTE_MAX_BLOCK_NUMBER);
    maxBlockBlobSize(parameters::CRYPTONOTE_MAX_BLOCK_BLOB_SIZE);
    maxTxSize(parameters::CRYPTONOTE_MAX_TX_SIZE);
    publicAddressBase58Prefix(parameters::CRYPTONOTE_PUBLIC_ADDRESS_BASE58_PREFIX);
    minedMoneyUnlockWindow(parameters::CRYPTONOTE_MINED_MONEY_UNLOCK_WINDOW);

    timestampCheckWindow(parameters::BLOCKCHAIN_TIMESTAMP_CHECK_WINDOW);
    timestampCheckWindow_v1(parameters::BLOCKCHAIN_TIMESTAMP_CHECK_WINDOW_V1);
    blockFutureTimeLimit(parameters::CRYPTONOTE_BLOCK_FUTURE_TIME_LIMIT);
    blockFutureTimeLimit_v1(parameters::CRYPTONOTE_BLOCK_FUTURE_TIME_LIMIT_V1);
    blockFutureTimeLimit_v2(parameters::CRYPTONOTE_BLOCK_FUTURE_TIME_LIMIT_V2);

		moneySupply(parameters::MONEY_SUPPLY);
		emissionSpeedFactor(parameters::EMISSION_SPEED_FACTOR);
		emissionSpeedFactor_FANGO(parameters::EMISSION_SPEED_FACTOR_FANGO);
                emissionSpeedFactor_FUEGO(parameters::EMISSION_SPEED_FACTOR_FUEGO);


		cryptonoteCoinVersion(parameters::CRYPTONOTE_COIN_VERSION);

		rewardBlocksWindow(parameters::CRYPTONOTE_REWARD_BLOCKS_WINDOW);
		blockGrantedFullRewardZone(parameters::CRYPTONOTE_BLOCK_GRANTED_FULL_REWARD_ZONE);
		minerTxBlobReservedSize(parameters::CRYPTONOTE_COINBASE_BLOB_RESERVED_SIZE);
	
		minMixin(parameters::MIN_TX_MIXIN_SIZE);
		maxMixin(parameters::MAX_TX_MIXIN_SIZE);

    numberOfDecimalPlaces(parameters::CRYPTONOTE_DISPLAY_DECIMAL_POINT);

    minimumFee(parameters::MINIMUM_FEE);
    minimumFeeV1(parameters::MINIMUM_FEE_V1);
    minimumFeeV2(parameters::MINIMUM_FEE_V2);
    minimumFeeBanking(parameters::MINIMUM_FEE_BANKING);
    defaultDustThreshold(parameters::DEFAULT_DUST_THRESHOLD);

    difficultyTarget(parameters::DIFFICULTY_TARGET);
    difficultyTarget_DRGL(parameters::DIFFICULTY_TARGET_DRGL);
    difficultyWindow(parameters::DIFFICULTY_WINDOW);
    difficultyLag(parameters::DIFFICULTY_LAG);
    difficultyCut(parameters::DIFFICULTY_CUT);

    depositMinAmount(parameters::DEPOSIT_MIN_AMOUNT);
    depositMinTerm(parameters::DEPOSIT_MIN_TERM);
    depositMaxTerm(parameters::DEPOSIT_MAX_TERM);

    maxBlockSizeInitial(parameters::MAX_BLOCK_SIZE_INITIAL);
    maxBlockSizeGrowthSpeedNumerator(parameters::MAX_BLOCK_SIZE_GROWTH_SPEED_NUMERATOR);
    maxBlockSizeGrowthSpeedDenominator(parameters::MAX_BLOCK_SIZE_GROWTH_SPEED_DENOMINATOR);

    lockedTxAllowedDeltaSeconds(parameters::CRYPTONOTE_LOCKED_TX_ALLOWED_DELTA_SECONDS);
    lockedTxAllowedDeltaSeconds_v2(parameters::CRYPTONOTE_LOCKED_TX_ALLOWED_DELTA_SECONDS_V2);
    lockedTxAllowedDeltaBlocks(parameters::CRYPTONOTE_LOCKED_TX_ALLOWED_DELTA_BLOCKS);

    mempoolTxLiveTime(parameters::CRYPTONOTE_MEMPOOL_TX_LIVETIME);
    mempoolTxFromAltBlockLiveTime(parameters::CRYPTONOTE_MEMPOOL_TX_FROM_ALT_BLOCK_LIVETIME);
    numberOfPeriodsToForgetTxDeletedFromPool(parameters::CRYPTONOTE_NUMBER_OF_PERIODS_TO_FORGET_TX_DELETED_FROM_POOL);

    upgradeHeightV2(parameters::UPGRADE_HEIGHT_V2);
    upgradeHeightV3(parameters::UPGRADE_HEIGHT_V3);
    upgradeHeightV4(parameters::UPGRADE_HEIGHT_V4);
    upgradeHeightV5(parameters::UPGRADE_HEIGHT_V5);
    upgradeHeightV6(parameters::UPGRADE_HEIGHT_V6);
    upgradeHeightV7(parameters::UPGRADE_HEIGHT_V7);
    upgradeHeightV8(parameters::UPGRADE_HEIGHT_V8);
    upgradeHeightV8(parameters::UPGRADE_HEIGHT_V9);

    upgradeVotingThreshold(parameters::UPGRADE_VOTING_THRESHOLD);
    upgradeVotingWindow(parameters::UPGRADE_VOTING_WINDOW);
    upgradeWindow(parameters::UPGRADE_WINDOW);

    transactionMaxSize(parameters::CRYPTONOTE_MAX_TX_SIZE_LIMIT);
    fusionTxMaxSize(parameters::FUSION_TX_MAX_SIZE);
    fusionTxMinInputCount(parameters::FUSION_TX_MIN_INPUT_COUNT);
    fusionTxMinInOutCountRatio(parameters::FUSION_TX_MIN_IN_OUT_COUNT_RATIO);

    blocksFileName(parameters::CRYPTONOTE_BLOCKS_FILENAME);
    blocksCacheFileName(parameters::CRYPTONOTE_BLOCKSCACHE_FILENAME);
    blockIndexesFileName(parameters::CRYPTONOTE_BLOCKINDEXES_FILENAME);
    txPoolFileName(parameters::CRYPTONOTE_POOLDATA_FILENAME);
    blockchinIndicesFileName(parameters::CRYPTONOTE_BLOCKCHAIN_INDICES_FILENAME);

    testnet(false);
  }

	Transaction CurrencyBuilder::generateGenesisTransaction() {
		CryptoNote::Transaction tx;
		CryptoNote::AccountPublicAddress ac = boost::value_initialized<CryptoNote::AccountPublicAddress>();
		m_currency.constructMinerTx(1, 0, 0, 0, 0, 0, ac, tx); // zero fee in genesis
		return tx;
	}
	CurrencyBuilder& CurrencyBuilder::emissionSpeedFactor(unsigned int val) {
		if (val <= 0 || val > 8 * sizeof(uint64_t)) {
			throw std::invalid_argument("val at emissionSpeedFactor()");
		}

		m_currency.m_emissionSpeedFactor = val;
		return *this;
	}
        CurrencyBuilder& CurrencyBuilder::emissionSpeedFactor_FANGO(unsigned int val) {
		if (val <= 0 || val > 8 * sizeof(uint64_t)) {
			throw std::invalid_argument("val at emissionSpeedFactor_FANGO()");
		}

		m_currency.m_emissionSpeedFactor_FANGO = val;
		return *this;
	}
        CurrencyBuilder& CurrencyBuilder::emissionSpeedFactor_FUEGO(unsigned int val) {
                if (val <= 0 || val > 8 * sizeof(uint64_t)) {
                        throw std::invalid_argument("val at emissionSpeedFactor_FUEGO()");
                }

                m_currency.m_emissionSpeedFactor_FUEGO = val;
                return *this;
        }

	CurrencyBuilder& CurrencyBuilder::numberOfDecimalPlaces(size_t val) {
		m_currency.m_numberOfDecimalPlaces = val;
		m_currency.m_coin = 1;
		for (size_t i = 0; i < m_currency.m_numberOfDecimalPlaces; ++i) {
			m_currency.m_coin *= 10;
		}

    return *this;
  }

  CurrencyBuilder &CurrencyBuilder::difficultyWindow(size_t val)
  {
    if (val < 2)
    {
      throw std::invalid_argument("val at difficultyWindow()");
    }

    m_currency.m_difficultyWindow = val;
    return *this;
  }

  /* ---------------------------------------------------------------------------------------------------- */

  CurrencyBuilder &CurrencyBuilder::upgradeVotingThreshold(unsigned int val)
  {
    if (val <= 0 || val > 100)
    {
      throw std::invalid_argument("val at upgradeVotingThreshold()");
    }

    m_currency.m_upgradeVotingThreshold = val;
    return *this;
  }

	CurrencyBuilder& CurrencyBuilder::upgradeWindow(size_t val) {
		if (val <= 0) {
			throw std::invalid_argument("val at upgradeWindow()");
		}

		m_currency.m_upgradeWindow = static_cast<uint32_t>(val);
		return *this;
	}

} // namespace CryptoNote<|MERGE_RESOLUTION|>--- conflicted
+++ resolved
@@ -245,6 +245,7 @@
       interestLo = cLo;
     }
     return offchaininterest;
+
   }
 
   /* ---------------------------------------------------------------------------------------------------- */
@@ -388,6 +389,7 @@
   }
 
   /* ---------------------------------------------------------------------------------------------------- */
+
 
   uint64_t Currency::getTransactionInputAmount(const TransactionInput &in, uint32_t height) const
   {
@@ -914,17 +916,10 @@
 
 		uint64_t nextDiffZ = low / timeSpan;
 
-<<<<<<< HEAD
-		// minimum limit
- 		if (!isTestnet() && nextDiffZ < 10000) {
- 			nextDiffZ = 10000;
- 		}
-=======
 		// minimum limit				//TESTNET DISABLED
 		//if (!isTestnet() && nextDiffZ < 10000) {
 	        //		nextDiffZ = 10000;
 		//}
->>>>>>> 69fffcfd
 
 		return nextDiffZ;
 	}
@@ -985,15 +980,10 @@
 		next_difficulty = static_cast<uint64_t>(nextDifficulty);
 		
 		// minimum limit
-<<<<<<< HEAD
- 		if (!isTestnet() && next_difficulty < 10000) {
- 			next_difficulty = 10000;
- 		} 
-=======
+
 		//if (!isTestnet() && next_difficulty < 10000) { //REMOVED THROUGH TESTNET
 		//	next_difficulty = 10000;
 		//} 
->>>>>>> 69fffcfd
 
 		return next_difficulty;
 	}	
@@ -1012,17 +1002,11 @@
 			   uint64_t N = CryptoNote::parameters::DIFFICULTY_WINDOW_V3; // N=60, 90, and 120 for T=600, 120, 60.
 			   uint64_t  L(0), next_D, i, this_timestamp(0), previous_timestamp(0), avg_D;
 			   uint32_t Dracarys = CryptoNote::parameters::UPGRADE_HEIGHT_V4;
-<<<<<<< HEAD
-	   		   uint64_t difficulty_plate = 10000;
-	   		   
-
-			   assert(timestamps.size() == cumulativeDifficulties.size() && timestamps.size() <= static_cast<uint64_t>(N + 1));
-=======
+
 	   		   //uint64_t difficulty_plate = 10000;
 	   		     uint64_t difficulty_plate = 777; //TESTNET
 
 			   //assert(timestamps.size() == cumulativeDifficulties.size() && timestamps.size() <= static_cast<uint64_t>(N + 1));
->>>>>>> 69fffcfd
 
 			   // If it's a new coin, do startup code. Do not remove in case other coins copy your code.
 			   // uint64_t difficulty_guess = 10000;
@@ -1066,16 +1050,11 @@
 			     next_D = ((next_D+50)/100)*100 + est_HR;  
 			   }
 	         	   // mini-lim
-<<<<<<< HEAD
-	   		   if (!isTestnet() && next_D < 10000) {
-	  		   	next_D = 10000;
-			   
-=======
+
 	   		   //if (!isTestnet() && next_D < 10000) {
 	  		   //	next_D = 10000;
 			   if (!isTestnet() && next_D < 100) {  //TESTNET
 				  next_D = 100; 		//TESTNET
->>>>>>> 69fffcfd
 			   }
 
 			   return  next_D;
@@ -1092,20 +1071,13 @@
 			   const uint64_t T = CryptoNote::parameters::DIFFICULTY_TARGET;
 			   uint64_t N = CryptoNote::parameters::DIFFICULTY_WINDOW_V4; // N=60, 90, and 120 for T=600, 120, 60.
 			   uint64_t  L(0), next_D, i, this_timestamp(0), previous_timestamp(0), avg_D;
-<<<<<<< HEAD
-			   uint32_t FanG = CryptoNote::parameters::UPGRADE_HEIGHT_V7;
-	   		   uint64_t difficulty_plate = 100000;
-	   		   
-
-			   assert(timestamps.size() == cumulativeDifficulties.size() && timestamps.size() <= static_cast<uint64_t>(N + 1));
-=======
+
 			   //uint32_t FanG = CryptoNote::parameters::UPGRADE_HEIGHT_V7;
 	   		   //uint64_t difficulty_plate = 100000;
 	   		   uint32_t Fangold = CryptoNote::parameters::UPGRADE_HEIGHT_V7; //TESTNET
 			   uint64_t difficulty_plate = 888; // TESTNET
 
 			   //assert(timestamps.size() == cumulativeDifficulties.size() && timestamps.size() <= static_cast<uint64_t>(N + 1));
->>>>>>> 69fffcfd
 
 			   // If it's a new coin, do startup code. Do not remove in case other coins copy your code.
 			   // uint64_t difficulty_guess = 10000;
@@ -1115,12 +1087,9 @@
 			   // This will also cover up a very common type of backwards-incompatible fork.
 			   // difficulty_guess = 10000; //  Dev may change.  Guess lower than anything expected.
 			  
-<<<<<<< HEAD
-	  		   if ( height <= FanG + 1 + N ) { return difficulty_plate;  }
-=======
+
 	  		   //if ( height <= FanG + 1 + N ) { return difficulty_plate;  }
  			   if ( height <= Fangold + 1 + N ) { return difficulty_plate; } //TESTNET
->>>>>>> 69fffcfd
 
 			   previous_timestamp = timestamps[0];
 			   for ( i = 1; i <= N; i++) {        
@@ -1154,16 +1123,11 @@
 			     next_D = ((next_D+50)/100)*100 + est_HR;  
 			   }
 	         	   // mini-lim
-<<<<<<< HEAD
-	   		   if (!isTestnet() && next_D < 10000) {
-	  		   	next_D = 10000;
-			   
-=======
+
 	   		   //if (!isTestnet() && next_D < 10000) {
 	  		   //	next_D = 10000;
 			   if (!isTestnet() && next_D < 100) {  //TESTNET
 				next_D = 100;   		//TESTNET
->>>>>>> 69fffcfd
 			   }
 
 			   return  next_D;
