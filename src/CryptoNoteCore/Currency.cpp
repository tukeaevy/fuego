
// {DRGL} Kills White Walkers

// 2018 {DRÆGONGLASS}
// <http://www.ZirtysPerzys.org>
// Copyright (c) 2012-2016, The CryptoNote developers, The Bytecoin developers
// Copyright (c) 2016-2018  zawy12
// Copyright (c) 2016-2018, The Karbowanec developers
// This file is part of Bytecoin.
// Bytecoin is free software: you can redistribute it and/or modify
// it under the terms of the GNU Lesser General Public License as published by
// the Free Software Foundation, either version 3 of the License, or
// (at your option) any later version.
// Bytecoin is distributed in the hope that it will be useful,
// but WITHOUT ANY WARRANTY; without even the implied warranty of
// MERCHANTABILITY or FITNESS FOR A PARTICULAR PURPOSE.  See the
// GNU Lesser General Public License for more details.
// You should have received a copy of the GNU Lesser General Public License
// along with Bytecoin.  If not, see <http://www.gnu.org/licenses/>.

#include "Currency.h"
#include <cctype>
#include <boost/algorithm/string/trim.hpp>
#include <boost/math/special_functions/round.hpp>
#include <boost/lexical_cast.hpp>
#include "../Common/Base58.h"
#include "../Common/int-util.h"
#include "../Common/StringTools.h"

#include "Account.h"
#include "CryptoNoteBasicImpl.h"
#include "CryptoNoteFormatUtils.h"
#include "CryptoNoteTools.h"
#include "TransactionExtra.h"
#include "UpgradeDetector.h"

#undef ERROR

using namespace Logging;
using namespace Common;

namespace CryptoNote {

	const std::vector<uint64_t> Currency::PRETTY_AMOUNTS = {
		1, 2, 3, 4, 5, 6, 7, 8, 9,
		10, 20, 30, 40, 50, 60, 70, 80, 90,
		100, 200, 300, 400, 500, 600, 700, 800, 900,
		1000, 2000, 3000, 4000, 5000, 6000, 7000, 8000, 9000,
		10000, 20000, 30000, 40000, 50000, 60000, 70000, 80000, 90000,
		100000, 200000, 300000, 400000, 500000, 600000, 700000, 800000, 900000,
		1000000, 2000000, 3000000, 4000000, 5000000, 6000000, 7000000, 8000000, 9000000,
		10000000, 20000000, 30000000, 40000000, 50000000, 60000000, 70000000, 80000000, 90000000,
		100000000, 200000000, 300000000, 400000000, 500000000, 600000000, 700000000, 800000000, 900000000,
		1000000000, 2000000000, 3000000000, 4000000000, 5000000000, 6000000000, 7000000000, 8000000000, 9000000000,
		10000000000, 20000000000, 30000000000, 40000000000, 50000000000, 60000000000, 70000000000, 80000000000, 90000000000,
		100000000000, 200000000000, 300000000000, 400000000000, 500000000000, 600000000000, 700000000000, 800000000000, 900000000000,
		1000000000000, 2000000000000, 3000000000000, 4000000000000, 5000000000000, 6000000000000, 7000000000000, 8000000000000, 9000000000000,
		10000000000000, 20000000000000, 30000000000000, 40000000000000, 50000000000000, 60000000000000, 70000000000000, 80000000000000, 90000000000000,
		100000000000000, 200000000000000, 300000000000000, 400000000000000, 500000000000000, 600000000000000, 700000000000000, 800000000000000, 900000000000000,
		1000000000000000, 2000000000000000, 3000000000000000, 4000000000000000, 5000000000000000, 6000000000000000, 7000000000000000, 8000000000000000, 9000000000000000,
		10000000000000000, 20000000000000000, 30000000000000000, 40000000000000000, 50000000000000000, 60000000000000000, 70000000000000000, 80000000000000000, 90000000000000000,
		100000000000000000, 200000000000000000, 300000000000000000, 400000000000000000, 500000000000000000, 600000000000000000, 700000000000000000, 800000000000000000, 900000000000000000,
		1000000000000000000, 2000000000000000000, 3000000000000000000, 4000000000000000000, 5000000000000000000, 6000000000000000000, 7000000000000000000, 8000000000000000000, 9000000000000000000,
		10000000000000000000ull
	};

	bool Currency::init() {
		if (!generateGenesisBlock()) {
			logger(ERROR, BRIGHT_RED) << "Failed to generate genesis block";
			return false;
		}

		if (!get_block_hash(m_genesisBlock, m_genesisBlockHash)) {
			logger(ERROR, BRIGHT_RED) << "Failed to get genesis block hash";
			return false;
		}

		if (isTestnet()) {
			m_upgradeHeightV2 = 0;
			m_upgradeHeightV3 = static_cast<uint32_t>(-1);
			m_blocksFileName = "testnet_" + m_blocksFileName;
			m_blocksCacheFileName = "testnet_" + m_blocksCacheFileName;
			m_blockIndexesFileName = "testnet_" + m_blockIndexesFileName;
			m_txPoolFileName = "testnet_" + m_txPoolFileName;
			m_blockchinIndicesFileName = "testnet_" + m_blockchinIndicesFileName;
		}

		return true;
	}

	bool Currency::generateGenesisBlock() {
		m_genesisBlock = boost::value_initialized<Block>();

		// Hard code coinbase tx in genesis block, because "tru" generating tx use random, but genesis should be always the same
		std::string genesisCoinbaseTxHex = GENESIS_COINBASE_TX_HEX;
		BinaryArray minerTxBlob;

		bool r =
			fromHex(genesisCoinbaseTxHex, minerTxBlob) &&
			fromBinaryArray(m_genesisBlock.baseTransaction, minerTxBlob);

		if (!r) {
			logger(ERROR, BRIGHT_RED) << "failed to parse coinbase tx from hard coded blob";
			return false;
		}

		m_genesisBlock.majorVersion = BLOCK_MAJOR_VERSION_1;
		m_genesisBlock.minorVersion = BLOCK_MINOR_VERSION_0;
		m_genesisBlock.timestamp = 0;
		m_genesisBlock.nonce = 70;
		if (m_testnet) {
			++m_genesisBlock.nonce;
		}
		//miner::find_nonce_for_given_block(bl, 1, 0);

		return true;
	}

	size_t Currency::blockGrantedFullRewardZoneByBlockVersion(uint8_t blockMajorVersion) const {
		if (blockMajorVersion >= BLOCK_MAJOR_VERSION_3) {
			return m_blockGrantedFullRewardZone;
		}
		else if (blockMajorVersion == BLOCK_MAJOR_VERSION_2) {
			return CryptoNote::parameters::CRYPTONOTE_BLOCK_GRANTED_FULL_REWARD_ZONE_V2;
		}
		else {
			return CryptoNote::parameters::CRYPTONOTE_BLOCK_GRANTED_FULL_REWARD_ZONE_V1;
		}
	}

	uint32_t Currency::upgradeHeight(uint8_t majorVersion) const {
		if (majorVersion == BLOCK_MAJOR_VERSION_2) {
			return m_upgradeHeightV2;
		}
		else if (majorVersion == BLOCK_MAJOR_VERSION_3) {
			return m_upgradeHeightV3;
		}
		else {
			return static_cast<uint32_t>(-1);
		}
	}

	bool Currency::getBlockReward(uint8_t blockMajorVersion, size_t medianSize, size_t currentBlockSize, uint64_t alreadyGeneratedCoins,
		uint64_t fee, uint64_t& reward, int64_t& emissionChange) const {
		assert(alreadyGeneratedCoins <= m_moneySupply);
		assert(m_emissionSpeedFactor > 0 && m_emissionSpeedFactor <= 8 * sizeof(uint64_t));

		uint64_t baseReward = (m_moneySupply - alreadyGeneratedCoins) >> m_emissionSpeedFactor;
		
		size_t blockGrantedFullRewardZone = blockGrantedFullRewardZoneByBlockVersion(blockMajorVersion);
		medianSize = std::max(medianSize, blockGrantedFullRewardZone);
		if (currentBlockSize > UINT64_C(2) * medianSize) {
			logger(TRACE) << "Block cumulative size is too big: " << currentBlockSize << ", expected less than " << 2 * medianSize;
			return false;
		}

		uint64_t penalizedBaseReward = getPenalizedAmount(baseReward, medianSize, currentBlockSize);
		uint64_t penalizedFee = blockMajorVersion >= BLOCK_MAJOR_VERSION_2 ? getPenalizedAmount(fee, medianSize, currentBlockSize) : fee;
		if (cryptonoteCoinVersion() == 1) {
			penalizedFee = getPenalizedAmount(fee, medianSize, currentBlockSize);
		}

		emissionChange = penalizedBaseReward - (fee - penalizedFee);
		reward = penalizedBaseReward + penalizedFee;

		return true;
	}


	size_t Currency::maxBlockCumulativeSize(uint64_t height) const {
		assert(height <= std::numeric_limits<uint64_t>::max() / m_maxBlockSizeGrowthSpeedNumerator);
		size_t maxSize = static_cast<size_t>(m_maxBlockSizeInitial +
			(height * m_maxBlockSizeGrowthSpeedNumerator) / m_maxBlockSizeGrowthSpeedDenominator);
		assert(maxSize >= m_maxBlockSizeInitial);
		return maxSize;
	}

	bool Currency::constructMinerTx(uint8_t blockMajorVersion, uint32_t height, size_t medianSize, uint64_t alreadyGeneratedCoins, size_t currentBlockSize,
		uint64_t fee, const AccountPublicAddress& minerAddress, Transaction& tx, const BinaryArray& extraNonce/* = BinaryArray()*/, size_t maxOuts/* = 1*/) const {

		tx.inputs.clear();
		tx.outputs.clear();
		tx.extra.clear();

		KeyPair txkey = generateKeyPair();
		addTransactionPublicKeyToExtra(tx.extra, txkey.publicKey);
		if (!extraNonce.empty()) {
			if (!addExtraNonceToTransactionExtra(tx.extra, extraNonce)) {
				return false;
			}
		}

		BaseInput in;
		in.blockIndex = height;

		uint64_t blockReward;
		int64_t emissionChange;
		if (!getBlockReward(blockMajorVersion, medianSize, currentBlockSize, alreadyGeneratedCoins, fee, blockReward, emissionChange)) {
			logger(INFO) << "Block is too big";
			return false;
		}

		std::vector<uint64_t> outAmounts;
		decompose_amount_into_digits(blockReward, m_defaultDustThreshold,
			[&outAmounts](uint64_t a_chunk) { outAmounts.push_back(a_chunk); },
			[&outAmounts](uint64_t a_dust) { outAmounts.push_back(a_dust); });

		if (!(1 <= maxOuts)) { logger(ERROR, BRIGHT_RED) << "max_out must be non-zero"; return false; }
		while (maxOuts < outAmounts.size()) {
			outAmounts[outAmounts.size() - 2] += outAmounts.back();
			outAmounts.resize(outAmounts.size() - 1);
		}

		uint64_t summaryAmounts = 0;
		for (size_t no = 0; no < outAmounts.size(); no++) {
			Crypto::KeyDerivation derivation = boost::value_initialized<Crypto::KeyDerivation>();
			Crypto::PublicKey outEphemeralPubKey = boost::value_initialized<Crypto::PublicKey>();

			bool r = Crypto::generate_key_derivation(minerAddress.viewPublicKey, txkey.secretKey, derivation);

			if (!(r)) {
				logger(ERROR, BRIGHT_RED)
					<< "while creating outs: failed to generate_key_derivation("
					<< minerAddress.viewPublicKey << ", " << txkey.secretKey << ")";
				return false;
			}

			r = Crypto::derive_public_key(derivation, no, minerAddress.spendPublicKey, outEphemeralPubKey);

			if (!(r)) {
				logger(ERROR, BRIGHT_RED)
					<< "while creating outs: failed to derive_public_key("
					<< derivation << ", " << no << ", "
					<< minerAddress.spendPublicKey << ")";
				return false;
			}

			KeyOutput tk;
			tk.key = outEphemeralPubKey;

			TransactionOutput out;
			summaryAmounts += out.amount = outAmounts[no];
			out.target = tk;
			tx.outputs.push_back(out);
		}

		if (!(summaryAmounts == blockReward)) {
			logger(ERROR, BRIGHT_RED) << "Failed to construct miner tx, summaryAmounts = " << summaryAmounts << " not equal blockReward = " << blockReward;
			return false;
		}

		tx.version = CURRENT_TRANSACTION_VERSION;
		//lock
		tx.unlockTime = height + m_minedMoneyUnlockWindow;
		tx.inputs.push_back(in);
		return true;
	}

	bool Currency::isFusionTransaction(const std::vector<uint64_t>& inputsAmounts, const std::vector<uint64_t>& outputsAmounts, size_t size) const {
		if (size > fusionTxMaxSize()) {
			return false;
		}

		if (inputsAmounts.size() < fusionTxMinInputCount()) {
			return false;
		}

		if (inputsAmounts.size() < outputsAmounts.size() * fusionTxMinInOutCountRatio()) {
			return false;
		}

		uint64_t inputAmount = 0;
		for (auto amount : inputsAmounts) {
			if (amount < defaultDustThreshold()) {
				return false;
			}

			inputAmount += amount;
		}

		std::vector<uint64_t> expectedOutputsAmounts;
		expectedOutputsAmounts.reserve(outputsAmounts.size());
		decomposeAmount(inputAmount, defaultDustThreshold(), expectedOutputsAmounts);
		std::sort(expectedOutputsAmounts.begin(), expectedOutputsAmounts.end());

		return expectedOutputsAmounts == outputsAmounts;
	}

	bool Currency::isFusionTransaction(const Transaction& transaction, size_t size) const {
		assert(getObjectBinarySize(transaction) == size);

		std::vector<uint64_t> outputsAmounts;
		outputsAmounts.reserve(transaction.outputs.size());
		for (const TransactionOutput& output : transaction.outputs) {
			outputsAmounts.push_back(output.amount);
		}

		return isFusionTransaction(getInputsAmounts(transaction), outputsAmounts, size);
	}

	bool Currency::isFusionTransaction(const Transaction& transaction) const {
		return isFusionTransaction(transaction, getObjectBinarySize(transaction));
	}

	bool Currency::isAmountApplicableInFusionTransactionInput(uint64_t amount, uint64_t threshold) const {
		uint8_t ignore;
		return isAmountApplicableInFusionTransactionInput(amount, threshold, ignore);
	}

	bool Currency::isAmountApplicableInFusionTransactionInput(uint64_t amount, uint64_t threshold, uint8_t& amountPowerOfTen) const {
		if (amount >= threshold) {
			return false;
		}

		if (amount < defaultDustThreshold()) {
			return false;
		}

		auto it = std::lower_bound(PRETTY_AMOUNTS.begin(), PRETTY_AMOUNTS.end(), amount);
		if (it == PRETTY_AMOUNTS.end() || amount != *it) {
			return false;
		}

		amountPowerOfTen = static_cast<uint8_t>(std::distance(PRETTY_AMOUNTS.begin(), it) / 9);
		return true;
	}

	std::string Currency::accountAddressAsString(const AccountBase& account) const {
		return getAccountAddressAsStr(m_publicAddressBase58Prefix, account.getAccountKeys().address);
	}

	std::string Currency::accountAddressAsString(const AccountPublicAddress& accountPublicAddress) const {
		return getAccountAddressAsStr(m_publicAddressBase58Prefix, accountPublicAddress);
	}

	bool Currency::parseAccountAddressString(const std::string& str, AccountPublicAddress& addr) const {
		uint64_t prefix;
		if (!CryptoNote::parseAccountAddressString(prefix, addr, str)) {
			return false;
		}

		if (prefix != m_publicAddressBase58Prefix) {
			logger(DEBUGGING) << "Wrong address prefix: " << prefix << ", expected " << m_publicAddressBase58Prefix;
			return false;
		}

		return true;
	}

	std::string Currency::formatAmount(uint64_t amount) const {
		std::string s = std::to_string(amount);
		if (s.size() < m_numberOfDecimalPlaces + 1) {
			s.insert(0, m_numberOfDecimalPlaces + 1 - s.size(), '0');
		}
		s.insert(s.size() - m_numberOfDecimalPlaces, ".");
		return s;
	}

	std::string Currency::formatAmount(int64_t amount) const {
		std::string s = formatAmount(static_cast<uint64_t>(std::abs(amount)));

		if (amount < 0) {
			s.insert(0, "-");
		}

		return s;
	}

	bool Currency::parseAmount(const std::string& str, uint64_t& amount) const {
		std::string strAmount = str;
		boost::algorithm::trim(strAmount);

		size_t pointIndex = strAmount.find_first_of('.');
		size_t fractionSize;
		if (std::string::npos != pointIndex) {
			fractionSize = strAmount.size() - pointIndex - 1;
			while (m_numberOfDecimalPlaces < fractionSize && '0' == strAmount.back()) {
				strAmount.erase(strAmount.size() - 1, 1);
				--fractionSize;
			}
			if (m_numberOfDecimalPlaces < fractionSize) {
				return false;
			}
			strAmount.erase(pointIndex, 1);
		}
		else {
			fractionSize = 0;
		}

		if (strAmount.empty()) {
			return false;
		}

		if (!std::all_of(strAmount.begin(), strAmount.end(), ::isdigit)) {
			return false;
		}

		if (fractionSize < m_numberOfDecimalPlaces) {
			strAmount.append(m_numberOfDecimalPlaces - fractionSize, '0');
		}

		return Common::fromString(strAmount, amount);
	}

	difficulty_type Currency::nextDifficulty(uint8_t blockMajorVersion, std::vector<uint64_t> timestamps,
		std::vector<difficulty_type> cumulativeDifficulties) const {


		if (blockMajorVersion >= BLOCK_MAJOR_VERSION_3) {
			return nextDifficultyV3(timestamps, cumulativeDifficulties);
		}
		else if (blockMajorVersion == BLOCK_MAJOR_VERSION_2) {
			return nextDifficultyV2(timestamps, cumulativeDifficulties);
		}
		else {
			return nextDifficultyV1(timestamps, cumulativeDifficulties);
		}
	}

  difficulty_type Currency::nextDifficultyV1(std::vector<uint64_t> timestamps,
				std::vector<difficulty_type> cumulativeDifficulties) const {
		assert(m_difficultyWindow >= 2);

		if (timestamps.size() > m_difficultyWindow) {
			timestamps.resize(m_difficultyWindow);
			cumulativeDifficulties.resize(m_difficultyWindow);
		}

		size_t length = timestamps.size();
		assert(length == cumulativeDifficulties.size());
		assert(length <= m_difficultyWindow);
		if (length <= 1) {
			return 1;
		}

		sort(timestamps.begin(), timestamps.end());

		size_t cutBegin, cutEnd;
		assert(2 * m_difficultyCut <= m_difficultyWindow - 2);
		if (length <= m_difficultyWindow - 2 * m_difficultyCut) {
			cutBegin = 0;
			cutEnd = length;
		}
		else {
			cutBegin = (length - (m_difficultyWindow - 2 * m_difficultyCut) + 1) / 2;
			cutEnd = cutBegin + (m_difficultyWindow - 2 * m_difficultyCut);
		}
		assert(/*cut_begin >= 0 &&*/ cutBegin + 2 <= cutEnd && cutEnd <= length);
		uint64_t timeSpan = timestamps[cutEnd - 1] - timestamps[cutBegin];
		if (timeSpan == 0) {
			timeSpan = 1;
		}

		difficulty_type totalWork = cumulativeDifficulties[cutEnd - 1] - cumulativeDifficulties[cutBegin];
		assert(totalWork > 0);

		uint64_t low, high;
		low = mul128(totalWork, m_difficultyTarget, &high);
		if (high != 0 || low + timeSpan - 1 < low) {
			return 0;
		}

<<<<<<< HEAD
			// minimum limit
			if (nextDiffZ <= 10000) {
				nextDiffZ = 10000;
			}
=======
		return (low + timeSpan - 1) / timeSpan;
	}
>>>>>>> 99b66a5a

	difficulty_type Currency::nextDifficultyV2(std::vector<uint64_t> timestamps,
		std::vector<difficulty_type> cumulativeDifficulties) const {

		// Difficulty calculation v. 2
		// based on Zawy difficulty algorithm v1.0
		// next Diff = Avg past N Diff * TargetInterval / Avg past N solve times
		// as described at https://github.com/monero-project/research-lab/issues/3
		// Window time span and total difficulty is taken instead of average as suggested by Nuclear_chaos

		size_t m_difficultyWindow_2 = CryptoNote::parameters::DIFFICULTY_WINDOW_V2;
		assert(m_difficultyWindow_2 >= 2);

		if (timestamps.size() > m_difficultyWindow_2) {
			timestamps.resize(m_difficultyWindow_2);
			cumulativeDifficulties.resize(m_difficultyWindow_2);
		}

		size_t length = timestamps.size();
		assert(length == cumulativeDifficulties.size());
		assert(length <= m_difficultyWindow_2);
		if (length <= 1) {
			return 1;
		}

		sort(timestamps.begin(), timestamps.end());

		uint64_t timeSpan = timestamps.back() - timestamps.front();
		if (timeSpan == 0) {
			timeSpan = 1;
		}

		difficulty_type totalWork = cumulativeDifficulties.back() - cumulativeDifficulties.front();
		assert(totalWork > 0);

		// uint64_t nextDiffZ = totalWork * m_difficultyTarget / timeSpan; 

		uint64_t low, high;
		low = mul128(totalWork, m_difficultyTarget, &high);
		// blockchain error "Difficulty overhead" if this function returns zero
		if (high != 0) {
			return 0;
		}

		uint64_t nextDiffZ = low / timeSpan;

		// minimum limit
		if (nextDiffZ < 10000) {
			nextDiffZ = 10000;
		}

		return nextDiffZ;
	}

	difficulty_type Currency::nextDifficultyV3(std::vector<uint64_t> timestamps,
		std::vector<difficulty_type> cumulativeDifficulties) const {

		// LWMA difficulty algorithm
		// Copyright (c) 2017-2018 Zawy
		// MIT license http://www.opensource.org/licenses/mit-license.php.
		// This is an improved version of Tom Harding's (Deger8) "WT-144"  
		// Karbowanec, Masari, Bitcoin Gold, and Bitcoin Cash have contributed.
		// See https://github.com/zawy12/difficulty-algorithms/issues/1 for other algos.
		// Do not use "if solvetime < 0 then solvetime = 1" which allows a catastrophic exploit.
		// T= target_solvetime;
		// N = int(45 * (600 / T) ^ 0.3));

		const int64_t T = static_cast<int64_t>(m_difficultyTarget);
		size_t N = CryptoNote::parameters::DIFFICULTY_WINDOW_V3;

		// return a difficulty of 1 for first 3 blocks if it's the start of the chain
		if (timestamps.size() < 4) {
			return 1;
		}
		// otherwise, use a smaller N if the start of the chain is less than N+1
		else if (timestamps.size() < N + 1) {
			N = timestamps.size() - 1;
		}
		else if (timestamps.size() > N + 1) {
			timestamps.resize(N + 1);
			cumulativeDifficulties.resize(N + 1);
		}

		// To get an average solvetime to within +/- ~0.1%, use an adjustment factor.
		const double adjust = 0.998;
		// The divisor k normalizes LWMA.
		const double k = N * (N + 1) / 2;

		double LWMA(0), sum_inverse_D(0), harmonic_mean_D(0), nextDifficulty(0);
		int64_t solveTime(0);
		uint64_t difficulty(0), next_difficulty(0);

		// Loop through N most recent blocks.
		for (size_t i = 1; i <= N; i++) {
			solveTime = static_cast<int64_t>(timestamps[i]) - static_cast<int64_t>(timestamps[i - 1]);
			solveTime = std::min<int64_t>((T * 7), std::max<int64_t>(solveTime, (-6 * T)));
			difficulty = cumulativeDifficulties[i] - cumulativeDifficulties[i - 1];
			LWMA += (int64_t)(solveTime * i) / k;
			sum_inverse_D += 1 / static_cast<double>(difficulty);
		}

		// Keep LWMA sane in case something unforeseen occurs.
		if (static_cast<int64_t>(boost::math::round(LWMA)) < T / 20)
			LWMA = static_cast<double>(T) / 20;

		harmonic_mean_D = N / sum_inverse_D * adjust;
		nextDifficulty = harmonic_mean_D * T / LWMA;
		next_difficulty = static_cast<uint64_t>(nextDifficulty);
		
		// minimum limit
		if (next_difficulty < 10000) {
			next_difficulty = 10000;
		}

		return next_difficulty;
	}	

	bool Currency::checkProofOfWorkV1(Crypto::cn_context& context, const Block& block, difficulty_type currentDiffic,
		Crypto::Hash& proofOfWork) const {
		if (BLOCK_MAJOR_VERSION_1 != block.majorVersion) {
			return false;
		}

		if (!get_block_longhash(context, block, proofOfWork)) {
			return false;
		}

		return check_hash(proofOfWork, currentDiffic);
	}

	bool Currency::checkProofOfWorkV2(Crypto::cn_context& context, const Block& block, difficulty_type currentDiffic,
		Crypto::Hash& proofOfWork) const {
		if (block.majorVersion < BLOCK_MAJOR_VERSION_2) {
			return false;
		}

		if (!get_block_longhash(context, block, proofOfWork)) {
			return false;
		}

		if (!check_hash(proofOfWork, currentDiffic)) {
			return false;
		}

		TransactionExtraMergeMiningTag mmTag;
		if (!getMergeMiningTagFromExtra(block.parentBlock.baseTransaction.extra, mmTag)) {
			logger(ERROR) << "merge mining tag wasn't found in extra of the parent block miner transaction";
			return false;
		}

		if (8 * sizeof(m_genesisBlockHash) < block.parentBlock.blockchainBranch.size()) {
			return false;
		}

		Crypto::Hash auxBlockHeaderHash;
		if (!get_aux_block_header_hash(block, auxBlockHeaderHash)) {
			return false;
		}

		Crypto::Hash auxBlocksMerkleRoot;
		Crypto::tree_hash_from_branch(block.parentBlock.blockchainBranch.data(), block.parentBlock.blockchainBranch.size(),
			auxBlockHeaderHash, &m_genesisBlockHash, auxBlocksMerkleRoot);

		if (auxBlocksMerkleRoot != mmTag.merkleRoot) {
			logger(ERROR, BRIGHT_YELLOW) << "Aux block hash wasn't found in merkle tree";
			return false;
		}

		return true;
	}

	bool Currency::checkProofOfWork(Crypto::cn_context& context, const Block& block, difficulty_type currentDiffic, Crypto::Hash& proofOfWork) const {
		switch (block.majorVersion) {
		case BLOCK_MAJOR_VERSION_1:
			return checkProofOfWorkV1(context, block, currentDiffic, proofOfWork);

		case BLOCK_MAJOR_VERSION_2:
		case BLOCK_MAJOR_VERSION_3:
			return checkProofOfWorkV2(context, block, currentDiffic, proofOfWork);
		}

		logger(ERROR, BRIGHT_RED) << "Unknown block major version: " << block.majorVersion << "." << block.minorVersion;
		return false;
	}

	size_t Currency::getApproximateMaximumInputCount(size_t transactionSize, size_t outputCount, size_t mixinCount) const {
		const size_t KEY_IMAGE_SIZE = sizeof(Crypto::KeyImage);
		const size_t OUTPUT_KEY_SIZE = sizeof(decltype(KeyOutput::key));
		const size_t AMOUNT_SIZE = sizeof(uint64_t) + 2; //varint
		const size_t GLOBAL_INDEXES_VECTOR_SIZE_SIZE = sizeof(uint8_t);//varint
		const size_t GLOBAL_INDEXES_INITIAL_VALUE_SIZE = sizeof(uint32_t);//varint
		const size_t GLOBAL_INDEXES_DIFFERENCE_SIZE = sizeof(uint32_t);//varint
		const size_t SIGNATURE_SIZE = sizeof(Crypto::Signature);
		const size_t EXTRA_TAG_SIZE = sizeof(uint8_t);
		const size_t INPUT_TAG_SIZE = sizeof(uint8_t);
		const size_t OUTPUT_TAG_SIZE = sizeof(uint8_t);
		const size_t PUBLIC_KEY_SIZE = sizeof(Crypto::PublicKey);
		const size_t TRANSACTION_VERSION_SIZE = sizeof(uint8_t);
		const size_t TRANSACTION_UNLOCK_TIME_SIZE = sizeof(uint64_t);

		const size_t outputsSize = outputCount * (OUTPUT_TAG_SIZE + OUTPUT_KEY_SIZE + AMOUNT_SIZE);
		const size_t headerSize = TRANSACTION_VERSION_SIZE + TRANSACTION_UNLOCK_TIME_SIZE + EXTRA_TAG_SIZE + PUBLIC_KEY_SIZE;
		const size_t inputSize = INPUT_TAG_SIZE + AMOUNT_SIZE + KEY_IMAGE_SIZE + SIGNATURE_SIZE + GLOBAL_INDEXES_VECTOR_SIZE_SIZE + GLOBAL_INDEXES_INITIAL_VALUE_SIZE +
			mixinCount * (GLOBAL_INDEXES_DIFFERENCE_SIZE + SIGNATURE_SIZE);

		return (transactionSize - headerSize - outputsSize) / inputSize;
	}

	CurrencyBuilder::CurrencyBuilder(Logging::ILogger& log) : m_currency(log) {
		maxBlockNumber(parameters::CRYPTONOTE_MAX_BLOCK_NUMBER);
		maxBlockBlobSize(parameters::CRYPTONOTE_MAX_BLOCK_BLOB_SIZE);
		maxTxSize(parameters::CRYPTONOTE_MAX_TX_SIZE);
		publicAddressBase58Prefix(parameters::CRYPTONOTE_PUBLIC_ADDRESS_BASE58_PREFIX);
		minedMoneyUnlockWindow(parameters::CRYPTONOTE_MINED_MONEY_UNLOCK_WINDOW);

		timestampCheckWindow(parameters::BLOCKCHAIN_TIMESTAMP_CHECK_WINDOW);
		blockFutureTimeLimit(parameters::CRYPTONOTE_BLOCK_FUTURE_TIME_LIMIT);

		moneySupply(parameters::MONEY_SUPPLY);
		emissionSpeedFactor(parameters::EMISSION_SPEED_FACTOR);
		cryptonoteCoinVersion(parameters::CRYPTONOTE_COIN_VERSION);

		rewardBlocksWindow(parameters::CRYPTONOTE_REWARD_BLOCKS_WINDOW);
		blockGrantedFullRewardZone(parameters::CRYPTONOTE_BLOCK_GRANTED_FULL_REWARD_ZONE);
		minerTxBlobReservedSize(parameters::CRYPTONOTE_COINBASE_BLOB_RESERVED_SIZE);

		numberOfDecimalPlaces(parameters::CRYPTONOTE_DISPLAY_DECIMAL_POINT);

		mininumFee(parameters::MINIMUM_FEE);
		defaultDustThreshold(parameters::DEFAULT_DUST_THRESHOLD);

		difficultyTarget(parameters::DIFFICULTY_TARGET);
		difficultyWindow(parameters::DIFFICULTY_WINDOW);
		difficultyLag(parameters::DIFFICULTY_LAG);
		difficultyCut(parameters::DIFFICULTY_CUT);

		maxBlockSizeInitial(parameters::MAX_BLOCK_SIZE_INITIAL);
		maxBlockSizeGrowthSpeedNumerator(parameters::MAX_BLOCK_SIZE_GROWTH_SPEED_NUMERATOR);
		maxBlockSizeGrowthSpeedDenominator(parameters::MAX_BLOCK_SIZE_GROWTH_SPEED_DENOMINATOR);

		lockedTxAllowedDeltaSeconds(parameters::CRYPTONOTE_LOCKED_TX_ALLOWED_DELTA_SECONDS);
		lockedTxAllowedDeltaBlocks(parameters::CRYPTONOTE_LOCKED_TX_ALLOWED_DELTA_BLOCKS);

		mempoolTxLiveTime(parameters::CRYPTONOTE_MEMPOOL_TX_LIVETIME);
		mempoolTxFromAltBlockLiveTime(parameters::CRYPTONOTE_MEMPOOL_TX_FROM_ALT_BLOCK_LIVETIME);
		numberOfPeriodsToForgetTxDeletedFromPool(parameters::CRYPTONOTE_NUMBER_OF_PERIODS_TO_FORGET_TX_DELETED_FROM_POOL);

		fusionTxMaxSize(parameters::FUSION_TX_MAX_SIZE);
		fusionTxMinInputCount(parameters::FUSION_TX_MIN_INPUT_COUNT);
		fusionTxMinInOutCountRatio(parameters::FUSION_TX_MIN_IN_OUT_COUNT_RATIO);

		upgradeHeightV2(parameters::UPGRADE_HEIGHT_V2);
		upgradeHeightV3(parameters::UPGRADE_HEIGHT_V3);
		upgradeVotingThreshold(parameters::UPGRADE_VOTING_THRESHOLD);
		upgradeVotingWindow(parameters::UPGRADE_VOTING_WINDOW);
		upgradeWindow(parameters::UPGRADE_WINDOW);

		blocksFileName(parameters::CRYPTONOTE_BLOCKS_FILENAME);
		blocksCacheFileName(parameters::CRYPTONOTE_BLOCKSCACHE_FILENAME);
		blockIndexesFileName(parameters::CRYPTONOTE_BLOCKINDEXES_FILENAME);
		txPoolFileName(parameters::CRYPTONOTE_POOLDATA_FILENAME);
		blockchinIndicesFileName(parameters::CRYPTONOTE_BLOCKCHAIN_INDICES_FILENAME);

		testnet(false);
	}

	Transaction CurrencyBuilder::generateGenesisTransaction() {
		CryptoNote::Transaction tx;
		CryptoNote::AccountPublicAddress ac = boost::value_initialized<CryptoNote::AccountPublicAddress>();
		m_currency.constructMinerTx(1, 0, 0, 0, 0, 0, ac, tx); // zero fee in genesis
		return tx;
	}
	CurrencyBuilder& CurrencyBuilder::emissionSpeedFactor(unsigned int val) {
		if (val <= 0 || val > 8 * sizeof(uint64_t)) {
			throw std::invalid_argument("val at emissionSpeedFactor()");
		}

		m_currency.m_emissionSpeedFactor = val;
		return *this;
	}

	CurrencyBuilder& CurrencyBuilder::numberOfDecimalPlaces(size_t val) {
		m_currency.m_numberOfDecimalPlaces = val;
		m_currency.m_coin = 1;
		for (size_t i = 0; i < m_currency.m_numberOfDecimalPlaces; ++i) {
			m_currency.m_coin *= 10;
		}

		return *this;
	}

	CurrencyBuilder& CurrencyBuilder::difficultyWindow(size_t val) {
		if (val < 2) {
			throw std::invalid_argument("val at difficultyWindow()");
		}
		m_currency.m_difficultyWindow = val;
		return *this;
	}

	CurrencyBuilder& CurrencyBuilder::upgradeVotingThreshold(unsigned int val) {
		if (val <= 0 || val > 100) {
			throw std::invalid_argument("val at upgradeVotingThreshold()");
		}

		m_currency.m_upgradeVotingThreshold = val;
		return *this;
	}

	CurrencyBuilder& CurrencyBuilder::upgradeWindow(size_t val) {
		if (val <= 0) {
			throw std::invalid_argument("val at upgradeWindow()");
		}

		m_currency.m_upgradeWindow = static_cast<uint32_t>(val);
		return *this;
	}

}
<|MERGE_RESOLUTION|>--- conflicted
+++ resolved
@@ -460,15 +460,8 @@
 			return 0;
 		}
 
-<<<<<<< HEAD
-			// minimum limit
-			if (nextDiffZ <= 10000) {
-				nextDiffZ = 10000;
-			}
-=======
 		return (low + timeSpan - 1) / timeSpan;
 	}
->>>>>>> 99b66a5a
 
 	difficulty_type Currency::nextDifficultyV2(std::vector<uint64_t> timestamps,
 		std::vector<difficulty_type> cumulativeDifficulties) const {
