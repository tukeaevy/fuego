
// {DRGL} Kills White Walkers

// 2018 {DRÆGONGLASS}
// <http://www.ZirtysPerzys.org>

// Copyright (c) 2012-2016, The CryptoNote developers, The Bytecoin developers
// Copyright (c) 2016-2018  zawy12
// Copyright (c) 2016-2018, The Karbowanec developers
// This file is part of Bytecoin.
// Bytecoin is free software: you can redistribute it and/or modify
// it under the terms of the GNU Lesser General Public License as published by
// the Free Software Foundation, either version 3 of the License, or
// (at your option) any later version.
// Bytecoin is distributed in the hope that it will be useful,
// but WITHOUT ANY WARRANTY; without even the implied warranty of
// MERCHANTABILITY or FITNESS FOR A PARTICULAR PURPOSE.  See the
// GNU Lesser General Public License for more details.
// You should have received a copy of the GNU Lesser General Public License
// along with Bytecoin.  If not, see <http://www.gnu.org/licenses/>.

#include "Currency.h"
#include <cctype>
#include <boost/algorithm/string/trim.hpp>
#include <boost/math/special_functions/round.hpp>
#include <boost/lexical_cast.hpp>
#include "../Common/Base58.h"
#include "../Common/int-util.h"
#include "../Common/StringTools.h"

#include "Account.h"
#include "CryptoNoteBasicImpl.h"
#include "CryptoNoteFormatUtils.h"
#include "CryptoNoteTools.h"
#include "TransactionExtra.h"
#include "UpgradeDetector.h"

#undef ERROR

using namespace Logging;
using namespace Common;

namespace CryptoNote {

	const std::vector<uint64_t> Currency::PRETTY_AMOUNTS = {
		1, 2, 3, 4, 5, 6, 7, 8, 9,
		10, 20, 30, 40, 50, 60, 70, 80, 90,
		100, 200, 300, 400, 500, 600, 700, 800, 900,
		1000, 2000, 3000, 4000, 5000, 6000, 7000, 8000, 9000,
		10000, 20000, 30000, 40000, 50000, 60000, 70000, 80000, 90000,
		100000, 200000, 300000, 400000, 500000, 600000, 700000, 800000, 900000,
		1000000, 2000000, 3000000, 4000000, 5000000, 6000000, 7000000, 8000000, 9000000,
		10000000, 20000000, 30000000, 40000000, 50000000, 60000000, 70000000, 80000000, 90000000,
		100000000, 200000000, 300000000, 400000000, 500000000, 600000000, 700000000, 800000000, 900000000,
		1000000000, 2000000000, 3000000000, 4000000000, 5000000000, 6000000000, 7000000000, 8000000000, 9000000000,
		10000000000, 20000000000, 30000000000, 40000000000, 50000000000, 60000000000, 70000000000, 80000000000, 90000000000,
		100000000000, 200000000000, 300000000000, 400000000000, 500000000000, 600000000000, 700000000000, 800000000000, 900000000000,
		1000000000000, 2000000000000, 3000000000000, 4000000000000, 5000000000000, 6000000000000, 7000000000000, 8000000000000, 9000000000000,
		10000000000000, 20000000000000, 30000000000000, 40000000000000, 50000000000000, 60000000000000, 70000000000000, 80000000000000, 90000000000000,
		100000000000000, 200000000000000, 300000000000000, 400000000000000, 500000000000000, 600000000000000, 700000000000000, 800000000000000, 900000000000000,
		1000000000000000, 2000000000000000, 3000000000000000, 4000000000000000, 5000000000000000, 6000000000000000, 7000000000000000, 8000000000000000, 9000000000000000,
		10000000000000000, 20000000000000000, 30000000000000000, 40000000000000000, 50000000000000000, 60000000000000000, 70000000000000000, 80000000000000000, 90000000000000000,
		100000000000000000, 200000000000000000, 300000000000000000, 400000000000000000, 500000000000000000, 600000000000000000, 700000000000000000, 800000000000000000, 900000000000000000,
		1000000000000000000, 2000000000000000000, 3000000000000000000, 4000000000000000000, 5000000000000000000, 6000000000000000000, 7000000000000000000, 8000000000000000000, 9000000000000000000,
		10000000000000000000ull
	};

	bool Currency::init() {
		if (!generateGenesisBlock()) {
			logger(ERROR, BRIGHT_RED) << "Failed to generate genesis block";
			return false;
		}

		if (!get_block_hash(m_genesisBlock, m_genesisBlockHash)) {
			logger(ERROR, BRIGHT_RED) << "Failed to get genesis block hash";
			return false;
		}

		if (isTestnet()) {
			m_upgradeHeightV2 = 0;
			m_upgradeHeightV3 = static_cast<uint32_t>(-1);
			m_blocksFileName = "testnet_" + m_blocksFileName;
			m_blocksCacheFileName = "testnet_" + m_blocksCacheFileName;
			m_blockIndexesFileName = "testnet_" + m_blockIndexesFileName;
			m_txPoolFileName = "testnet_" + m_txPoolFileName;
			m_blockchinIndicesFileName = "testnet_" + m_blockchinIndicesFileName;
		}

		return true;
	}

	bool Currency::generateGenesisBlock() {
		m_genesisBlock = boost::value_initialized<Block>();

		// Hard code coinbase tx in genesis block, because "tru" generating tx use random, but genesis should be always the same
		std::string genesisCoinbaseTxHex = GENESIS_COINBASE_TX_HEX;
		BinaryArray minerTxBlob;

		bool r =
			fromHex(genesisCoinbaseTxHex, minerTxBlob) &&
			fromBinaryArray(m_genesisBlock.baseTransaction, minerTxBlob);

		if (!r) {
			logger(ERROR, BRIGHT_RED) << "failed to parse coinbase tx from hard coded blob";
			return false;
		}

		m_genesisBlock.majorVersion = BLOCK_MAJOR_VERSION_1;
		m_genesisBlock.minorVersion = BLOCK_MINOR_VERSION_0;
		m_genesisBlock.timestamp = 0;
		m_genesisBlock.nonce = 70;
		if (m_testnet) {
			++m_genesisBlock.nonce;
		}
		//miner::find_nonce_for_given_block(bl, 1, 0);

		return true;
	}

	size_t Currency::blockGrantedFullRewardZoneByBlockVersion(uint8_t blockMajorVersion) const {
		if (blockMajorVersion >= BLOCK_MAJOR_VERSION_3) {
			return m_blockGrantedFullRewardZone;
		}
		else if (blockMajorVersion == BLOCK_MAJOR_VERSION_2) {
			return CryptoNote::parameters::CRYPTONOTE_BLOCK_GRANTED_FULL_REWARD_ZONE_V2;
		}
		else {
			return CryptoNote::parameters::CRYPTONOTE_BLOCK_GRANTED_FULL_REWARD_ZONE_V1;
		}
	}

	uint32_t Currency::upgradeHeight(uint8_t majorVersion) const {
		if (majorVersion == BLOCK_MAJOR_VERSION_2) {
			return m_upgradeHeightV2;
		}
		else if (majorVersion == BLOCK_MAJOR_VERSION_3) {
			return m_upgradeHeightV3;
		}
		else {
			return static_cast<uint32_t>(-1);
		}
	}

	bool Currency::getBlockReward(uint8_t blockMajorVersion, size_t medianSize, size_t currentBlockSize, uint64_t alreadyGeneratedCoins,
		uint64_t fee, uint64_t& reward, int64_t& emissionChange) const {
		assert(alreadyGeneratedCoins <= m_moneySupply);
		assert(m_emissionSpeedFactor > 0 && m_emissionSpeedFactor <= 8 * sizeof(uint64_t));

		uint64_t baseReward = (m_moneySupply - alreadyGeneratedCoins) >> m_emissionSpeedFactor;
		
		size_t blockGrantedFullRewardZone = blockGrantedFullRewardZoneByBlockVersion(blockMajorVersion);
		medianSize = std::max(medianSize, blockGrantedFullRewardZone);
		if (currentBlockSize > UINT64_C(2) * medianSize) {
			logger(TRACE) << "Block cumulative size is too big: " << currentBlockSize << ", expected less than " << 2 * medianSize;
			return false;
		}

		uint64_t penalizedBaseReward = getPenalizedAmount(baseReward, medianSize, currentBlockSize);
		uint64_t penalizedFee = blockMajorVersion >= BLOCK_MAJOR_VERSION_2 ? getPenalizedAmount(fee, medianSize, currentBlockSize) : fee;
		if (cryptonoteCoinVersion() == 1) {
			penalizedFee = getPenalizedAmount(fee, medianSize, currentBlockSize);
		}

		emissionChange = penalizedBaseReward - (fee - penalizedFee);
		reward = penalizedBaseReward + penalizedFee;

		return true;
	}


	size_t Currency::maxBlockCumulativeSize(uint64_t height) const {
		assert(height <= std::numeric_limits<uint64_t>::max() / m_maxBlockSizeGrowthSpeedNumerator);
		size_t maxSize = static_cast<size_t>(m_maxBlockSizeInitial +
			(height * m_maxBlockSizeGrowthSpeedNumerator) / m_maxBlockSizeGrowthSpeedDenominator);
		assert(maxSize >= m_maxBlockSizeInitial);
		return maxSize;
	}

	bool Currency::constructMinerTx(uint8_t blockMajorVersion, uint32_t height, size_t medianSize, uint64_t alreadyGeneratedCoins, size_t currentBlockSize,
		uint64_t fee, const AccountPublicAddress& minerAddress, Transaction& tx, const BinaryArray& extraNonce/* = BinaryArray()*/, size_t maxOuts/* = 1*/) const {

		tx.inputs.clear();
		tx.outputs.clear();
		tx.extra.clear();

		KeyPair txkey = generateKeyPair();
		addTransactionPublicKeyToExtra(tx.extra, txkey.publicKey);
		if (!extraNonce.empty()) {
			if (!addExtraNonceToTransactionExtra(tx.extra, extraNonce)) {
				return false;
			}
		}

		BaseInput in;
		in.blockIndex = height;

		uint64_t blockReward;
		int64_t emissionChange;
		if (!getBlockReward(blockMajorVersion, medianSize, currentBlockSize, alreadyGeneratedCoins, fee, blockReward, emissionChange)) {
			logger(INFO) << "Block is too big";
			return false;
		}

		std::vector<uint64_t> outAmounts;
		decompose_amount_into_digits(blockReward, m_defaultDustThreshold,
			[&outAmounts](uint64_t a_chunk) { outAmounts.push_back(a_chunk); },
			[&outAmounts](uint64_t a_dust) { outAmounts.push_back(a_dust); });

		if (!(1 <= maxOuts)) { logger(ERROR, BRIGHT_RED) << "max_out must be non-zero"; return false; }
		while (maxOuts < outAmounts.size()) {
			outAmounts[outAmounts.size() - 2] += outAmounts.back();
			outAmounts.resize(outAmounts.size() - 1);
		}

		uint64_t summaryAmounts = 0;
		for (size_t no = 0; no < outAmounts.size(); no++) {
			Crypto::KeyDerivation derivation = boost::value_initialized<Crypto::KeyDerivation>();
			Crypto::PublicKey outEphemeralPubKey = boost::value_initialized<Crypto::PublicKey>();

			bool r = Crypto::generate_key_derivation(minerAddress.viewPublicKey, txkey.secretKey, derivation);

			if (!(r)) {
				logger(ERROR, BRIGHT_RED)
					<< "while creating outs: failed to generate_key_derivation("
					<< minerAddress.viewPublicKey << ", " << txkey.secretKey << ")";
				return false;
			}

			r = Crypto::derive_public_key(derivation, no, minerAddress.spendPublicKey, outEphemeralPubKey);

			if (!(r)) {
				logger(ERROR, BRIGHT_RED)
					<< "while creating outs: failed to derive_public_key("
					<< derivation << ", " << no << ", "
					<< minerAddress.spendPublicKey << ")";
				return false;
			}

			KeyOutput tk;
			tk.key = outEphemeralPubKey;

			TransactionOutput out;
			summaryAmounts += out.amount = outAmounts[no];
			out.target = tk;
			tx.outputs.push_back(out);
		}

		if (!(summaryAmounts == blockReward)) {
			logger(ERROR, BRIGHT_RED) << "Failed to construct miner tx, summaryAmounts = " << summaryAmounts << " not equal blockReward = " << blockReward;
			return false;
		}

		tx.version = CURRENT_TRANSACTION_VERSION;
		//lock
		tx.unlockTime = height + m_minedMoneyUnlockWindow;
		tx.inputs.push_back(in);
		return true;
	}

	bool Currency::isFusionTransaction(const std::vector<uint64_t>& inputsAmounts, const std::vector<uint64_t>& outputsAmounts, size_t size) const {
		if (size > fusionTxMaxSize()) {
			return false;
		}

		if (inputsAmounts.size() < fusionTxMinInputCount()) {
			return false;
		}

		if (inputsAmounts.size() < outputsAmounts.size() * fusionTxMinInOutCountRatio()) {
			return false;
		}

		uint64_t inputAmount = 0;
		for (auto amount : inputsAmounts) {
			if (amount < defaultDustThreshold()) {
				return false;
			}

			inputAmount += amount;
		}

		std::vector<uint64_t> expectedOutputsAmounts;
		expectedOutputsAmounts.reserve(outputsAmounts.size());
		decomposeAmount(inputAmount, defaultDustThreshold(), expectedOutputsAmounts);
		std::sort(expectedOutputsAmounts.begin(), expectedOutputsAmounts.end());

		return expectedOutputsAmounts == outputsAmounts;
	}

	bool Currency::isFusionTransaction(const Transaction& transaction, size_t size) const {
		assert(getObjectBinarySize(transaction) == size);

		std::vector<uint64_t> outputsAmounts;
		outputsAmounts.reserve(transaction.outputs.size());
		for (const TransactionOutput& output : transaction.outputs) {
			outputsAmounts.push_back(output.amount);
		}

		return isFusionTransaction(getInputsAmounts(transaction), outputsAmounts, size);
	}

	bool Currency::isFusionTransaction(const Transaction& transaction) const {
		return isFusionTransaction(transaction, getObjectBinarySize(transaction));
	}

	bool Currency::isAmountApplicableInFusionTransactionInput(uint64_t amount, uint64_t threshold) const {
		uint8_t ignore;
		return isAmountApplicableInFusionTransactionInput(amount, threshold, ignore);
	}

	bool Currency::isAmountApplicableInFusionTransactionInput(uint64_t amount, uint64_t threshold, uint8_t& amountPowerOfTen) const {
		if (amount >= threshold) {
			return false;
		}

		if (amount < defaultDustThreshold()) {
			return false;
		}

		auto it = std::lower_bound(PRETTY_AMOUNTS.begin(), PRETTY_AMOUNTS.end(), amount);
		if (it == PRETTY_AMOUNTS.end() || amount != *it) {
			return false;
		}

		amountPowerOfTen = static_cast<uint8_t>(std::distance(PRETTY_AMOUNTS.begin(), it) / 9);
		return true;
	}

	std::string Currency::accountAddressAsString(const AccountBase& account) const {
		return getAccountAddressAsStr(m_publicAddressBase58Prefix, account.getAccountKeys().address);
	}

	std::string Currency::accountAddressAsString(const AccountPublicAddress& accountPublicAddress) const {
		return getAccountAddressAsStr(m_publicAddressBase58Prefix, accountPublicAddress);
	}

	bool Currency::parseAccountAddressString(const std::string& str, AccountPublicAddress& addr) const {
		uint64_t prefix;
		if (!CryptoNote::parseAccountAddressString(prefix, addr, str)) {
			return false;
		}

		if (prefix != m_publicAddressBase58Prefix) {
			logger(DEBUGGING) << "Wrong address prefix: " << prefix << ", expected " << m_publicAddressBase58Prefix;
			return false;
		}

		return true;
	}

	std::string Currency::formatAmount(uint64_t amount) const {
		std::string s = std::to_string(amount);
		if (s.size() < m_numberOfDecimalPlaces + 1) {
			s.insert(0, m_numberOfDecimalPlaces + 1 - s.size(), '0');
		}
		s.insert(s.size() - m_numberOfDecimalPlaces, ".");
		return s;
	}

	std::string Currency::formatAmount(int64_t amount) const {
		std::string s = formatAmount(static_cast<uint64_t>(std::abs(amount)));

		if (amount < 0) {
			s.insert(0, "-");
		}

		return s;
	}

	bool Currency::parseAmount(const std::string& str, uint64_t& amount) const {
		std::string strAmount = str;
		boost::algorithm::trim(strAmount);

		size_t pointIndex = strAmount.find_first_of('.');
		size_t fractionSize;
		if (std::string::npos != pointIndex) {
			fractionSize = strAmount.size() - pointIndex - 1;
			while (m_numberOfDecimalPlaces < fractionSize && '0' == strAmount.back()) {
				strAmount.erase(strAmount.size() - 1, 1);
				--fractionSize;
			}
			if (m_numberOfDecimalPlaces < fractionSize) {
				return false;
			}
			strAmount.erase(pointIndex, 1);
		}
		else {
			fractionSize = 0;
		}

		if (strAmount.empty()) {
			return false;
		}

		if (!std::all_of(strAmount.begin(), strAmount.end(), ::isdigit)) {
			return false;
		}

		if (fractionSize < m_numberOfDecimalPlaces) {
			strAmount.append(m_numberOfDecimalPlaces - fractionSize, '0');
		}

		return Common::fromString(strAmount, amount);
	}

	difficulty_type Currency::nextDifficulty(uint8_t blockMajorVersion, std::vector<uint64_t> timestamps,
		std::vector<difficulty_type> cumulativeDifficulties) const {

		if (blockMajorVersion >= BLOCK_MAJOR_VERSION_3) {
			return nextDifficultyV3(timestamps, cumulativeDifficulties);
		}
		else if (blockMajorVersion == BLOCK_MAJOR_VERSION_2) {
			return nextDifficultyV2(timestamps, cumulativeDifficulties);
		}
		else {
			return nextDifficultyV1(timestamps, cumulativeDifficulties);
		}
	}


	difficulty_type Currency::nextDifficultyV1(std::vector<uint64_t> timestamps,
				std::vector<difficulty_type> cumulativeDifficulties) const {
		assert(m_difficultyWindow >= 2);

		if (timestamps.size() > m_difficultyWindow) {
			timestamps.resize(m_difficultyWindow);
			cumulativeDifficulties.resize(m_difficultyWindow);
		}

		size_t length = timestamps.size();
		assert(length == cumulativeDifficulties.size());
		assert(length <= m_difficultyWindow);
		if (length <= 1) {
			return 1;
		}

		sort(timestamps.begin(), timestamps.end());

		size_t cutBegin, cutEnd;
		assert(2 * m_difficultyCut <= m_difficultyWindow - 2);
		if (length <= m_difficultyWindow - 2 * m_difficultyCut) {
			cutBegin = 0;
			cutEnd = length;
		}
		else {
			cutBegin = (length - (m_difficultyWindow - 2 * m_difficultyCut) + 1) / 2;
			cutEnd = cutBegin + (m_difficultyWindow - 2 * m_difficultyCut);
		}
		assert(/*cut_begin >= 0 &&*/ cutBegin + 2 <= cutEnd && cutEnd <= length);
		uint64_t timeSpan = timestamps[cutEnd - 1] - timestamps[cutBegin];
		if (timeSpan == 0) {
			timeSpan = 1;
		}

		difficulty_type totalWork = cumulativeDifficulties[cutEnd - 1] - cumulativeDifficulties[cutBegin];
		assert(totalWork > 0);

		uint64_t low, high;
		low = mul128(totalWork, m_difficultyTarget, &high);
		if (high != 0 || low + timeSpan - 1 < low) {
			return 0;
		}

		return (low + timeSpan - 1) / timeSpan;
	}

	difficulty_type Currency::nextDifficultyV2(std::vector<uint64_t> timestamps,
		std::vector<difficulty_type> cumulativeDifficulties) const {

		// Difficulty calculation v. 2
		// based on Zawy difficulty algorithm v1.0
		// next Diff = Avg past N Diff * TargetInterval / Avg past N solve times
		// as described at https://github.com/monero-project/research-lab/issues/3
		// Window time span and total difficulty is taken instead of average as suggested by Nuclear_chaos

		size_t m_difficultyWindow_2 = CryptoNote::parameters::DIFFICULTY_WINDOW_V2;
		assert(m_difficultyWindow_2 >= 2);

		if (timestamps.size() > m_difficultyWindow_2) {
			timestamps.resize(m_difficultyWindow_2);
			cumulativeDifficulties.resize(m_difficultyWindow_2);
		}

		size_t length = timestamps.size();
		assert(length == cumulativeDifficulties.size());
		assert(length <= m_difficultyWindow_2);
		if (length <= 1) {
			return 1;
		}

		sort(timestamps.begin(), timestamps.end());

		uint64_t timeSpan = timestamps.back() - timestamps.front();
		if (timeSpan == 0) {
			timeSpan = 1;
		}

		difficulty_type totalWork = cumulativeDifficulties.back() - cumulativeDifficulties.front();
		assert(totalWork > 0);

		// uint64_t nextDiffZ = totalWork * m_difficultyTarget / timeSpan; 

		uint64_t low, high;
		low = mul128(totalWork, m_difficultyTarget, &high);
		// blockchain error "Difficulty overhead" if this function returns zero
		if (high != 0) {
			return 0;
		}

		uint64_t nextDiffZ = low / timeSpan;

		// minimum limit
		if (nextDiffZ < 10000) {
			nextDiffZ = 10000;
		}

		return nextDiffZ;
	}

	difficulty_type Currency::nextDifficultyV3(std::vector<uint64_t> timestamps,
		std::vector<difficulty_type> cumulativeDifficulties) const {

		// LWMA difficulty algorithm
		// Copyright (c) 2017-2018 Zawy
		// MIT license http://www.opensource.org/licenses/mit-license.php.
		// This is an improved version of Tom Harding's (Deger8) "WT-144"  
		// Karbowanec, Masari, Bitcoin Gold, and Bitcoin Cash have contributed.
		// See https://github.com/zawy12/difficulty-algorithms/issues/1 for other algos.
		// Do not use "if solvetime < 0 then solvetime = 1" which allows a catastrophic exploit.
		// T= target_solvetime;
		// N = int(45 * (600 / T) ^ 0.3));

		const int64_t T = static_cast<int64_t>(m_difficultyTarget);
		size_t N = CryptoNote::parameters::DIFFICULTY_WINDOW_V3;

		// return a difficulty of 1 for first 3 blocks if it's the start of the chain
		if (timestamps.size() < 4) {
			return 1;
		}
		// otherwise, use a smaller N if the start of the chain is less than N+1
		else if (timestamps.size() < N + 1) {
			N = timestamps.size() - 1;
		}
		else if (timestamps.size() > N + 1) {
			timestamps.resize(N + 1);
			cumulativeDifficulties.resize(N + 1);
		}

		// To get an average solvetime to within +/- ~0.1%, use an adjustment factor.
		const double adjust = 0.998;
		// The divisor k normalizes LWMA.
		const double k = N * (N + 1) / 2;

<<<<<<< HEAD
		double LWMA(0), sum_inverse_D(0), harmonic_mean_D(0), nextDifficulty(0);
=======
		double_t LWMA(0), sum_inverse_D(0), harmonic_mean_D(0), nextDifficulty(0);

>>>>>>> 1ddc92ea
		int64_t solveTime(0);
		uint64_t difficulty(0), next_difficulty(0);

		// Loop through N most recent blocks.
		for (size_t i = 1; i <= N; i++) {
			solveTime = static_cast<int64_t>(timestamps[i]) - static_cast<int64_t>(timestamps[i - 1]);
			solveTime = std::min<int64_t>((T * 7), std::max<int64_t>(solveTime, (-6 * T)));
			difficulty = cumulativeDifficulties[i] - cumulativeDifficulties[i - 1];
			LWMA += (int64_t)(solveTime * i) / k;
			sum_inverse_D += 1 / static_cast<double>(difficulty);
		}

		// Keep LWMA sane in case something unforeseen occurs.
		if (static_cast<int64_t>(boost::math::round(LWMA)) < T / 20)
			LWMA = static_cast<double>(T) / 20;

		harmonic_mean_D = N / sum_inverse_D * adjust;
		nextDifficulty = harmonic_mean_D * T / LWMA;
		next_difficulty = static_cast<uint64_t>(nextDifficulty);
		
		// minimum limit
		if (next_difficulty < 10000) {
			next_difficulty = 10000;
		}

		return next_difficulty;
	}	

	bool Currency::checkProofOfWorkV1(Crypto::cn_context& context, const Block& block, difficulty_type currentDiffic,
		Crypto::Hash& proofOfWork) const {
		if (BLOCK_MAJOR_VERSION_1 != block.majorVersion) {
			return false;
		}

		if (!get_block_longhash(context, block, proofOfWork)) {
			return false;
		}

		return check_hash(proofOfWork, currentDiffic);
	}

	bool Currency::checkProofOfWorkV2(Crypto::cn_context& context, const Block& block, difficulty_type currentDiffic,
		Crypto::Hash& proofOfWork) const {
		if (block.majorVersion < BLOCK_MAJOR_VERSION_2) {
			return false;
		}

		if (!get_block_longhash(context, block, proofOfWork)) {
			return false;
		}

		if (!check_hash(proofOfWork, currentDiffic)) {
			return false;
		}

		TransactionExtraMergeMiningTag mmTag;
		if (!getMergeMiningTagFromExtra(block.parentBlock.baseTransaction.extra, mmTag)) {
			logger(ERROR) << "merge mining tag wasn't found in extra of the parent block miner transaction";
			return false;
		}

		if (8 * sizeof(m_genesisBlockHash) < block.parentBlock.blockchainBranch.size()) {
			return false;
		}

		Crypto::Hash auxBlockHeaderHash;
		if (!get_aux_block_header_hash(block, auxBlockHeaderHash)) {
			return false;
		}

		Crypto::Hash auxBlocksMerkleRoot;
		Crypto::tree_hash_from_branch(block.parentBlock.blockchainBranch.data(), block.parentBlock.blockchainBranch.size(),
			auxBlockHeaderHash, &m_genesisBlockHash, auxBlocksMerkleRoot);

		if (auxBlocksMerkleRoot != mmTag.merkleRoot) {
			logger(ERROR, BRIGHT_YELLOW) << "Aux block hash wasn't found in merkle tree";
			return false;
		}

		return true;
	}

	bool Currency::checkProofOfWork(Crypto::cn_context& context, const Block& block, difficulty_type currentDiffic, Crypto::Hash& proofOfWork) const {
		switch (block.majorVersion) {
		case BLOCK_MAJOR_VERSION_1:
			return checkProofOfWorkV1(context, block, currentDiffic, proofOfWork);

		case BLOCK_MAJOR_VERSION_2:
		case BLOCK_MAJOR_VERSION_3:
			return checkProofOfWorkV2(context, block, currentDiffic, proofOfWork);
		}

		logger(ERROR, BRIGHT_RED) << "Unknown block major version: " << block.majorVersion << "." << block.minorVersion;
		return false;
	}

	size_t Currency::getApproximateMaximumInputCount(size_t transactionSize, size_t outputCount, size_t mixinCount) const {
		const size_t KEY_IMAGE_SIZE = sizeof(Crypto::KeyImage);
		const size_t OUTPUT_KEY_SIZE = sizeof(decltype(KeyOutput::key));
		const size_t AMOUNT_SIZE = sizeof(uint64_t) + 2; //varint
		const size_t GLOBAL_INDEXES_VECTOR_SIZE_SIZE = sizeof(uint8_t);//varint
		const size_t GLOBAL_INDEXES_INITIAL_VALUE_SIZE = sizeof(uint32_t);//varint
		const size_t GLOBAL_INDEXES_DIFFERENCE_SIZE = sizeof(uint32_t);//varint
		const size_t SIGNATURE_SIZE = sizeof(Crypto::Signature);
		const size_t EXTRA_TAG_SIZE = sizeof(uint8_t);
		const size_t INPUT_TAG_SIZE = sizeof(uint8_t);
		const size_t OUTPUT_TAG_SIZE = sizeof(uint8_t);
		const size_t PUBLIC_KEY_SIZE = sizeof(Crypto::PublicKey);
		const size_t TRANSACTION_VERSION_SIZE = sizeof(uint8_t);
		const size_t TRANSACTION_UNLOCK_TIME_SIZE = sizeof(uint64_t);

		const size_t outputsSize = outputCount * (OUTPUT_TAG_SIZE + OUTPUT_KEY_SIZE + AMOUNT_SIZE);
		const size_t headerSize = TRANSACTION_VERSION_SIZE + TRANSACTION_UNLOCK_TIME_SIZE + EXTRA_TAG_SIZE + PUBLIC_KEY_SIZE;
		const size_t inputSize = INPUT_TAG_SIZE + AMOUNT_SIZE + KEY_IMAGE_SIZE + SIGNATURE_SIZE + GLOBAL_INDEXES_VECTOR_SIZE_SIZE + GLOBAL_INDEXES_INITIAL_VALUE_SIZE +
			mixinCount * (GLOBAL_INDEXES_DIFFERENCE_SIZE + SIGNATURE_SIZE);

		return (transactionSize - headerSize - outputsSize) / inputSize;
	}

	CurrencyBuilder::CurrencyBuilder(Logging::ILogger& log) : m_currency(log) {
		maxBlockNumber(parameters::CRYPTONOTE_MAX_BLOCK_NUMBER);
		maxBlockBlobSize(parameters::CRYPTONOTE_MAX_BLOCK_BLOB_SIZE);
		maxTxSize(parameters::CRYPTONOTE_MAX_TX_SIZE);
		publicAddressBase58Prefix(parameters::CRYPTONOTE_PUBLIC_ADDRESS_BASE58_PREFIX);
		minedMoneyUnlockWindow(parameters::CRYPTONOTE_MINED_MONEY_UNLOCK_WINDOW);

		timestampCheckWindow(parameters::BLOCKCHAIN_TIMESTAMP_CHECK_WINDOW);
		blockFutureTimeLimit(parameters::CRYPTONOTE_BLOCK_FUTURE_TIME_LIMIT);

		moneySupply(parameters::MONEY_SUPPLY);
		emissionSpeedFactor(parameters::EMISSION_SPEED_FACTOR);
		cryptonoteCoinVersion(parameters::CRYPTONOTE_COIN_VERSION);

		rewardBlocksWindow(parameters::CRYPTONOTE_REWARD_BLOCKS_WINDOW);
		blockGrantedFullRewardZone(parameters::CRYPTONOTE_BLOCK_GRANTED_FULL_REWARD_ZONE);
		minerTxBlobReservedSize(parameters::CRYPTONOTE_COINBASE_BLOB_RESERVED_SIZE);

		numberOfDecimalPlaces(parameters::CRYPTONOTE_DISPLAY_DECIMAL_POINT);

		mininumFee(parameters::MINIMUM_FEE);
		defaultDustThreshold(parameters::DEFAULT_DUST_THRESHOLD);

		difficultyTarget(parameters::DIFFICULTY_TARGET);
		difficultyWindow(parameters::DIFFICULTY_WINDOW);
		difficultyLag(parameters::DIFFICULTY_LAG);
		difficultyCut(parameters::DIFFICULTY_CUT);

		maxBlockSizeInitial(parameters::MAX_BLOCK_SIZE_INITIAL);
		maxBlockSizeGrowthSpeedNumerator(parameters::MAX_BLOCK_SIZE_GROWTH_SPEED_NUMERATOR);
		maxBlockSizeGrowthSpeedDenominator(parameters::MAX_BLOCK_SIZE_GROWTH_SPEED_DENOMINATOR);

		lockedTxAllowedDeltaSeconds(parameters::CRYPTONOTE_LOCKED_TX_ALLOWED_DELTA_SECONDS);
		lockedTxAllowedDeltaBlocks(parameters::CRYPTONOTE_LOCKED_TX_ALLOWED_DELTA_BLOCKS);

		mempoolTxLiveTime(parameters::CRYPTONOTE_MEMPOOL_TX_LIVETIME);
		mempoolTxFromAltBlockLiveTime(parameters::CRYPTONOTE_MEMPOOL_TX_FROM_ALT_BLOCK_LIVETIME);
		numberOfPeriodsToForgetTxDeletedFromPool(parameters::CRYPTONOTE_NUMBER_OF_PERIODS_TO_FORGET_TX_DELETED_FROM_POOL);

		fusionTxMaxSize(parameters::FUSION_TX_MAX_SIZE);
		fusionTxMinInputCount(parameters::FUSION_TX_MIN_INPUT_COUNT);
		fusionTxMinInOutCountRatio(parameters::FUSION_TX_MIN_IN_OUT_COUNT_RATIO);

		upgradeHeightV2(parameters::UPGRADE_HEIGHT_V2);
		upgradeHeightV3(parameters::UPGRADE_HEIGHT_V3);
		upgradeVotingThreshold(parameters::UPGRADE_VOTING_THRESHOLD);
		upgradeVotingWindow(parameters::UPGRADE_VOTING_WINDOW);
		upgradeWindow(parameters::UPGRADE_WINDOW);

		blocksFileName(parameters::CRYPTONOTE_BLOCKS_FILENAME);
		blocksCacheFileName(parameters::CRYPTONOTE_BLOCKSCACHE_FILENAME);
		blockIndexesFileName(parameters::CRYPTONOTE_BLOCKINDEXES_FILENAME);
		txPoolFileName(parameters::CRYPTONOTE_POOLDATA_FILENAME);
		blockchinIndicesFileName(parameters::CRYPTONOTE_BLOCKCHAIN_INDICES_FILENAME);

		testnet(false);
	}

	Transaction CurrencyBuilder::generateGenesisTransaction() {
		CryptoNote::Transaction tx;
		CryptoNote::AccountPublicAddress ac = boost::value_initialized<CryptoNote::AccountPublicAddress>();
		m_currency.constructMinerTx(1, 0, 0, 0, 0, 0, ac, tx); // zero fee in genesis
		return tx;
	}
	CurrencyBuilder& CurrencyBuilder::emissionSpeedFactor(unsigned int val) {
		if (val <= 0 || val > 8 * sizeof(uint64_t)) {
			throw std::invalid_argument("val at emissionSpeedFactor()");
		}

		m_currency.m_emissionSpeedFactor = val;
		return *this;
	}

	CurrencyBuilder& CurrencyBuilder::numberOfDecimalPlaces(size_t val) {
		m_currency.m_numberOfDecimalPlaces = val;
		m_currency.m_coin = 1;
		for (size_t i = 0; i < m_currency.m_numberOfDecimalPlaces; ++i) {
			m_currency.m_coin *= 10;
		}

		return *this;
	}

	CurrencyBuilder& CurrencyBuilder::difficultyWindow(size_t val) {
		if (val < 2) {
			throw std::invalid_argument("val at difficultyWindow()");
		}
		m_currency.m_difficultyWindow = val;
		return *this;
	}

	CurrencyBuilder& CurrencyBuilder::upgradeVotingThreshold(unsigned int val) {
		if (val <= 0 || val > 100) {
			throw std::invalid_argument("val at upgradeVotingThreshold()");
		}

		m_currency.m_upgradeVotingThreshold = val;
		return *this;
	}

	CurrencyBuilder& CurrencyBuilder::upgradeWindow(size_t val) {
		if (val <= 0) {
			throw std::invalid_argument("val at upgradeWindow()");
		}

		m_currency.m_upgradeWindow = static_cast<uint32_t>(val);
		return *this;
	}

}
<|MERGE_RESOLUTION|>--- conflicted
+++ resolved
@@ -551,12 +551,7 @@
 		// The divisor k normalizes LWMA.
 		const double k = N * (N + 1) / 2;
 
-<<<<<<< HEAD
 		double LWMA(0), sum_inverse_D(0), harmonic_mean_D(0), nextDifficulty(0);
-=======
-		double_t LWMA(0), sum_inverse_D(0), harmonic_mean_D(0), nextDifficulty(0);
-
->>>>>>> 1ddc92ea
 		int64_t solveTime(0);
 		uint64_t difficulty(0), next_difficulty(0);
 
@@ -578,8 +573,8 @@
 		next_difficulty = static_cast<uint64_t>(nextDifficulty);
 		
 		// minimum limit
-		if (next_difficulty < 10000) {
-			next_difficulty = 10000;
+		if (next_difficulty < 80000) {
+			next_difficulty = 80000;
 		}
 
 		return next_difficulty;
