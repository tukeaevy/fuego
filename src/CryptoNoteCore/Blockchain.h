<<<<<<< HEAD
// Copyright (c) 2011-2016 The Cryptonote developers
// Distributed under the MIT/X11 software license, see the accompanying
// file COPYING or http://www.opensource.org/licenses/mit-license.php.
=======
// Copyright (c) 2012-2016, The CryptoNote developers, The Bytecoin developers
// Copyright (c) 2016, The Karbowanec developers
//
// This file is part of Bytecoin.
//
// Bytecoin is free software: you can redistribute it and/or modify
// it under the terms of the GNU Lesser General Public License as published by
// the Free Software Foundation, either version 3 of the License, or
// (at your option) any later version.
//
// Bytecoin is distributed in the hope that it will be useful,
// but WITHOUT ANY WARRANTY; without even the implied warranty of
// MERCHANTABILITY or FITNESS FOR A PARTICULAR PURPOSE.  See the
// GNU Lesser General Public License for more details.
//
// You should have received a copy of the GNU Lesser General Public License
// along with Bytecoin.  If not, see <http://www.gnu.org/licenses/>.
>>>>>>> 231db527

#pragma once

#include <atomic>

#include "google/sparse_hash_set"
#include "google/sparse_hash_map"

#include "Common/ObserverManager.h"
#include "Common/Util.h"
#include "CryptoNoteCore/BlockIndex.h"
#include "CryptoNoteCore/Checkpoints.h"
#include "CryptoNoteCore/Currency.h"
#include "CryptoNoteCore/IBlockchainStorageObserver.h"
#include "CryptoNoteCore/ITransactionValidator.h"
#include "CryptoNoteCore/SwappedVector.h"
#include "CryptoNoteCore/CryptoNoteFormatUtils.h"
#include "CryptoNoteCore/TransactionPool.h"
#include "CryptoNoteCore/BlockchainIndices.h"

#include "CryptoNoteCore/MessageQueue.h"
#include "CryptoNoteCore/BlockchainMessages.h"
#include "CryptoNoteCore/IntrusiveLinkedList.h"

#include <Logging/LoggerRef.h>

#undef ERROR

namespace CryptoNote {
  struct NOTIFY_REQUEST_GET_OBJECTS_request;
  struct NOTIFY_RESPONSE_GET_OBJECTS_request;
  struct COMMAND_RPC_GET_RANDOM_OUTPUTS_FOR_AMOUNTS_request;
  struct COMMAND_RPC_GET_RANDOM_OUTPUTS_FOR_AMOUNTS_response;
  struct COMMAND_RPC_GET_RANDOM_OUTPUTS_FOR_AMOUNTS_outs_for_amount;

  using CryptoNote::BlockInfo;
  class Blockchain : public CryptoNote::ITransactionValidator {
  public:
    Blockchain(const Currency& currency, tx_memory_pool& tx_pool, Logging::ILogger& logger, bool blockchainIndexesEnabled);

    bool addObserver(IBlockchainStorageObserver* observer);
    bool removeObserver(IBlockchainStorageObserver* observer);

    // ITransactionValidator
    virtual bool checkTransactionInputs(const CryptoNote::Transaction& tx, BlockInfo& maxUsedBlock) override;
    virtual bool checkTransactionInputs(const CryptoNote::Transaction& tx, BlockInfo& maxUsedBlock, BlockInfo& lastFailed) override;
    virtual bool haveSpentKeyImages(const CryptoNote::Transaction& tx) override;
    virtual bool checkTransactionSize(size_t blobSize) override;

    bool init() { return init(Tools::getDefaultDataDirectory(), true); }
    bool init(const std::string& config_folder, bool load_existing);
    bool deinit();

    bool getLowerBound(uint64_t timestamp, uint64_t startOffset, uint32_t& height);
    std::vector<Crypto::Hash> getBlockIds(uint32_t startHeight, uint32_t maxCount);

    void setCheckpoints(Checkpoints&& chk_pts) { m_checkpoints = chk_pts; }
    bool getBlocks(uint32_t start_offset, uint32_t count, std::list<Block>& blocks, std::list<Transaction>& txs);
    bool getBlocks(uint32_t start_offset, uint32_t count, std::list<Block>& blocks);
    bool getAlternativeBlocks(std::list<Block>& blocks);
    uint32_t getAlternativeBlocksCount();
    Crypto::Hash getBlockIdByHeight(uint32_t height);
    bool getBlockByHash(const Crypto::Hash &h, Block &blk);
    bool getBlockHeight(const Crypto::Hash& blockId, uint32_t& blockHeight);

    template<class archive_t> void serialize(archive_t & ar, const unsigned int version);

    bool haveTransaction(const Crypto::Hash &id);
    bool haveTransactionKeyImagesAsSpent(const Transaction &tx);

    uint32_t getCurrentBlockchainHeight(); //TODO rename to getCurrentBlockchainSize
    Crypto::Hash getTailId();
    Crypto::Hash getTailId(uint32_t& height);
    difficulty_type getDifficultyForNextBlock();
    uint64_t getCoinsInCirculation();
<<<<<<< HEAD
=======
    uint8_t getBlockMajorVersionForHeight(uint32_t height) const;
	uint8_t blockMajorVersion;
>>>>>>> 231db527
    bool addNewBlock(const Block& bl_, block_verification_context& bvc);
    bool resetAndSetGenesisBlock(const Block& b);
    bool haveBlock(const Crypto::Hash& id);
    size_t getTotalTransactions();
    std::vector<Crypto::Hash> buildSparseChain();
    std::vector<Crypto::Hash> buildSparseChain(const Crypto::Hash& startBlockId);
    uint32_t findBlockchainSupplement(const std::vector<Crypto::Hash>& qblock_ids); // !!!!
    std::vector<Crypto::Hash> findBlockchainSupplement(const std::vector<Crypto::Hash>& remoteBlockIds, size_t maxCount,
      uint32_t& totalBlockCount, uint32_t& startBlockIndex);
    bool handleGetObjects(NOTIFY_REQUEST_GET_OBJECTS_request& arg, NOTIFY_RESPONSE_GET_OBJECTS_request& rsp); //Deprecated. Should be removed with CryptoNoteProtocolHandler.
    bool getRandomOutsByAmount(const COMMAND_RPC_GET_RANDOM_OUTPUTS_FOR_AMOUNTS_request& req, COMMAND_RPC_GET_RANDOM_OUTPUTS_FOR_AMOUNTS_response& res);
    bool getBackwardBlocksSize(size_t from_height, std::vector<size_t>& sz, size_t count);
    bool getTransactionOutputGlobalIndexes(const Crypto::Hash& tx_id, std::vector<uint32_t>& indexs);
    bool get_out_by_msig_gindex(uint64_t amount, uint64_t gindex, MultisignatureOutput& out);
    bool checkTransactionInputs(const Transaction& tx, uint32_t& pmax_used_block_height, Crypto::Hash& max_used_block_id, BlockInfo* tail = 0);
    uint64_t getCurrentCumulativeBlocksizeLimit();
    uint64_t blockDifficulty(size_t i);
    bool getBlockContainingTransaction(const Crypto::Hash& txId, Crypto::Hash& blockId, uint32_t& blockHeight);
    bool getAlreadyGeneratedCoins(const Crypto::Hash& hash, uint64_t& generatedCoins);
    bool getBlockSize(const Crypto::Hash& hash, size_t& size);
    bool getMultisigOutputReference(const MultisignatureInput& txInMultisig, std::pair<Crypto::Hash, size_t>& outputReference);
    bool getGeneratedTransactionsNumber(uint32_t height, uint64_t& generatedTransactions);
    bool getOrphanBlockIdsByHeight(uint32_t height, std::vector<Crypto::Hash>& blockHashes);
    bool getBlockIdsByTimestamp(uint64_t timestampBegin, uint64_t timestampEnd, uint32_t blocksNumberLimit, std::vector<Crypto::Hash>& hashes, uint32_t& blocksNumberWithinTimestamps);
    bool getTransactionIdsByPaymentId(const Crypto::Hash& paymentId, std::vector<Crypto::Hash>& transactionHashes);
    bool isBlockInMainChain(const Crypto::Hash& blockId);

    template<class visitor_t> bool scanOutputKeysForIndexes(const KeyInput& tx_in_to_key, visitor_t& vis, uint32_t* pmax_related_block_height = NULL);

    bool addMessageQueue(MessageQueue<BlockchainMessage>& messageQueue);
    bool removeMessageQueue(MessageQueue<BlockchainMessage>& messageQueue);

    template<class t_ids_container, class t_blocks_container, class t_missed_container>
    bool getBlocks(const t_ids_container& block_ids, t_blocks_container& blocks, t_missed_container& missed_bs) {
      std::lock_guard<std::recursive_mutex> lk(m_blockchain_lock);

      for (const auto& bl_id : block_ids) {
        uint32_t height = 0;
        if (!m_blockIndex.getBlockHeight(bl_id, height)) {
          missed_bs.push_back(bl_id);
        } else {
          if (!(height < m_blocks.size())) { logger(Logging::ERROR, Logging::BRIGHT_RED) << "Internal error: bl_id=" << Common::podToHex(bl_id)
            << " have index record with offset=" << height << ", bigger then m_blocks.size()=" << m_blocks.size(); return false; }
            blocks.push_back(m_blocks[height].bl);
        }
      }

      return true;
    }

    template<class t_ids_container, class t_tx_container, class t_missed_container>
    void getBlockchainTransactions(const t_ids_container& txs_ids, t_tx_container& txs, t_missed_container& missed_txs) {
      std::lock_guard<decltype(m_blockchain_lock)> bcLock(m_blockchain_lock);

      for (const auto& tx_id : txs_ids) {
        auto it = m_transactionMap.find(tx_id);
        if (it == m_transactionMap.end()) {
          missed_txs.push_back(tx_id);
        } else {
          txs.push_back(transactionByIndex(it->second).tx);
        }
      }
    }

    template<class t_ids_container, class t_tx_container, class t_missed_container>
    void getTransactions(const t_ids_container& txs_ids, t_tx_container& txs, t_missed_container& missed_txs, bool checkTxPool = false) {
      if (checkTxPool){
        std::lock_guard<decltype(m_tx_pool)> txLock(m_tx_pool);

        getBlockchainTransactions(txs_ids, txs, missed_txs);

        auto poolTxIds = std::move(missed_txs);
        missed_txs.clear();
        m_tx_pool.getTransactions(poolTxIds, txs, missed_txs);

      } else {
        getBlockchainTransactions(txs_ids, txs, missed_txs);
      }
    }

    //debug functions
    void print_blockchain(uint64_t start_index, uint64_t end_index);
    void print_blockchain_index();
    void print_blockchain_outs(const std::string& file);

    struct TransactionIndex {
      uint32_t block;
      uint16_t transaction;

      void serialize(ISerializer& s) {
        s(block, "block");
        s(transaction, "tx");
      }
    };

  private:

    struct MultisignatureOutputUsage {
      TransactionIndex transactionIndex;
      uint16_t outputIndex;
      bool isUsed;

      void serialize(ISerializer& s) {
        s(transactionIndex, "txindex");
        s(outputIndex, "outindex");
        s(isUsed, "used");
      }
    };

    struct TransactionEntry {
      Transaction tx;
      std::vector<uint32_t> m_global_output_indexes;

      void serialize(ISerializer& s) {
        s(tx, "tx");
        s(m_global_output_indexes, "indexes");
      }
    };

    struct BlockEntry {
      Block bl;
      uint32_t height;
      uint64_t block_cumulative_size;
      difficulty_type cumulative_difficulty;
      uint64_t already_generated_coins;
      std::vector<TransactionEntry> transactions;

      void serialize(ISerializer& s) {
        s(bl, "block");
        s(height, "height");
        s(block_cumulative_size, "block_cumulative_size");
        s(cumulative_difficulty, "cumulative_difficulty");
        s(already_generated_coins, "already_generated_coins");
        s(transactions, "transactions");
      }
    };

    typedef google::sparse_hash_set<Crypto::KeyImage> key_images_container;
    typedef std::unordered_map<Crypto::Hash, BlockEntry> blocks_ext_by_hash;
    typedef google::sparse_hash_map<uint64_t, std::vector<std::pair<TransactionIndex, uint16_t>>> outputs_container; //Crypto::Hash - tx hash, size_t - index of out in transaction
    typedef google::sparse_hash_map<uint64_t, std::vector<MultisignatureOutputUsage>> MultisignatureOutputsContainer;

    const Currency& m_currency;
    tx_memory_pool& m_tx_pool;
    std::recursive_mutex m_blockchain_lock; // TODO: add here reader/writer lock
    Crypto::cn_context m_cn_context;
    Tools::ObserverManager<IBlockchainStorageObserver> m_observerManager;

    key_images_container m_spent_keys;
    size_t m_current_block_cumul_sz_limit;
    blocks_ext_by_hash m_alternative_chains; // Crypto::Hash -> block_extended_info
    outputs_container m_outputs;

    std::string m_config_folder;
    Checkpoints m_checkpoints;
    std::atomic<bool> m_is_in_checkpoint_zone;

    typedef SwappedVector<BlockEntry> Blocks;
    typedef std::unordered_map<Crypto::Hash, uint32_t> BlockMap;
    typedef std::unordered_map<Crypto::Hash, TransactionIndex> TransactionMap;

    friend class BlockCacheSerializer;
    friend class BlockchainIndicesSerializer;

    Blocks m_blocks;
    CryptoNote::BlockIndex m_blockIndex;
    TransactionMap m_transactionMap;
    MultisignatureOutputsContainer m_multisignatureOutputs;
<<<<<<< HEAD
=======
    UpgradeDetector m_upgradeDetectorV2;
    UpgradeDetector m_upgradeDetectorV3;
>>>>>>> 231db527

    PaymentIdIndex m_paymentIdIndex;
    TimestampBlocksIndex m_timestampIndex;
    GeneratedTransactionsIndex m_generatedTransactionsIndex;
    OrphanBlocksIndex m_orthanBlocksIndex;
    bool m_blockchainIndexesEnabled;

    IntrusiveLinkedList<MessageQueue<BlockchainMessage>> m_messageQueueList;

    Logging::LoggerRef logger;

    void rebuildCache();
    bool storeCache();
    bool switch_to_alternative_blockchain(std::list<blocks_ext_by_hash::iterator>& alt_chain, bool discard_disconnected_chain);
    bool handle_alternative_block(const Block& b, const Crypto::Hash& id, block_verification_context& bvc, bool sendNewAlternativeBlockMessage = true);
    difficulty_type get_next_difficulty_for_alternative_chain(const std::list<blocks_ext_by_hash::iterator>& alt_chain, BlockEntry& bei);
    bool prevalidate_miner_transaction(const Block& b, uint32_t height);
    bool validate_miner_transaction(const Block& b, uint32_t height, size_t cumulativeBlockSize, uint64_t alreadyGeneratedCoins, uint64_t fee, uint64_t& reward, int64_t& emissionChange);
    bool rollback_blockchain_switching(std::list<Block>& original_chain, size_t rollback_height);
    bool get_last_n_blocks_sizes(std::vector<size_t>& sz, size_t count);
    bool add_out_to_get_random_outs(std::vector<std::pair<TransactionIndex, uint16_t>>& amount_outs, COMMAND_RPC_GET_RANDOM_OUTPUTS_FOR_AMOUNTS_outs_for_amount& result_outs, uint64_t amount, size_t i);
    bool is_tx_spendtime_unlocked(uint64_t unlock_time);
    size_t find_end_of_allowed_index(const std::vector<std::pair<TransactionIndex, uint16_t>>& amount_outs);
    bool check_block_timestamp_main(const Block& b);
    bool check_block_timestamp(std::vector<uint64_t> timestamps, const Block& b);
    uint64_t get_adjusted_time();
    bool complete_timestamps_vector(uint64_t start_height, std::vector<uint64_t>& timestamps);
    bool checkCumulativeBlockSize(const Crypto::Hash& blockId, size_t cumulativeBlockSize, uint64_t height);
    std::vector<Crypto::Hash> doBuildSparseChain(const Crypto::Hash& startBlockId) const;
    bool getBlockCumulativeSize(const Block& block, size_t& cumulativeSize);
    bool update_next_comulative_size_limit();
    bool check_tx_input(const KeyInput& txin, const Crypto::Hash& tx_prefix_hash, const std::vector<Crypto::Signature>& sig, uint32_t* pmax_related_block_height = NULL);
    bool checkTransactionInputs(const Transaction& tx, const Crypto::Hash& tx_prefix_hash, uint32_t* pmax_used_block_height = NULL);
    bool checkTransactionInputs(const Transaction& tx, uint32_t* pmax_used_block_height = NULL);
    bool have_tx_keyimg_as_spent(const Crypto::KeyImage &key_im);
    const TransactionEntry& transactionByIndex(TransactionIndex index);
    bool pushBlock(const Block& blockData, block_verification_context& bvc);
    bool pushBlock(const Block& blockData, const std::vector<Transaction>& transactions, block_verification_context& bvc);
    bool pushBlock(BlockEntry& block);
    void popBlock();
    bool pushTransaction(BlockEntry& block, const Crypto::Hash& transactionHash, TransactionIndex transactionIndex);
    void popTransaction(const Transaction& transaction, const Crypto::Hash& transactionHash);
    void popTransactions(const BlockEntry& block, const Crypto::Hash& minerTransactionHash);
    bool validateInput(const MultisignatureInput& input, const Crypto::Hash& transactionHash, const Crypto::Hash& transactionPrefixHash, const std::vector<Crypto::Signature>& transactionSignatures);
    bool checkCheckpoints(uint32_t& lastValidCheckpointHeight);
    void rollbackBlockchainTo(uint32_t height);
    void removeLastBlock();
    bool checkUpgradeHeight(const UpgradeDetector& upgradeDetector);

    bool storeBlockchainIndices();
    bool loadBlockchainIndices();

    bool loadTransactions(const Block& block, std::vector<Transaction>& transactions);
    void saveTransactions(const std::vector<Transaction>& transactions);

    void sendMessage(const BlockchainMessage& message);

    friend class LockedBlockchainStorage;
  };

  class LockedBlockchainStorage: boost::noncopyable {
  public:

    LockedBlockchainStorage(Blockchain& bc)
      : m_bc(bc), m_lock(bc.m_blockchain_lock) {}

    Blockchain* operator -> () {
      return &m_bc;
    }

  private:

    Blockchain& m_bc;
    std::lock_guard<std::recursive_mutex> m_lock;
  };

  template<class visitor_t> bool Blockchain::scanOutputKeysForIndexes(const KeyInput& tx_in_to_key, visitor_t& vis, uint32_t* pmax_related_block_height) {
    std::lock_guard<std::recursive_mutex> lk(m_blockchain_lock);
    auto it = m_outputs.find(tx_in_to_key.amount);
    if (it == m_outputs.end() || !tx_in_to_key.outputIndexes.size())
      return false;

    std::vector<uint32_t> absolute_offsets = relative_output_offsets_to_absolute(tx_in_to_key.outputIndexes);
    std::vector<std::pair<TransactionIndex, uint16_t>>& amount_outs_vec = it->second;
    size_t count = 0;
    for (uint64_t i : absolute_offsets) {
      if(i >= amount_outs_vec.size() ) {
        logger(Logging::INFO) << "Wrong index in transaction inputs: " << i << ", expected maximum " << amount_outs_vec.size() - 1;
        return false;
      }

      //auto tx_it = m_transactionMap.find(amount_outs_vec[i].first);
      //if (!(tx_it != m_transactionMap.end())) { logger(ERROR, BRIGHT_RED) << "Wrong transaction id in output indexes: " << Common::podToHex(amount_outs_vec[i].first); return false; }

      const TransactionEntry& tx = transactionByIndex(amount_outs_vec[i].first);

      if (!(amount_outs_vec[i].second < tx.tx.outputs.size())) {
        logger(Logging::ERROR, Logging::BRIGHT_RED)
            << "Wrong index in transaction outputs: "
            << amount_outs_vec[i].second << ", expected less then "
            << tx.tx.outputs.size();
        return false;
      }

      if (!vis.handle_output(tx.tx, tx.tx.outputs[amount_outs_vec[i].second], amount_outs_vec[i].second)) {
        logger(Logging::INFO) << "Failed to handle_output for output no = " << count << ", with absolute offset " << i;
        return false;
      }

      if(count++ == absolute_offsets.size()-1 && pmax_related_block_height) {
        if (*pmax_related_block_height < amount_outs_vec[i].first.block) {
          *pmax_related_block_height = amount_outs_vec[i].first.block;
        }
      }
    }

    return true;
  }
}
<|MERGE_RESOLUTION|>--- conflicted
+++ resolved
@@ -1,8 +1,3 @@
-<<<<<<< HEAD
-// Copyright (c) 2011-2016 The Cryptonote developers
-// Distributed under the MIT/X11 software license, see the accompanying
-// file COPYING or http://www.opensource.org/licenses/mit-license.php.
-=======
 // Copyright (c) 2012-2016, The CryptoNote developers, The Bytecoin developers
 // Copyright (c) 2016, The Karbowanec developers
 //
@@ -20,7 +15,6 @@
 //
 // You should have received a copy of the GNU Lesser General Public License
 // along with Bytecoin.  If not, see <http://www.gnu.org/licenses/>.
->>>>>>> 231db527
 
 #pragma once
 
@@ -37,6 +31,7 @@
 #include "CryptoNoteCore/IBlockchainStorageObserver.h"
 #include "CryptoNoteCore/ITransactionValidator.h"
 #include "CryptoNoteCore/SwappedVector.h"
+#include "CryptoNoteCore/UpgradeDetector.h"
 #include "CryptoNoteCore/CryptoNoteFormatUtils.h"
 #include "CryptoNoteCore/TransactionPool.h"
 #include "CryptoNoteCore/BlockchainIndices.h"
@@ -96,11 +91,8 @@
     Crypto::Hash getTailId(uint32_t& height);
     difficulty_type getDifficultyForNextBlock();
     uint64_t getCoinsInCirculation();
-<<<<<<< HEAD
-=======
     uint8_t getBlockMajorVersionForHeight(uint32_t height) const;
 	uint8_t blockMajorVersion;
->>>>>>> 231db527
     bool addNewBlock(const Block& bl_, block_verification_context& bvc);
     bool resetAndSetGenesisBlock(const Block& b);
     bool haveBlock(const Crypto::Hash& id);
@@ -261,6 +253,7 @@
     typedef SwappedVector<BlockEntry> Blocks;
     typedef std::unordered_map<Crypto::Hash, uint32_t> BlockMap;
     typedef std::unordered_map<Crypto::Hash, TransactionIndex> TransactionMap;
+    typedef BasicUpgradeDetector<Blocks> UpgradeDetector;
 
     friend class BlockCacheSerializer;
     friend class BlockchainIndicesSerializer;
@@ -269,11 +262,8 @@
     CryptoNote::BlockIndex m_blockIndex;
     TransactionMap m_transactionMap;
     MultisignatureOutputsContainer m_multisignatureOutputs;
-<<<<<<< HEAD
-=======
     UpgradeDetector m_upgradeDetectorV2;
     UpgradeDetector m_upgradeDetectorV3;
->>>>>>> 231db527
 
     PaymentIdIndex m_paymentIdIndex;
     TimestampBlocksIndex m_timestampIndex;
@@ -301,6 +291,8 @@
     bool check_block_timestamp(std::vector<uint64_t> timestamps, const Block& b);
     uint64_t get_adjusted_time();
     bool complete_timestamps_vector(uint64_t start_height, std::vector<uint64_t>& timestamps);
+    bool checkBlockVersion(const Block& b, const Crypto::Hash& blockHash);
+    bool checkParentBlockSize(const Block& b, const Crypto::Hash& blockHash);
     bool checkCumulativeBlockSize(const Crypto::Hash& blockId, size_t cumulativeBlockSize, uint64_t height);
     std::vector<Crypto::Hash> doBuildSparseChain(const Crypto::Hash& startBlockId) const;
     bool getBlockCumulativeSize(const Block& block, size_t& cumulativeSize);
