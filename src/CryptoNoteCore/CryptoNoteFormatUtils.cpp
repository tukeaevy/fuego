<<<<<<< HEAD
// Copyright (c) 2011-2016 The Cryptonote developers
// Distributed under the MIT/X11 software license, see the accompanying
// file COPYING or http://www.opensource.org/licenses/mit-license.php.
=======
// Copyright (c) 2012-2016, The CryptoNote developers, The Bytecoin developers
//
// This file is part of Bytecoin.
//
// Bytecoin is free software: you can redistribute it and/or modify
// it under the terms of the GNU Lesser General Public License as published by
// the Free Software Foundation, either version 3 of the License, or
// (at your option) any later version.
//
// Bytecoin is distributed in the hope that it will be useful,
// but WITHOUT ANY WARRANTY; without even the implied warranty of
// MERCHANTABILITY or FITNESS FOR A PARTICULAR PURPOSE.  See the
// GNU Lesser General Public License for more details.
//
// You should have received a copy of the GNU Lesser General Public License
// along with Bytecoin.  If not, see <http://www.gnu.org/licenses/>.
>>>>>>> 231db527

#include "CryptoNoteFormatUtils.h"

#include <set>
#include <Logging/LoggerRef.h>
#include <Common/Varint.h>

#include "Serialization/BinaryOutputStreamSerializer.h"
#include "Serialization/BinaryInputStreamSerializer.h"

#include "Account.h"
#include "CryptoNoteBasicImpl.h"
#include "CryptoNoteSerialization.h"
#include "TransactionExtra.h"
#include "CryptoNoteTools.h"

#include "CryptoNoteConfig.h"

using namespace Logging;
using namespace Crypto;
using namespace Common;

namespace CryptoNote {

bool parseAndValidateTransactionFromBinaryArray(const BinaryArray& tx_blob, Transaction& tx, Hash& tx_hash, Hash& tx_prefix_hash) {
  if (!fromBinaryArray(tx, tx_blob)) {
    return false;
  }

  //TODO: validate tx
  cn_fast_hash(tx_blob.data(), tx_blob.size(), tx_hash);
  getObjectHash(*static_cast<TransactionPrefix*>(&tx), tx_prefix_hash);
  return true;
}

bool generate_key_image_helper(const AccountKeys& ack, const PublicKey& tx_public_key, size_t real_output_index, KeyPair& in_ephemeral, KeyImage& ki) {
  KeyDerivation recv_derivation;
  bool r = generate_key_derivation(tx_public_key, ack.viewSecretKey, recv_derivation);

  assert(r && "key image helper: failed to generate_key_derivation");

  if (!r) {
    return false;
  }

  r = derive_public_key(recv_derivation, real_output_index, ack.address.spendPublicKey, in_ephemeral.publicKey);

  assert(r && "key image helper: failed to derive_public_key");

  if (!r) {
    return false;
  }

  derive_secret_key(recv_derivation, real_output_index, ack.spendSecretKey, in_ephemeral.secretKey);
  generate_key_image(in_ephemeral.publicKey, in_ephemeral.secretKey, ki);
  return true;
}

uint64_t power_integral(uint64_t a, uint64_t b) {
  if (b == 0)
    return 1;
  uint64_t total = a;
  for (uint64_t i = 1; i != b; i++)
    total *= a;
  return total;
}

bool get_tx_fee(const Transaction& tx, uint64_t & fee) {
  uint64_t amount_in = 0;
  uint64_t amount_out = 0;

  for (const auto& in : tx.inputs) {
    if (in.type() == typeid(KeyInput)) {
      amount_in += boost::get<KeyInput>(in).amount;
    } else if (in.type() == typeid(MultisignatureInput)) {
      amount_in += boost::get<MultisignatureInput>(in).amount;
    }
  }

  for (const auto& o : tx.outputs) {
    amount_out += o.amount;
  }

  if (!(amount_in >= amount_out)) {
    return false;
  }

  fee = amount_in - amount_out;
  return true;
}

uint64_t get_tx_fee(const Transaction& tx) {
  uint64_t r = 0;
  if (!get_tx_fee(tx, r))
    return 0;
  return r;
}


bool constructTransaction(
  const AccountKeys& sender_account_keys,
  const std::vector<TransactionSourceEntry>& sources,
  const std::vector<TransactionDestinationEntry>& destinations,
  std::vector<uint8_t> extra,
  Transaction& tx,
  uint64_t unlock_time,
  Logging::ILogger& log) {
  LoggerRef logger(log, "construct_tx");

  tx.inputs.clear();
  tx.outputs.clear();
  tx.signatures.clear();

  tx.version = CURRENT_TRANSACTION_VERSION;
  tx.unlockTime = unlock_time;

  tx.extra = extra;
  KeyPair txkey = generateKeyPair();
  addTransactionPublicKeyToExtra(tx.extra, txkey.publicKey);

  struct input_generation_context_data {
    KeyPair in_ephemeral;
  };

  std::vector<input_generation_context_data> in_contexts;
  uint64_t summary_inputs_money = 0;
  //fill inputs
  for (const TransactionSourceEntry& src_entr : sources) {
    if (src_entr.realOutput >= src_entr.outputs.size()) {
      logger(ERROR) << "real_output index (" << src_entr.realOutput << ")bigger than output_keys.size()=" << src_entr.outputs.size();
      return false;
    }
    summary_inputs_money += src_entr.amount;

    //KeyDerivation recv_derivation;
    in_contexts.push_back(input_generation_context_data());
    KeyPair& in_ephemeral = in_contexts.back().in_ephemeral;
    KeyImage img;
    if (!generate_key_image_helper(sender_account_keys, src_entr.realTransactionPublicKey, src_entr.realOutputIndexInTransaction, in_ephemeral, img))
      return false;

    //check that derived key is equal with real output key
    if (!(in_ephemeral.publicKey == src_entr.outputs[src_entr.realOutput].second)) {
      logger(ERROR) << "derived public key mismatch with output public key! " << ENDL << "derived_key:"
        << Common::podToHex(in_ephemeral.publicKey) << ENDL << "real output_public_key:"
        << Common::podToHex(src_entr.outputs[src_entr.realOutput].second);
      return false;
    }

    //put key image into tx input
    KeyInput input_to_key;
    input_to_key.amount = src_entr.amount;
    input_to_key.keyImage = img;

    //fill outputs array and use relative offsets
    for (const TransactionSourceEntry::OutputEntry& out_entry : src_entr.outputs) {
      input_to_key.outputIndexes.push_back(out_entry.first);
    }

    input_to_key.outputIndexes = absolute_output_offsets_to_relative(input_to_key.outputIndexes);
    tx.inputs.push_back(input_to_key);
  }

  // "Shuffle" outs
  std::vector<TransactionDestinationEntry> shuffled_dsts(destinations);
  std::sort(shuffled_dsts.begin(), shuffled_dsts.end(), [](const TransactionDestinationEntry& de1, const TransactionDestinationEntry& de2) { return de1.amount < de2.amount; });

  uint64_t summary_outs_money = 0;
  //fill outputs
  size_t output_index = 0;
  for (const TransactionDestinationEntry& dst_entr : shuffled_dsts) {
    if (!(dst_entr.amount > 0)) {
      logger(ERROR, BRIGHT_RED) << "Destination with wrong amount: " << dst_entr.amount;
      return false;
    }
    KeyDerivation derivation;
    PublicKey out_eph_public_key;
    bool r = generate_key_derivation(dst_entr.addr.viewPublicKey, txkey.secretKey, derivation);

    if (!(r)) {
      logger(ERROR, BRIGHT_RED)
        << "at creation outs: failed to generate_key_derivation("
        << dst_entr.addr.viewPublicKey << ", " << txkey.secretKey << ")";
      return false;
    }

    r = derive_public_key(derivation, output_index,
      dst_entr.addr.spendPublicKey,
      out_eph_public_key);
    if (!(r)) {
      logger(ERROR, BRIGHT_RED)
        << "at creation outs: failed to derive_public_key(" << derivation
        << ", " << output_index << ", " << dst_entr.addr.spendPublicKey
        << ")";
      return false;
    }

    TransactionOutput out;
    out.amount = dst_entr.amount;
    KeyOutput tk;
    tk.key = out_eph_public_key;
    out.target = tk;
    tx.outputs.push_back(out);
    output_index++;
    summary_outs_money += dst_entr.amount;
  }

  //check money
  if (summary_outs_money > summary_inputs_money) {
    logger(ERROR) << "Transaction inputs money (" << summary_inputs_money << ") less than outputs money (" << summary_outs_money << ")";
    return false;
  }

  //generate ring signatures
  Hash tx_prefix_hash;
  getObjectHash(*static_cast<TransactionPrefix*>(&tx), tx_prefix_hash);

  size_t i = 0;
  for (const TransactionSourceEntry& src_entr : sources) {
    std::vector<const PublicKey*> keys_ptrs;
    for (const TransactionSourceEntry::OutputEntry& o : src_entr.outputs) {
      keys_ptrs.push_back(&o.second);
    }

    tx.signatures.push_back(std::vector<Signature>());
    std::vector<Signature>& sigs = tx.signatures.back();
    sigs.resize(src_entr.outputs.size());
    generate_ring_signature(tx_prefix_hash, boost::get<KeyInput>(tx.inputs[i]).keyImage, keys_ptrs,
      in_contexts[i].in_ephemeral.secretKey, src_entr.realOutput, sigs.data());
    i++;
  }

  return true;
}

bool get_inputs_money_amount(const Transaction& tx, uint64_t& money) {
  money = 0;

  for (const auto& in : tx.inputs) {
    uint64_t amount = 0;

    if (in.type() == typeid(KeyInput)) {
      amount = boost::get<KeyInput>(in).amount;
    } else if (in.type() == typeid(MultisignatureInput)) {
      amount = boost::get<MultisignatureInput>(in).amount;
    }

    money += amount;
  }
  return true;
}

uint32_t get_block_height(const Block& b) {
  if (b.baseTransaction.inputs.size() != 1) {
    return 0;
  }
  const auto& in = b.baseTransaction.inputs[0];
  if (in.type() != typeid(BaseInput)) {
    return 0;
  }
  return boost::get<BaseInput>(in).blockIndex;
}

bool check_inputs_types_supported(const TransactionPrefix& tx) {
  for (const auto& in : tx.inputs) {
    if (in.type() != typeid(KeyInput) && in.type() != typeid(MultisignatureInput)) {
      return false;
    }
  }

  return true;
}

bool check_outs_valid(const TransactionPrefix& tx, std::string* error) {
  for (const TransactionOutput& out : tx.outputs) {
    if (out.target.type() == typeid(KeyOutput)) {
      if (out.amount == 0) {
        if (error) {
          *error = "Zero amount ouput";
        }
        return false;
      }

      if (!check_key(boost::get<KeyOutput>(out.target).key)) {
        if (error) {
          *error = "Output with invalid key";
        }
        return false;
      }
    } else if (out.target.type() == typeid(MultisignatureOutput)) {
      const MultisignatureOutput& multisignatureOutput = ::boost::get<MultisignatureOutput>(out.target);
      if (multisignatureOutput.requiredSignatureCount > multisignatureOutput.keys.size()) {
        if (error) {
          *error = "Multisignature output with invalid required signature count";
        }
        return false;
      }
      for (const PublicKey& key : multisignatureOutput.keys) {
        if (!check_key(key)) {
          if (error) {
            *error = "Multisignature output with invalid public key";
          }
          return false;
        }
      }
    } else {
      if (error) {
        *error = "Output with invalid type";
      }
      return false;
    }
  }

  return true;
}

bool checkMultisignatureInputsDiff(const TransactionPrefix& tx) {
  std::set<std::pair<uint64_t, uint32_t>> inputsUsage;
  for (const auto& inv : tx.inputs) {
    if (inv.type() == typeid(MultisignatureInput)) {
      const MultisignatureInput& in = ::boost::get<MultisignatureInput>(inv);
      if (!inputsUsage.insert(std::make_pair(in.amount, in.outputIndex)).second) {
        return false;
      }
    }
  }
  return true;
}

bool check_money_overflow(const TransactionPrefix &tx) {
  return check_inputs_overflow(tx) && check_outs_overflow(tx);
}

bool check_inputs_overflow(const TransactionPrefix &tx) {
  uint64_t money = 0;

  for (const auto &in : tx.inputs) {
    uint64_t amount = 0;

    if (in.type() == typeid(KeyInput)) {
      amount = boost::get<KeyInput>(in).amount;
    } else if (in.type() == typeid(MultisignatureInput)) {
      amount = boost::get<MultisignatureInput>(in).amount;
    }

    if (money > amount + money)
      return false;

    money += amount;
  }
  return true;
}

bool check_outs_overflow(const TransactionPrefix& tx) {
  uint64_t money = 0;
  for (const auto& o : tx.outputs) {
    if (money > o.amount + money)
      return false;
    money += o.amount;
  }
  return true;
}

uint64_t get_outs_money_amount(const Transaction& tx) {
  uint64_t outputs_amount = 0;
  for (const auto& o : tx.outputs) {
    outputs_amount += o.amount;
  }
  return outputs_amount;
}

std::string short_hash_str(const Hash& h) {
  std::string res = Common::podToHex(h);

  if (res.size() == 64) {
    auto erased_pos = res.erase(8, 48);
    res.insert(8, "....");
  }

  return res;
}

bool is_out_to_acc(const AccountKeys& acc, const KeyOutput& out_key, const KeyDerivation& derivation, size_t keyIndex) {
  PublicKey pk;
  derive_public_key(derivation, keyIndex, acc.address.spendPublicKey, pk);
  return pk == out_key.key;
}

bool is_out_to_acc(const AccountKeys& acc, const KeyOutput& out_key, const PublicKey& tx_pub_key, size_t keyIndex) {
  KeyDerivation derivation;
  generate_key_derivation(tx_pub_key, acc.viewSecretKey, derivation);
  return is_out_to_acc(acc, out_key, derivation, keyIndex);
}

bool lookup_acc_outs(const AccountKeys& acc, const Transaction& tx, std::vector<size_t>& outs, uint64_t& money_transfered) {
  PublicKey transactionPublicKey = getTransactionPublicKeyFromExtra(tx.extra);
  if (transactionPublicKey == NULL_PUBLIC_KEY)
    return false;
  return lookup_acc_outs(acc, tx, transactionPublicKey, outs, money_transfered);
}

bool lookup_acc_outs(const AccountKeys& acc, const Transaction& tx, const PublicKey& tx_pub_key, std::vector<size_t>& outs, uint64_t& money_transfered) {
  money_transfered = 0;
  size_t keyIndex = 0;
  size_t outputIndex = 0;

  KeyDerivation derivation;
  generate_key_derivation(tx_pub_key, acc.viewSecretKey, derivation);

  for (const TransactionOutput& o : tx.outputs) {
    assert(o.target.type() == typeid(KeyOutput) || o.target.type() == typeid(MultisignatureOutput));
    if (o.target.type() == typeid(KeyOutput)) {
      if (is_out_to_acc(acc, boost::get<KeyOutput>(o.target), derivation, keyIndex)) {
        outs.push_back(outputIndex);
        money_transfered += o.amount;
      }

      ++keyIndex;
    } else if (o.target.type() == typeid(MultisignatureOutput)) {
      keyIndex += boost::get<MultisignatureOutput>(o.target).keys.size();
    }

    ++outputIndex;
  }
  return true;
}

bool get_block_hashing_blob(const Block& b, BinaryArray& ba) {
  if (!toBinaryArray(static_cast<const BlockHeader&>(b), ba)) {
    return false;
  }

  Hash treeRootHash = get_tx_tree_hash(b);
  ba.insert(ba.end(), treeRootHash.data, treeRootHash.data + 32);
  auto transactionCount = asBinaryArray(Tools::get_varint_data(b.transactionHashes.size() + 1));
  ba.insert(ba.end(), transactionCount.begin(), transactionCount.end());
  return true;
}

bool get_block_hash(const Block& b, Hash& res) {
  BinaryArray ba;
  if (!get_block_hashing_blob(b, ba)) {
    return false;
  }

  return getObjectHash(ba, res);
}

Hash get_block_hash(const Block& b) {
  Hash p = NULL_HASH;
  get_block_hash(b, p);
  return p;
}

bool get_aux_block_header_hash(const Block& b, Hash& res) {
  BinaryArray blob;
  if (!get_block_hashing_blob(b, blob)) {
    return false;
  }

  return getObjectHash(blob, res);
}

bool get_block_longhash(cn_context &context, const Block& b, Hash& res) {
  BinaryArray bd;
<<<<<<< HEAD
  if (!get_block_hashing_blob(b, bd)) {
=======
  if (b.majorVersion == BLOCK_MAJOR_VERSION_1) {
    if (!get_block_hashing_blob(b, bd)) {
      return false;
    }
  } else if (b.majorVersion >= BLOCK_MAJOR_VERSION_2) {
    if (!get_parent_block_hashing_blob(b, bd)) {
      return false;
    }
  } else {
>>>>>>> 231db527
    return false;
  }

  cn_slow_hash(context, bd.data(), bd.size(), res);
  return true;
}

std::vector<uint32_t> relative_output_offsets_to_absolute(const std::vector<uint32_t>& off) {
  std::vector<uint32_t> res = off;
  for (size_t i = 1; i < res.size(); i++)
    res[i] += res[i - 1];
  return res;
}

std::vector<uint32_t> absolute_output_offsets_to_relative(const std::vector<uint32_t>& off) {
  std::vector<uint32_t> res = off;
  if (!off.size())
    return res;
  std::sort(res.begin(), res.end());//just to be sure, actually it is already should be sorted
  for (size_t i = res.size() - 1; i != 0; i--)
    res[i] -= res[i - 1];

  return res;
}

void get_tx_tree_hash(const std::vector<Hash>& tx_hashes, Hash& h) {
  tree_hash(tx_hashes.data(), tx_hashes.size(), h);
}

Hash get_tx_tree_hash(const std::vector<Hash>& tx_hashes) {
  Hash h = NULL_HASH;
  get_tx_tree_hash(tx_hashes, h);
  return h;
}

Hash get_tx_tree_hash(const Block& b) {
  std::vector<Hash> txs_ids;
  Hash h = NULL_HASH;
  getObjectHash(b.baseTransaction, h);
  txs_ids.push_back(h);
  for (auto& th : b.transactionHashes) {
    txs_ids.push_back(th);
  }
  return get_tx_tree_hash(txs_ids);
}

}<|MERGE_RESOLUTION|>--- conflicted
+++ resolved
@@ -1,8 +1,3 @@
-<<<<<<< HEAD
-// Copyright (c) 2011-2016 The Cryptonote developers
-// Distributed under the MIT/X11 software license, see the accompanying
-// file COPYING or http://www.opensource.org/licenses/mit-license.php.
-=======
 // Copyright (c) 2012-2016, The CryptoNote developers, The Bytecoin developers
 //
 // This file is part of Bytecoin.
@@ -19,7 +14,6 @@
 //
 // You should have received a copy of the GNU Lesser General Public License
 // along with Bytecoin.  If not, see <http://www.gnu.org/licenses/>.
->>>>>>> 231db527
 
 #include "CryptoNoteFormatUtils.h"
 
@@ -459,10 +453,24 @@
   return true;
 }
 
+bool get_parent_block_hashing_blob(const Block& b, BinaryArray& blob) {
+  auto serializer = makeParentBlockSerializer(b, true, true);
+  return toBinaryArray(serializer, blob);
+}
+
 bool get_block_hash(const Block& b, Hash& res) {
   BinaryArray ba;
   if (!get_block_hashing_blob(b, ba)) {
     return false;
+  }
+
+  if (BLOCK_MAJOR_VERSION_2 <= b.majorVersion) {
+    BinaryArray parent_blob;
+    auto serializer = makeParentBlockSerializer(b, true, false);
+    if (!toBinaryArray(serializer, parent_blob))
+      return false;
+
+    ba.insert(ba.end(), parent_blob.begin(), parent_blob.end());
   }
 
   return getObjectHash(ba, res);
@@ -485,9 +493,6 @@
 
 bool get_block_longhash(cn_context &context, const Block& b, Hash& res) {
   BinaryArray bd;
-<<<<<<< HEAD
-  if (!get_block_hashing_blob(b, bd)) {
-=======
   if (b.majorVersion == BLOCK_MAJOR_VERSION_1) {
     if (!get_block_hashing_blob(b, bd)) {
       return false;
@@ -497,10 +502,8 @@
       return false;
     }
   } else {
->>>>>>> 231db527
-    return false;
-  }
-
+    return false;
+  }
   cn_slow_hash(context, bd.data(), bd.size(), res);
   return true;
 }
