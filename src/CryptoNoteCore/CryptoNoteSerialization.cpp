--- conflicted
+++ resolved
@@ -1,8 +1,3 @@
-<<<<<<< HEAD
-// Copyright (c) 2011-2016 The Cryptonote developers
-// Distributed under the MIT/X11 software license, see the accompanying
-// file COPYING or http://www.opensource.org/licenses/mit-license.php.
-=======
 // Copyright (c) 2012-2016, The CryptoNote developers, The Bytecoin developers
 //
 // This file is part of Bytecoin.
@@ -19,7 +14,6 @@
 //
 // You should have received a copy of the GNU Lesser General Public License
 // along with Bytecoin.  If not, see <http://www.gnu.org/licenses/>.
->>>>>>> 231db527
 
 #include "CryptoNoteSerialization.h"
 
@@ -310,11 +304,6 @@
   serializer(multisignature.requiredSignatureCount, "required_signatures");
 }
 
-<<<<<<< HEAD
-void serializeBlockHeader(BlockHeader& header, ISerializer& serializer) {
-  serializer(header.majorVersion, "major_version");
-  if (header.majorVersion > BLOCK_MAJOR_VERSION_1) {
-=======
 void serialize(ParentBlockSerializer& pbs, ISerializer& serializer) {
   serializer(pbs.m_parentBlock.majorVersion, "majorVersion");
 
@@ -390,16 +379,10 @@
 void serializeBlockHeader(BlockHeader& header, ISerializer& serializer) {
   serializer(header.majorVersion, "major_version");
   if (header.majorVersion > BLOCK_MAJOR_VERSION_3) {
->>>>>>> 231db527
     throw std::runtime_error("Wrong major version");
   }
 
   serializer(header.minorVersion, "minor_version");
-<<<<<<< HEAD
-  serializer(header.timestamp, "timestamp");
-  serializer(header.previousBlockHash, "prev_id");
-  serializer.binary(&header.nonce, sizeof(header.nonce), "nonce");
-=======
   if (header.majorVersion == BLOCK_MAJOR_VERSION_1) {
     serializer(header.timestamp, "timestamp");
     serializer(header.previousBlockHash, "prev_id");
@@ -409,7 +392,6 @@
   } else {
     throw std::runtime_error("Wrong major version");
   }
->>>>>>> 231db527
 }
 
 void serialize(BlockHeader& header, ISerializer& serializer) {
@@ -419,14 +401,11 @@
 void serialize(Block& block, ISerializer& serializer) {
   serializeBlockHeader(block, serializer);
 
-<<<<<<< HEAD
-=======
   if (block.majorVersion >= BLOCK_MAJOR_VERSION_2) {
     auto parentBlockSerializer = makeParentBlockSerializer(block, false, false);
     serializer(parentBlockSerializer, "parent_block");
   }
 
->>>>>>> 231db527
   serializer(block.baseTransaction, "miner_tx");
   serializer(block.transactionHashes, "tx_hashes");
 }
@@ -442,6 +421,29 @@
   s(keys.viewSecretKey, "m_view_secret_key");
 }
 
+void doSerialize(TransactionExtraMergeMiningTag& tag, ISerializer& serializer) {
+  uint64_t depth = static_cast<uint64_t>(tag.depth);
+  serializer(depth, "depth");
+  tag.depth = static_cast<size_t>(depth);
+  serializer(tag.merkleRoot, "merkle_root");
+}
+
+void serialize(TransactionExtraMergeMiningTag& tag, ISerializer& serializer) {
+  if (serializer.type() == ISerializer::OUTPUT) {
+    std::string field;
+    StringOutputStream os(field);
+    BinaryOutputStreamSerializer output(os);
+    doSerialize(tag, output);
+    serializer(field, "");
+  } else {
+    std::string field;
+    serializer(field, "");
+    MemoryInputStream stream(field.data(), field.size());
+    BinaryInputStreamSerializer input(stream);
+    doSerialize(tag, input);
+  }
+}
+
 void serialize(KeyPair& keyPair, ISerializer& serializer) {
   serializer(keyPair.secretKey, "secret_key");
   serializer(keyPair.publicKey, "public_key");
