--- conflicted
+++ resolved
@@ -1,8 +1,3 @@
-<<<<<<< HEAD
-// Copyright (c) 2011-2016 The Cryptonote developers
-// Distributed under the MIT/X11 software license, see the accompanying
-// file COPYING or http://www.opensource.org/licenses/mit-license.php.
-=======
 // Copyright (c) 2012-2016, The CryptoNote developers, The Bytecoin developers
 //
 // This file is part of Bytecoin.
@@ -19,7 +14,6 @@
 //
 // You should have received a copy of the GNU Lesser General Public License
 // along with Bytecoin.  If not, see <http://www.gnu.org/licenses/>.
->>>>>>> 231db527
 
 #include "Miner.h"
 
@@ -77,8 +71,6 @@
     std::lock_guard<decltype(m_template_lock)> lk(m_template_lock);
 
     m_template = bl;
-<<<<<<< HEAD
-=======
 
     if (m_template.majorVersion >= BLOCK_MAJOR_VERSION_2) {
       CryptoNote::TransactionExtraMergeMiningTag mm_tag;
@@ -93,7 +85,6 @@
       }
     }
 
->>>>>>> 231db527
     m_diffic = di;
     ++m_template_no;
     m_starter_nonce = Crypto::rand<uint32_t>();
