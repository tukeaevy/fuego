--- conflicted
+++ resolved
@@ -1054,11 +1054,7 @@
     // if block to be added connects to known blocks that aren't part of the
     // main chain -- that is, if we're adding on to an alternate chain
     if (alt_chain.size()) {
-<<<<<<< HEAD
-      //make sure that it has right connection to main chain
-
-=======
->>>>>>> c355b881
+
       // make sure alt chain doesn't somehow start past the end of the main chain
       if (!(m_blocks.size() > alt_chain.front()->second.height)) { logger(ERROR, BRIGHT_RED) << "main blockchain wrong height"; return false; }
       // make sure block connects correctly to the main chain
