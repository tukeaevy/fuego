// {DRGL} Kills White Walkers
// <https://www.ZirtysPerzys.org>
//
// Copyright (c) 2012-2016 The CryptoNote developers, The Bytecoin developers
<<<<<<< HEAD
// Copyright (c) 2016-2019 The Karbowanec developers
// Copyright (c) 2018-2019 The Ryo Currency Developers
=======
// Copyright (c) 2016-2018 The Karbowanec developers
// Copyright (c) 2017-2018 The Ryo Currency Developers
>>>>>>> 5007586b
// Copyright (c) 2018-2019 The DRAGONGLASS Developers
//
// This file is part of DRAGONGLASS.
// DRAGONGLASS is free software: you can redistribute it and/or modify
// it under the terms of the GNU Lesser General Public License as published by
// the Free Software Foundation, either version 3 of the License, or
// (at your option) any later version.
// DRAGONGLASS is distributed in the hope that it will be useful,
// but WITHOUT ANY WARRANTY; without even the implied warranty of
// MERCHANTABILITY or FITNESS FOR A PARTICULAR PURPOSE.  See the
// GNU Lesser General Public License for more details.
// You should have received a copy of the GNU Lesser General Public License
// along with DRAGONGLASS.  If not, see <http://www.gnu.org/licenses/>.

#include "Blockchain.h"

#include <algorithm>
#include <cstdio>
#include <boost/foreach.hpp>
#include "Common/Math.h"
#include "Common/ShuffleGenerator.h"
#include "Common/StdInputStream.h"
#include "Common/StdOutputStream.h"
#include "Rpc/CoreRpcServerCommandsDefinitions.h"
#include "Serialization/BinarySerializationTools.h"
#include "CryptoNoteTools.h"

using namespace Logging;
using namespace Common;

namespace {

std::string appendPath(const std::string& path, const std::string& fileName) {
  std::string result = path;
  if (!result.empty()) {
    result += '/';
  }

  result += fileName;
  return result;
}

}

namespace std {
bool operator<(const Crypto::Hash& hash1, const Crypto::Hash& hash2) {
  return memcmp(&hash1, &hash2, Crypto::HASH_SIZE) < 0;
}

bool operator<(const Crypto::KeyImage& keyImage1, const Crypto::KeyImage& keyImage2) {
  return memcmp(&keyImage1, &keyImage2, 32) < 0;
}
}

#define CURRENT_BLOCKCACHE_STORAGE_ARCHIVE_VER 1
#define CURRENT_BLOCKCHAININDICES_STORAGE_ARCHIVE_VER 1

namespace CryptoNote {
class BlockCacheSerializer;
class BlockchainIndicesSerializer;
}

namespace CryptoNote {

template<typename K, typename V, typename Hash>
bool serialize(google::sparse_hash_map<K, V, Hash>& value, Common::StringView name, CryptoNote::ISerializer& serializer) {
  return serializeMap(value, name, serializer, [&value](size_t size) { value.resize(size); });
}

template<typename K, typename Hash>
bool serialize(google::sparse_hash_set<K, Hash>& value, Common::StringView name, CryptoNote::ISerializer& serializer) {
  size_t size = value.size();
  if (!serializer.beginArray(size, name)) {
    return false;
  }

  if (serializer.type() == ISerializer::OUTPUT) {
    for (auto& key : value) {
      serializer(const_cast<K&>(key), "");
    }
  } else {
    value.resize(size);
    while (size--) {
      K key;
      serializer(key, "");
      value.insert(key);
    }
  }

  serializer.endArray();
  return true;
}

// custom serialization to speedup cache loading
bool serialize(std::vector<std::pair<Blockchain::TransactionIndex, uint16_t>>& value, Common::StringView name, CryptoNote::ISerializer& s) {
  const size_t elementSize = sizeof(std::pair<Blockchain::TransactionIndex, uint16_t>);
  size_t size = value.size() * elementSize;

  if (!s.beginArray(size, name)) {
    return false;
  }

  if (s.type() == CryptoNote::ISerializer::INPUT) {
    if (size % elementSize != 0) {
      throw std::runtime_error("Invalid vector size");
    }
    value.resize(size / elementSize);
  }

  if (size) {
    s.binary(value.data(), size, "");
  }

  s.endArray();
  return true;
}

void serialize(Blockchain::TransactionIndex& value, ISerializer& s) {
  s(value.block, "block");
  s(value.transaction, "tx");
}

class BlockCacheSerializer {

public:
  BlockCacheSerializer(Blockchain& bs, const Crypto::Hash lastBlockHash, ILogger& logger) :
    m_bs(bs), m_lastBlockHash(lastBlockHash), m_loaded(false), logger(logger, "BlockCacheSerializer") {
  }

  void load(const std::string& filename) {
    try {
      std::ifstream stdStream(filename, std::ios::binary);
      if (!stdStream) {
        return;
      }

      StdInputStream stream(stdStream);
      BinaryInputStreamSerializer s(stream);
      CryptoNote::serialize(*this, s);
    } catch (std::exception& e) {
      logger(WARNING) << "loading failed: " << e.what();
    }
  }

  bool save(const std::string& filename) {
    try {
      std::ofstream file(filename, std::ios::binary);
      if (!file) {
        return false;
      }

      StdOutputStream stream(file);
      BinaryOutputStreamSerializer s(stream);
      CryptoNote::serialize(*this, s);
    } catch (std::exception&) {
      return false;
    }

    return true;
  }

  void serialize(ISerializer& s) {
    auto start = std::chrono::steady_clock::now();

    uint8_t version = CURRENT_BLOCKCACHE_STORAGE_ARCHIVE_VER;
    s(version, "version");

    // ignore old versions, do rebuild
    if (version < CURRENT_BLOCKCACHE_STORAGE_ARCHIVE_VER)
      return;

    std::string operation;
    if (s.type() == ISerializer::INPUT) {
      operation = "- loading ";
      Crypto::Hash blockHash;
      s(blockHash, "last_block");

      if (blockHash != m_lastBlockHash) {
        return;
      }

    } else {
      operation = "- saving ";
      s(m_lastBlockHash, "last_block");
    }

    logger(INFO) << operation << "block index...";
    s(m_bs.m_blockIndex, "block_index");

    logger(INFO) << operation << "transaction map...";
    s(m_bs.m_transactionMap, "transactions");

    logger(INFO) << operation << "spent keys...";
    s(m_bs.m_spent_keys, "spent_keys");

    logger(INFO) << operation << "outputs...";
    s(m_bs.m_outputs, "outputs");

    logger(INFO) << operation << "multi-signature outputs...";
    s(m_bs.m_multisignatureOutputs, "multisig_outputs");

    auto dur = std::chrono::steady_clock::now() - start;

    logger(INFO) << "Serialization time: " << std::chrono::duration_cast<std::chrono::milliseconds>(dur).count() << "ms";

    m_loaded = true;
  }

  bool loaded() const {
    return m_loaded;
  }

private:

  LoggerRef logger;
  bool m_loaded;
  Blockchain& m_bs;
  Crypto::Hash m_lastBlockHash;
};

class BlockchainIndicesSerializer {

public:
  BlockchainIndicesSerializer(Blockchain& bs, const Crypto::Hash lastBlockHash, ILogger& logger) :
    m_bs(bs), m_lastBlockHash(lastBlockHash), m_loaded(false), logger(logger, "BlockchainIndicesSerializer") {
  }

  void serialize(ISerializer& s) {

    uint8_t version = CURRENT_BLOCKCHAININDICES_STORAGE_ARCHIVE_VER;

    KV_MEMBER(version);

    // ignore old versions, do rebuild
    if (version != CURRENT_BLOCKCHAININDICES_STORAGE_ARCHIVE_VER)
      return;

    std::string operation;

    if (s.type() == ISerializer::INPUT) {
      operation = "- loading ";

      Crypto::Hash blockHash;
      s(blockHash, "blockHash");

      if (blockHash != m_lastBlockHash) {
        return;
      }

    } else {
      operation = "- saving ";
      s(m_lastBlockHash, "blockHash");
    }

    logger(INFO) << operation << "paymentID index...";
    s(m_bs.m_paymentIdIndex, "paymentIdIndex");

    logger(INFO) << operation << "timestamp index...";
    s(m_bs.m_timestampIndex, "timestampIndex");

    logger(INFO) << operation << "generated transactions index...";
    s(m_bs.m_generatedTransactionsIndex, "generatedTransactionsIndex");

    m_loaded = true;
  }

  template<class Archive> void serialize(Archive& ar, unsigned int version) {

    // ignore old versions, do rebuild
    if (version < CURRENT_BLOCKCHAININDICES_STORAGE_ARCHIVE_VER)
      return;

    std::string operation;
    if (Archive::is_loading::value) {
      operation = "- loading ";
      Crypto::Hash blockHash;
      ar & blockHash;

      if (blockHash != m_lastBlockHash) {
        return;
      }

    } else {
      operation = "- saving ";
      ar & m_lastBlockHash;
    }

    logger(INFO) << operation << "paymentID index...";
    ar & m_bs.m_paymentIdIndex;

    logger(INFO) << operation << "timestamp index...";
    ar & m_bs.m_timestampIndex;

    logger(INFO) << operation << "generated transactions index...";
    ar & m_bs.m_generatedTransactionsIndex;

    m_loaded = true;
  }

  bool loaded() const {
    return m_loaded;
  }

private:

  LoggerRef logger;
  bool m_loaded;
  Blockchain& m_bs;
  Crypto::Hash m_lastBlockHash;
};


Blockchain::Blockchain(const Currency& currency, tx_memory_pool& tx_pool, ILogger& logger, bool blockchainIndexesEnabled) :
logger(logger, "Blockchain"),
m_currency(currency),
m_tx_pool(tx_pool),
m_current_block_cumul_sz_limit(0),
m_is_in_checkpoint_zone(false),
m_upgradeDetectorV2(currency, m_blocks, BLOCK_MAJOR_VERSION_2, logger),
m_upgradeDetectorV3(currency, m_blocks, BLOCK_MAJOR_VERSION_3, logger),
m_upgradeDetectorV4(currency, m_blocks, BLOCK_MAJOR_VERSION_4, logger), 
m_upgradeDetectorV5(currency, m_blocks, BLOCK_MAJOR_VERSION_5, logger),
m_upgradeDetectorV6(currency, m_blocks, BLOCK_MAJOR_VERSION_6, logger), 
m_checkpoints(logger),
m_paymentIdIndex(blockchainIndexesEnabled),
m_timestampIndex(blockchainIndexesEnabled),
m_generatedTransactionsIndex(blockchainIndexesEnabled),
m_orthanBlocksIndex(blockchainIndexesEnabled),
m_blockchainIndexesEnabled(blockchainIndexesEnabled) {

  m_outputs.set_deleted_key(0);
  Crypto::KeyImage nullImage = boost::value_initialized<decltype(nullImage)>();
  m_spent_keys.set_deleted_key(nullImage);
}

bool Blockchain::addObserver(IBlockchainStorageObserver* observer) {
  return m_observerManager.add(observer);
}

bool Blockchain::removeObserver(IBlockchainStorageObserver* observer) {
  return m_observerManager.remove(observer);
}

bool Blockchain::checkTransactionInputs(const CryptoNote::Transaction& tx, BlockInfo& maxUsedBlock) {
  return checkTransactionInputs(tx, maxUsedBlock.height, maxUsedBlock.id);
}

bool Blockchain::checkTransactionInputs(const CryptoNote::Transaction& tx, BlockInfo& maxUsedBlock, BlockInfo& lastFailed) {

  BlockInfo tail;

  //not the best implementation at this time, sorry :(
  //check is ring_signature already checked ?
  if (maxUsedBlock.empty()) {
    //not checked, lets try to check
    if (!lastFailed.empty() && getCurrentBlockchainHeight() > lastFailed.height && getBlockIdByHeight(lastFailed.height) == lastFailed.id) {
      return false; //we already sure that this tx is broken for this height
    }

    if (!checkTransactionInputs(tx, maxUsedBlock.height, maxUsedBlock.id, &tail)) {
      lastFailed = tail;
      return false;
    }
  } else {
    if (maxUsedBlock.height >= getCurrentBlockchainHeight()) {
      return false;
    }

    if (getBlockIdByHeight(maxUsedBlock.height) != maxUsedBlock.id) {
      //if we already failed on this height and id, skip actual ring signature check
      if (lastFailed.id == getBlockIdByHeight(lastFailed.height)) {
        return false;
      }
    }

    //check ring signature again, it is possible (with very small chance) that this transaction become again valid
    if (!checkTransactionInputs(tx, maxUsedBlock.height, maxUsedBlock.id, &tail)) {
      lastFailed = tail;
      return false;
    }
  }

  return true;
}

bool Blockchain::haveSpentKeyImages(const CryptoNote::Transaction& tx) {
  return this->haveTransactionKeyImagesAsSpent(tx);
}

/**
* \pre m_blockchain_lock is locked
*/
bool Blockchain::checkTransactionSize(size_t blobSize) {
  if (blobSize > getCurrentCumulativeBlocksizeLimit() - m_currency.minerTxBlobReservedSize()) {
    logger(ERROR) << "transaction is too big " << blobSize << ", maximum allowed size is " <<
      (getCurrentCumulativeBlocksizeLimit() - m_currency.minerTxBlobReservedSize());
    return false;
  }

  return true;
}

bool Blockchain::haveTransaction(const Crypto::Hash &id) {
  std::lock_guard<decltype(m_blockchain_lock)> lk(m_blockchain_lock);
  return m_transactionMap.find(id) != m_transactionMap.end();
}

bool Blockchain::have_tx_keyimg_as_spent(const Crypto::KeyImage &key_im) {
  std::lock_guard<decltype(m_blockchain_lock)> lk(m_blockchain_lock);
  return  m_spent_keys.find(key_im) != m_spent_keys.end();
}

uint32_t Blockchain::getCurrentBlockchainHeight() {
  std::lock_guard<decltype(m_blockchain_lock)> lk(m_blockchain_lock);
  return static_cast<uint32_t>(m_blocks.size());
}

bool Blockchain::init(const std::string& config_folder, bool load_existing) {
  std::lock_guard<decltype(m_blockchain_lock)> lk(m_blockchain_lock);
  if (!config_folder.empty() && !Tools::create_directories_if_necessary(config_folder)) {
    logger(ERROR, BRIGHT_RED) << "Failed to create data directory: " << m_config_folder;
    return false;
  }

  m_config_folder = config_folder;

  if (!m_blocks.open(appendPath(config_folder, m_currency.blocksFileName()), appendPath(config_folder, m_currency.blockIndexesFileName()), 1024)) {
    return false;
  }

  if (load_existing && !m_blocks.empty()) {
    logger(INFO, BRIGHT_WHITE) << "Loading blockchain...";
    BlockCacheSerializer loader(*this, get_block_hash(m_blocks.back().bl), logger.getLogger());
    loader.load(appendPath(config_folder, m_currency.blocksCacheFileName()));

    if (!loader.loaded()) {
      logger(WARNING, BRIGHT_YELLOW) << "No actual blockchain cache found, rebuilding internal structures...";
      rebuildCache();
    }

    if (m_blockchainIndexesEnabled) {
      loadBlockchainIndices();
    }
  } else {
    m_blocks.clear();
  }

  if (m_blocks.empty()) {
    logger(INFO, BRIGHT_WHITE)
      << "Blockchain not loaded, generating genesis block.";
    block_verification_context bvc = boost::value_initialized<block_verification_context>();
    pushBlock(m_currency.genesisBlock(), bvc);
    if (bvc.m_verifivation_failed) {
      logger(ERROR, BRIGHT_RED) << "Failed to add genesis block to blockchain";
      return false;
    }
  } else {
    Crypto::Hash firstBlockHash = get_block_hash(m_blocks[0].bl);
    if (!(firstBlockHash == m_currency.genesisBlockHash())) {
      logger(ERROR, BRIGHT_RED) << "Failed to init: genesis block mismatch. "
        "You've probably set --testnet flag and are "
        "using a data dir with non-test blockchain "
        "or another network.";
      return false;
    }
  }

  uint32_t lastValidCheckpointHeight = 0;
  if (!checkCheckpoints(lastValidCheckpointHeight)) {
    logger(WARNING, BRIGHT_MAGENTA) << "Invalid checkpoint found. Rollback blockchain to height=" << lastValidCheckpointHeight;
    rollbackBlockchainTo(lastValidCheckpointHeight);
  }

if (!m_upgradeDetectorV2.init() || !m_upgradeDetectorV3.init() || !m_upgradeDetectorV4.init() || !m_upgradeDetectorV5.init() || !m_upgradeDetectorV6.init()) {
    logger(ERROR, BRIGHT_RED) << "Failed to initialize upgrade detector. Trying self-healing procedure.";
}

 bool reinitUpgradeDetectors = false;
  if (!checkUpgradeHeight(m_upgradeDetectorV2)) {
    uint32_t upgradeHeight = m_upgradeDetectorV2.upgradeHeight();
    assert(upgradeHeight != UpgradeDetectorBase::UNDEF_HEIGHT);
    logger(WARNING, BRIGHT_YELLOW) << "Invalid block version at " << upgradeHeight + 1 << ": real=" << static_cast<int>(m_blocks[upgradeHeight + 1].bl.majorVersion) <<
    " expected=" << static_cast<int>(m_upgradeDetectorV2.targetVersion()) << ". Rollback blockchain to height=" << upgradeHeight;
    rollbackBlockchainTo(upgradeHeight);
    reinitUpgradeDetectors = true;
  } else if (!checkUpgradeHeight(m_upgradeDetectorV3)) {
    uint32_t upgradeHeight = m_upgradeDetectorV3.upgradeHeight();
    logger(WARNING, BRIGHT_YELLOW) << "Invalid block version at " << upgradeHeight + 1 << ": real=" << static_cast<int>(m_blocks[upgradeHeight + 1].bl.majorVersion) <<
    " expected=" << static_cast<int>(m_upgradeDetectorV3.targetVersion()) << ". Rollback blockchain to height=" << upgradeHeight;
    rollbackBlockchainTo(upgradeHeight);
    reinitUpgradeDetectors = true;
  } else if (!checkUpgradeHeight(m_upgradeDetectorV4)) {
    uint32_t upgradeHeight = m_upgradeDetectorV4.upgradeHeight();
    logger(WARNING, BRIGHT_YELLOW) << "Invalid block version at " << upgradeHeight + 1 << ": real=" << static_cast<int>(m_blocks[upgradeHeight + 1].bl.majorVersion) <<
    " expected=" << static_cast<int>(m_upgradeDetectorV4.targetVersion()) << ". Rollback blockchain to height=" << upgradeHeight;
    rollbackBlockchainTo(upgradeHeight);
    reinitUpgradeDetectors = true;
  } else if (!checkUpgradeHeight(m_upgradeDetectorV5)) {
    uint32_t upgradeHeight = m_upgradeDetectorV5.upgradeHeight();
    logger(WARNING, BRIGHT_YELLOW) << "Invalid block version at " << upgradeHeight + 1 << ": real=" << static_cast<int>(m_blocks[upgradeHeight + 1].bl.majorVersion) <<
    " expected=" << static_cast<int>(m_upgradeDetectorV5.targetVersion()) << ". Rollback blockchain to height=" << upgradeHeight;
    rollbackBlockchainTo(upgradeHeight);
    reinitUpgradeDetectors = true;
  } else if (!checkUpgradeHeight(m_upgradeDetectorV6)) {
    uint32_t upgradeHeight = m_upgradeDetectorV6.upgradeHeight();
    logger(WARNING, BRIGHT_MAGENTA) << "Invalid block version at " << upgradeHeight + 1 << ": real=" << static_cast<int>(m_blocks[upgradeHeight + 1].bl.majorVersion) <<
    " expected=" << static_cast<int>(m_upgradeDetectorV6.targetVersion()) << ". Rollback blockchain to height=" << upgradeHeight;
    rollbackBlockchainTo(upgradeHeight);
    reinitUpgradeDetectors = true;
  }
  if (reinitUpgradeDetectors && (!m_upgradeDetectorV2.init() || !m_upgradeDetectorV3.init() || !m_upgradeDetectorV4.init() || !m_upgradeDetectorV5.init() || !m_upgradeDetectorV6.init())) {
    logger(ERROR, BRIGHT_RED) << "Failed again to initialize upgrade detector";
    return false;
  }

  update_next_comulative_size_limit();

  uint64_t timestamp_diff = time(NULL) - m_blocks.back().bl.timestamp;
  if (!m_blocks.back().bl.timestamp) {
    timestamp_diff = time(NULL) - 1341378000;
  }

  logger(INFO, BRIGHT_BLUE)
    << "Blockchain initialized. last block: " << m_blocks.size() - 1 << ", "
    << Common::timeIntervalToString(timestamp_diff)
    << " time ago, current difficulty: " << getDifficultyForNextBlock();
  return true;
}

void Blockchain::rebuildCache() {
  std::chrono::steady_clock::time_point timePoint = std::chrono::steady_clock::now();
  m_blockIndex.clear();
  m_transactionMap.clear();
  m_spent_keys.clear();
  m_outputs.clear();
  m_multisignatureOutputs.clear();
  for (uint32_t b = 0; b < m_blocks.size(); ++b) {
    if (b % 1000 == 0) {
      logger(INFO, BRIGHT_WHITE) << "Height " << b << " of " << m_blocks.size();
    }
    const BlockEntry& block = m_blocks[b];
    Crypto::Hash blockHash = get_block_hash(block.bl);
    m_blockIndex.push(blockHash);
    for (uint16_t t = 0; t < block.transactions.size(); ++t) {
      const TransactionEntry& transaction = block.transactions[t];
      Crypto::Hash transactionHash = getObjectHash(transaction.tx);
      TransactionIndex transactionIndex = { b, t };
      m_transactionMap.insert(std::make_pair(transactionHash, transactionIndex));

      // process inputs
      for (auto& i : transaction.tx.inputs) {
        if (i.type() == typeid(KeyInput)) {
          m_spent_keys.insert(::boost::get<KeyInput>(i).keyImage);
        } else if (i.type() == typeid(MultisignatureInput)) {
          auto out = ::boost::get<MultisignatureInput>(i);
          m_multisignatureOutputs[out.amount][out.outputIndex].isUsed = true;
        }
      }

      // process outputs
      for (uint16_t o = 0; o < transaction.tx.outputs.size(); ++o) {
        const auto& out = transaction.tx.outputs[o];
        if (out.target.type() == typeid(KeyOutput)) {
          m_outputs[out.amount].push_back(std::make_pair<>(transactionIndex, o));
        } else if (out.target.type() == typeid(MultisignatureOutput)) {
          MultisignatureOutputUsage usage = { transactionIndex, o, false };
          m_multisignatureOutputs[out.amount].push_back(usage);
        }
      }
    }
  }

  std::chrono::duration<double> duration = std::chrono::steady_clock::now() - timePoint;
  logger(INFO, BRIGHT_WHITE) << "Rebuilding internal structures took: " << duration.count();
}

bool Blockchain::storeCache() {
  std::lock_guard<decltype(m_blockchain_lock)> lk(m_blockchain_lock);

  logger(INFO, BRIGHT_WHITE) << "Saving blockchain...";
  BlockCacheSerializer ser(*this, getTailId(), logger.getLogger());
  if (!ser.save(appendPath(m_config_folder, m_currency.blocksCacheFileName()))) {
    logger(ERROR, BRIGHT_RED) << "Failed to save blockchain cache";
    return false;
  }

  return true;
}

bool Blockchain::deinit() {
  storeCache();
  if (m_blockchainIndexesEnabled) {
    storeBlockchainIndices();
  }
  assert(m_messageQueueList.empty());
  return true;
}

bool Blockchain::resetAndSetGenesisBlock(const Block& b) {
  std::lock_guard<decltype(m_blockchain_lock)> lk(m_blockchain_lock);
  m_blocks.clear();
  m_blockIndex.clear();
  m_transactionMap.clear();

  m_spent_keys.clear();
  m_alternative_chains.clear();
  m_outputs.clear();

  m_paymentIdIndex.clear();
  m_timestampIndex.clear();
  m_generatedTransactionsIndex.clear();
  m_orthanBlocksIndex.clear();

  block_verification_context bvc = boost::value_initialized<block_verification_context>();
  addNewBlock(b, bvc);
  return bvc.m_added_to_main_chain && !bvc.m_verifivation_failed;
}

Crypto::Hash Blockchain::getTailId(uint32_t& height) {
  assert(!m_blocks.empty());
  std::lock_guard<decltype(m_blockchain_lock)> lk(m_blockchain_lock);
  height = getCurrentBlockchainHeight() - 1;
  return getTailId();
}

Crypto::Hash Blockchain::getTailId() {
  std::lock_guard<decltype(m_blockchain_lock)> lk(m_blockchain_lock);
  return m_blocks.empty() ? NULL_HASH : m_blockIndex.getTailId();
}

std::vector<Crypto::Hash> Blockchain::buildSparseChain() {
  std::lock_guard<decltype(m_blockchain_lock)> lk(m_blockchain_lock);
  assert(m_blockIndex.size() != 0);
  return doBuildSparseChain(m_blockIndex.getTailId());
}

std::vector<Crypto::Hash> Blockchain::buildSparseChain(const Crypto::Hash& startBlockId) {
  std::lock_guard<decltype(m_blockchain_lock)> lk(m_blockchain_lock);
  assert(haveBlock(startBlockId));
  return doBuildSparseChain(startBlockId);
}

std::vector<Crypto::Hash> Blockchain::doBuildSparseChain(const Crypto::Hash& startBlockId) const {
  assert(m_blockIndex.size() != 0);

  std::vector<Crypto::Hash> sparseChain;

  if (m_blockIndex.hasBlock(startBlockId)) {
    sparseChain = m_blockIndex.buildSparseChain(startBlockId);
  } else {
    assert(m_alternative_chains.count(startBlockId) > 0);

    std::vector<Crypto::Hash> alternativeChain;
    Crypto::Hash blockchainAncestor;
    for (auto it = m_alternative_chains.find(startBlockId); it != m_alternative_chains.end(); it = m_alternative_chains.find(blockchainAncestor)) {
      alternativeChain.emplace_back(it->first);
      blockchainAncestor = it->second.bl.previousBlockHash;
    }

    for (size_t i = 1; i <= alternativeChain.size(); i *= 2) {
      sparseChain.emplace_back(alternativeChain[i - 1]);
    }

    assert(!sparseChain.empty());
    assert(m_blockIndex.hasBlock(blockchainAncestor));
    std::vector<Crypto::Hash> sparseMainChain = m_blockIndex.buildSparseChain(blockchainAncestor);
    sparseChain.reserve(sparseChain.size() + sparseMainChain.size());
    std::copy(sparseMainChain.begin(), sparseMainChain.end(), std::back_inserter(sparseChain));
  }

  return sparseChain;
}

Crypto::Hash Blockchain::getBlockIdByHeight(uint32_t height) {
  std::lock_guard<decltype(m_blockchain_lock)> lk(m_blockchain_lock);
  assert(height < m_blockIndex.size());
  return m_blockIndex.getBlockId(height);
}

bool Blockchain::getBlockByHash(const Crypto::Hash& blockHash, Block& b) {
  std::lock_guard<decltype(m_blockchain_lock)> lk(m_blockchain_lock);

  uint32_t height = 0;

  if (m_blockIndex.getBlockHeight(blockHash, height)) {
    b = m_blocks[height].bl;
    return true;
  }

  logger(WARNING) << blockHash;

  auto blockByHashIterator = m_alternative_chains.find(blockHash);
  if (blockByHashIterator != m_alternative_chains.end()) {
    b = blockByHashIterator->second.bl;
    return true;
  }

  return false;
}

bool Blockchain::getBlockHeight(const Crypto::Hash& blockId, uint32_t& blockHeight) {
  std::lock_guard<decltype(m_blockchain_lock)> lock(m_blockchain_lock);
  return m_blockIndex.getBlockHeight(blockId, blockHeight);
}

difficulty_type Blockchain::getDifficultyForNextBlock() {
  std::lock_guard<decltype(m_blockchain_lock)> lk(m_blockchain_lock);
  std::vector<uint64_t> timestamps;
  std::vector<difficulty_type> cumulative_difficulties;
  uint8_t BlockMajorVersion = getBlockMajorVersionForHeight(static_cast<uint32_t>(m_blocks.size()));
  size_t offset;
  offset = m_blocks.size() - std::min(m_blocks.size(), static_cast<uint64_t>(m_currency.difficultyBlocksCountByBlockVersion(BlockMajorVersion)));

  if (offset == 0) {
    ++offset;
  }
  for (; offset < m_blocks.size(); offset++) {
    timestamps.push_back(m_blocks[offset].bl.timestamp);
    cumulative_difficulties.push_back(m_blocks[offset].cumulative_difficulty);
  }
  return m_currency.nextDifficulty(static_cast<uint32_t>(m_blocks.size()), BlockMajorVersion, timestamps, cumulative_difficulties);
}

uint64_t Blockchain::getBlockTimestamp(uint32_t height) {
  assert(height < m_blocks.size());
  return m_blocks[height].bl.timestamp;
}

uint64_t Blockchain::getCoinsInCirculation() {
  std::lock_guard<decltype(m_blockchain_lock)> lk(m_blockchain_lock);
  if (m_blocks.empty()) {
    return 0;
  } else {
    return m_blocks.back().already_generated_coins;
  }
}

uint8_t Blockchain::getBlockMajorVersionForHeight(uint32_t height) const {
         if (height > m_upgradeDetectorV6.upgradeHeight()) {
    return m_upgradeDetectorV6.targetVersion();
  } else if (height > m_upgradeDetectorV5.upgradeHeight()) {
    return m_upgradeDetectorV5.targetVersion();
  } else if (height > m_upgradeDetectorV4.upgradeHeight()) {
    return m_upgradeDetectorV4.targetVersion();
  } else if (height > m_upgradeDetectorV3.upgradeHeight()) {
    return m_upgradeDetectorV3.targetVersion();
  } else if (height > m_upgradeDetectorV2.upgradeHeight()) {
    return m_upgradeDetectorV2.targetVersion();
  } else {
    return BLOCK_MAJOR_VERSION_1;
  }
}

bool Blockchain::rollback_blockchain_switching(std::list<Block> &original_chain, size_t rollback_height) {
  std::lock_guard<decltype(m_blockchain_lock)> lk(m_blockchain_lock);
  // remove failed subchain
  for (size_t i = m_blocks.size() - 1; i >= rollback_height; i--) {
    popBlock();
  }

  // return back original chain
  for (auto &bl : original_chain) {
    block_verification_context bvc =
      boost::value_initialized<block_verification_context>();
    bool r = pushBlock(bl, bvc);
    if (!(r && bvc.m_added_to_main_chain)) {
      logger(ERROR, BRIGHT_RED) << "PANIC!!! failed to add block (again) while "
        "chain switching during the rollback!";
      return false;
    }
  }

  logger(INFO, BRIGHT_WHITE) << "Rollback success.";
  return true;
}
//------------------------------------------------------------------
// Calculate ln(p) of Poisson distribution
// Original idea : https://stackoverflow.com/questions/30156803/implementing-poisson-distribution-in-c
// Using logarithms avoids dealing with very large (k!) and very small (p < 10^-44) numbers
// lam     - lambda parameter - in our case, how many blocks, on average, you would expect to see in the interval
// k       - k parameter - in our case, how many blocks we have actually seen
//           !!! k must not be zero
// return  - ln(p)
double calc_poisson_ln(double lam, uint64_t k)
{
  double logx = -lam + k * log(lam);
  do
  {
    logx -= log(k); // This can be tabulated
  } while (--k > 0);
  return logx;
}	
	
bool Blockchain::switch_to_alternative_blockchain(std::list<blocks_ext_by_hash::iterator>& alt_chain, bool discard_disconnected_chain) {
  std::lock_guard<decltype(m_blockchain_lock)> lk(m_blockchain_lock);

  if (!(alt_chain.size())) {
    logger(ERROR, BRIGHT_RED) << "switch_to_alternative_blockchain: empty chain passed";
    return false;
  }

  size_t split_height = alt_chain.front()->second.height;

  if (!(m_blocks.size() > split_height)) {
    logger(ERROR, BRIGHT_RED) << "switch_to_alternative_blockchain: blockchain size is lower than split height";
    return false;
  }
  
   //-------------------------------------------------------------------------------------------------
  // For longer reorgs, check if the timestamps are probable - if they aren't the diff algo has failed
  // This check is meant to detect an offline bypass of timestamp < time() + ftl check
  // It doesn't need to be very strict as it synergises with the median check
  if (alt_chain.size() >= CryptoNote::parameters::POISSON_CHECK_TRIGGER)
  {
	  uint64_t alt_chain_size = alt_chain.size();
	  uint64_t high_timestamp = alt_chain.back()->second.bl.timestamp;
	  Crypto::Hash low_block = alt_chain.front()->second.bl.previousBlockHash;
	  //Make sure that the high_timestamp is really highest
	  for (const blocks_ext_by_hash::iterator &it : alt_chain)
	  {
		  if (high_timestamp < it->second.bl.timestamp)
			  high_timestamp = it->second.bl.timestamp;
	  }
	  uint64_t block_ftl = CryptoNote::parameters::CRYPTONOTE_BLOCK_FUTURE_TIME_LIMIT;
	  // This would fail later anyway
	  if (high_timestamp > get_adjusted_time() + block_ftl)
	  {
		  logger(ERROR, BRIGHT_RED) << "Attempting to move to an alternate chain, but it failed FTL check! timestamp: " << high_timestamp << " limit: " << get_adjusted_time() + block_ftl;
		  return false;
	  }
	  logger(INFO) << "Poisson check triggered by reorg size of " << alt_chain_size;
	  uint64_t failed_checks = 0, i = 1;
	  constexpr Crypto::Hash zero_hash = { 0 };
	  for (; i <= CryptoNote::parameters::POISSON_CHECK_DEPTH; i++)
	  {
		  // This means we reached the genesis block
		  if (low_block == zero_hash)
			  break;
		  Block blk;
		  getBlockByHash(low_block, blk);
		  uint64_t low_timestamp = blk.timestamp;
		  low_block = blk.previousBlockHash;
		  if (low_timestamp >= high_timestamp)
		  {
			  logger(INFO) << "Skipping check at depth " << i << " due to tampered timestamp on main chain.";
			  failed_checks++;
			  continue;
		  }
		  double lam = double(high_timestamp - low_timestamp) / double(CryptoNote::parameters::DIFFICULTY_TARGET);
		  if (calc_poisson_ln(lam, alt_chain_size + i) < CryptoNote::parameters::POISSON_LOG_P_REJECT)
		  {
			  logger(INFO) << "Poisson check at depth " << i << " failed! delta_t: " << (high_timestamp - low_timestamp) << " size: " << alt_chain_size + i;
			  failed_checks++;
		  }
	  }
	  i--; //Convert to number of checks
	  logger(INFO) << "Poisson check result " << failed_checks << " fails out of " << i;
	  if (failed_checks > i / 2)
	  {
		  logger(ERROR, BRIGHT_RED) << "Attempting to move to an alternate chain, but it failed Poisson check! " << failed_checks << " fails out of " << i << " alt_chain_size: " << alt_chain_size;
		  return false;
	  }
	  }

   // Compare transactions in proposed alt chain vs current main chain and reject if some transaction is missing in the alt chain
  std::vector<Crypto::Hash> mainChainTxHashes, altChainTxHashes;
  for (size_t i = m_blocks.size() - 1; i >= split_height; i--) {
    Block b = m_blocks[i].bl;
    std::copy(b.transactionHashes.begin(), b.transactionHashes.end(), std::inserter(mainChainTxHashes, mainChainTxHashes.end()));
  }
  for (auto alt_ch_iter = alt_chain.begin(); alt_ch_iter != alt_chain.end(); alt_ch_iter++) {
    auto ch_ent = *alt_ch_iter;
    Block b = ch_ent->second.bl;
    std::copy(b.transactionHashes.begin(), b.transactionHashes.end(), std::inserter(altChainTxHashes, altChainTxHashes.end()));
  }
  for (auto main_ch_it = mainChainTxHashes.begin(); main_ch_it != mainChainTxHashes.end(); main_ch_it++) {
    auto tx_hash = *main_ch_it;
    if (std::find(altChainTxHashes.begin(), altChainTxHashes.end(), tx_hash) == altChainTxHashes.end()) {
      logger(ERROR, BRIGHT_RED) << "Attempting to switch to an alternate chain, but it lacks transaction " << Common::podToHex(tx_hash) << " from main chain, rejected";
      mainChainTxHashes.clear();
      mainChainTxHashes.shrink_to_fit();
      altChainTxHashes.clear();
      altChainTxHashes.shrink_to_fit();
      return false;
    }
  }
	
  //disconnecting old chain
  std::list<Block> disconnected_chain;
  for (size_t i = m_blocks.size() - 1; i >= split_height; i--) {
    Block b = m_blocks[i].bl;
    popBlock();
    //if (!(r)) { logger(ERROR, BRIGHT_RED) << "failed to remove block on chain switching"; return false; }
    disconnected_chain.push_front(b);
  }

  //connecting new alternative chain
  for (auto alt_ch_iter = alt_chain.begin(); alt_ch_iter != alt_chain.end(); alt_ch_iter++) {
    auto ch_ent = *alt_ch_iter;
    block_verification_context bvc = boost::value_initialized<block_verification_context>();
    bool r = pushBlock(ch_ent->second.bl, bvc);
    if (!r || !bvc.m_added_to_main_chain) {
      logger(INFO, BRIGHT_WHITE) << "Failed to switch to alternative blockchain";
      rollback_blockchain_switching(disconnected_chain, split_height);
      //add_block_as_invalid(ch_ent->second, get_block_hash(ch_ent->second.bl));
      logger(INFO, BRIGHT_WHITE) << "The block was inserted as invalid while connecting new alternative chain,  block_id: " << get_block_hash(ch_ent->second.bl);
      m_orthanBlocksIndex.remove(ch_ent->second.bl);
      m_alternative_chains.erase(ch_ent);

      for (auto alt_ch_to_orph_iter = ++alt_ch_iter; alt_ch_to_orph_iter != alt_chain.end(); alt_ch_to_orph_iter++) {
        //block_verification_context bvc = boost::value_initialized<block_verification_context>();
        //add_block_as_invalid((*alt_ch_iter)->second, (*alt_ch_iter)->first);
        m_orthanBlocksIndex.remove((*alt_ch_to_orph_iter)->second.bl);
        m_alternative_chains.erase(*alt_ch_to_orph_iter);
      }

      return false;
    }
  }

  if (!discard_disconnected_chain) {
    //pushing old chain as alternative chain
    for (auto& old_ch_ent : disconnected_chain) {
      block_verification_context bvc = boost::value_initialized<block_verification_context>();
      bool r = handle_alternative_block(old_ch_ent, get_block_hash(old_ch_ent), bvc, false);
      if (!r) {
        logger(WARNING, BRIGHT_MAGENTA) << ("Failed to push ex-main chain blocks to alternative chain ");
        break;
      }
    }
  }

  std::vector<Crypto::Hash> blocksFromCommonRoot;
  blocksFromCommonRoot.reserve(alt_chain.size() + 1);
  blocksFromCommonRoot.push_back(alt_chain.front()->second.bl.previousBlockHash);

  //removing all_chain entries from alternative chain
  for (auto ch_ent : alt_chain) {
    blocksFromCommonRoot.push_back(get_block_hash(ch_ent->second.bl));
    m_orthanBlocksIndex.remove(ch_ent->second.bl);
    m_alternative_chains.erase(ch_ent);
  }

  sendMessage(BlockchainMessage(ChainSwitchMessage(std::move(blocksFromCommonRoot))));

  logger(INFO, BRIGHT_BLUE) << "REORGANIZE SUCCESS! on height: " << split_height << ", new blockchain size: " << m_blocks.size();
  return true;
}

//------------------------------------------------------------------
// This function calculates the difficulty target for the block being added to an alternate chain.
difficulty_type Blockchain::get_next_difficulty_for_alternative_chain(const std::list<blocks_ext_by_hash::iterator>& alt_chain, BlockEntry& bei) {
  std::vector<uint64_t> timestamps;
  std::vector<difficulty_type> cumulative_difficulties;
  uint8_t BlockMajorVersion = getBlockMajorVersionForHeight(static_cast<uint32_t>(m_blocks.size()));

  // if the alt chain isn't long enough to calculate the difficulty target
  // based on its blocks alone, need to get more blocks from the main chain
  if (alt_chain.size() < m_currency.difficultyBlocksCountByBlockVersion(BlockMajorVersion)) {
    std::lock_guard<decltype(m_blockchain_lock)> lk(m_blockchain_lock);
    size_t main_chain_stop_offset = alt_chain.size() ? alt_chain.front()->second.height : bei.height;
    size_t main_chain_count = m_currency.difficultyBlocksCountByBlockVersion(BlockMajorVersion) - std::min(m_currency.difficultyBlocksCountByBlockVersion(BlockMajorVersion), alt_chain.size());
    main_chain_count = std::min(main_chain_count, main_chain_stop_offset);
    size_t main_chain_start_offset = main_chain_stop_offset - main_chain_count;

    if (!main_chain_start_offset)
      ++main_chain_start_offset; //skip genesis block
    
    // get difficulties and timestamps from relevant main chain blocks
    for (; main_chain_start_offset < main_chain_stop_offset; ++main_chain_start_offset) {
      timestamps.push_back(m_blocks[main_chain_start_offset].bl.timestamp);
      cumulative_difficulties.push_back(m_blocks[main_chain_start_offset].cumulative_difficulty);
    }

    // make sure we haven't accidentally grabbed too many blocks... ???
    if (!((alt_chain.size() + timestamps.size()) <= m_currency.difficultyBlocksCountByBlockVersion(BlockMajorVersion))) {
      logger(ERROR, BRIGHT_RED) << "Internal error, alt_chain.size()[" << alt_chain.size() << "] + timestamps.size()[" << timestamps.size() <<
        "] NOT <= m_currency.difficultyBlocksCount()[" << m_currency.difficultyBlocksCountByBlockVersion(BlockMajorVersion) << ']'; return false;
    }
    for (auto it : alt_chain) {
      timestamps.push_back(it->second.bl.timestamp);
      cumulative_difficulties.push_back(it->second.cumulative_difficulty);
    }
  // if the alt chain is long enough for the difficulty calc, grab difficulties
  // and timestamps from it alone
  } else {
    timestamps.resize(std::min(alt_chain.size(), m_currency.difficultyBlocksCountByBlockVersion(BlockMajorVersion)));
	cumulative_difficulties.resize(std::min(alt_chain.size(), m_currency.difficultyBlocksCountByBlockVersion(BlockMajorVersion)));
    size_t count = 0;
    size_t max_i = timestamps.size() - 1;
    // get difficulties and timestamps from most recent blocks in alt chain
    BOOST_REVERSE_FOREACH(auto it, alt_chain) {
      timestamps[max_i - count] = it->second.bl.timestamp;
      cumulative_difficulties[max_i - count] = it->second.cumulative_difficulty;
      count++;
      if (count >= m_currency.difficultyBlocksCountByBlockVersion(BlockMajorVersion)) {
        break;
      }
    }
  }

  return m_currency.nextDifficulty(static_cast<uint32_t>(m_blocks.size()), BlockMajorVersion, timestamps, cumulative_difficulties);
}

bool Blockchain::prevalidate_miner_transaction(const Block& b, uint32_t height) {

  if (!(b.baseTransaction.inputs.size() == 1)) {
    logger(ERROR, BRIGHT_RED)
      << "coinbase transaction in block has no inputs";
    return false;
  }

  if (!(b.baseTransaction.inputs[0].type() == typeid(BaseInput))) {
    logger(ERROR, BRIGHT_RED)
      << "coinbase transaction in block has wrong type";
    return false;
  }

  if (boost::get<BaseInput>(b.baseTransaction.inputs[0]).blockIndex != height) {
    logger(INFO, BRIGHT_RED) << "The miner transaction in block has invalid height: " <<
      boost::get<BaseInput>(b.baseTransaction.inputs[0]).blockIndex << ", expected: " << height;
    return false;
  }

  if (!(b.baseTransaction.unlockTime == height + m_currency.minedMoneyUnlockWindow())) {
    logger(ERROR, BRIGHT_RED)
      << "coinbase transaction has the wrong unlock time="
      << b.baseTransaction.unlockTime << ", expected "
      << height + m_currency.minedMoneyUnlockWindow();
    return false;
  }

  if (!check_outs_overflow(b.baseTransaction)) {
    logger(INFO, BRIGHT_RED) << "miner transaction has money overflow in block " << get_block_hash(b);
    return false;
  }

  return true;
}

bool Blockchain::validate_miner_transaction(const Block& b, uint32_t height, size_t cumulativeBlockSize,
  uint64_t alreadyGeneratedCoins, uint64_t fee, uint64_t& reward, int64_t& emissionChange) {

  uint64_t minerReward = 0;
  for (auto& o : b.baseTransaction.outputs) {
    minerReward += o.amount;
  }

  std::vector<size_t> lastBlocksSizes;
  get_last_n_blocks_sizes(lastBlocksSizes, m_currency.rewardBlocksWindow());
  size_t blocksSizeMedian = Common::medianValue(lastBlocksSizes);

  auto blockMajorVersion = getBlockMajorVersionForHeight(height);
  if (!m_currency.getBlockReward(blockMajorVersion, blocksSizeMedian, cumulativeBlockSize, alreadyGeneratedCoins, fee, reward, emissionChange)) {
    logger(INFO, BRIGHT_WHITE) << "block size " << cumulativeBlockSize << " is bigger than what is currently allowed on {DRAGONGLASS} blockchain";
    return false;
  }

  if (minerReward > reward) {
    logger(ERROR, BRIGHT_RED) << "Coinbase transaction spends too much money: " << m_currency.formatAmount(minerReward) <<
      ", block reward is " << m_currency.formatAmount(reward);
    return false;
  } else if (minerReward < reward) {
    logger(ERROR, BRIGHT_RED) << "Coinbase transaction doesn't use full amount of block reward: spent " <<
      m_currency.formatAmount(minerReward) << ", block reward is " << m_currency.formatAmount(reward);
    return false;
  }

  return true;
}

bool Blockchain::getBackwardBlocksSize(size_t from_height, std::vector<size_t>& sz, size_t count) {
  std::lock_guard<decltype(m_blockchain_lock)> lk(m_blockchain_lock);
  if (!(from_height < m_blocks.size())) {
    logger(ERROR, BRIGHT_RED)
      << "Internal error: get_backward_blocks_sizes called with from_height="
      << from_height << ", blockchain height = " << m_blocks.size();
    return false;
  }
  size_t start_offset = (from_height + 1) - std::min((from_height + 1), count);
  for (size_t i = start_offset; i != from_height + 1; i++) {
    sz.push_back(m_blocks[i].block_cumulative_size);
  }

  return true;
}

bool Blockchain::get_last_n_blocks_sizes(std::vector<size_t>& sz, size_t count) {
  std::lock_guard<decltype(m_blockchain_lock)> lk(m_blockchain_lock);
  if (!m_blocks.size()) {
    return true;
  }

  return getBackwardBlocksSize(m_blocks.size() - 1, sz, count);
}

uint64_t Blockchain::getCurrentCumulativeBlocksizeLimit() {
  return m_current_block_cumul_sz_limit;
}

 bool Blockchain::complete_timestamps_vector(uint8_t blockMajorVersion, uint64_t start_top_height, std::vector<uint64_t>& timestamps) { 
   if (timestamps.size() >= m_currency.timestampCheckWindow(blockMajorVersion)) 
    return true;

  std::lock_guard<decltype(m_blockchain_lock)> lk(m_blockchain_lock);
  size_t need_elements = m_currency.timestampCheckWindow(blockMajorVersion) - timestamps.size(); 
  if (!(start_top_height < m_blocks.size())) { logger(ERROR, BRIGHT_RED) << "internal error: passed start_height = " << start_top_height << " not less then m_blocks.size()=" << m_blocks.size(); return false; }
  size_t stop_offset = start_top_height > need_elements ? start_top_height - need_elements : 0;
  do {
    timestamps.push_back(m_blocks[start_top_height].bl.timestamp);
    if (start_top_height == 0)
      break;
    --start_top_height;
  } while (start_top_height != stop_offset);
  return true;
}

bool Blockchain::handle_alternative_block(const Block& b, const Crypto::Hash& id, block_verification_context& bvc, bool sendNewAlternativeBlockMessage) {
  std::lock_guard<decltype(m_blockchain_lock)> lk(m_blockchain_lock);

  auto block_height = get_block_height(b);
  if (block_height == 0) {
    logger(ERROR, BRIGHT_RED) <<
      "Block with id: " << Common::podToHex(id) << " (as alternative) has wrong miner transaction";
    bvc.m_verifivation_failed = true;
    return false;
  }

  if (!m_checkpoints.is_alternative_block_allowed(getCurrentBlockchainHeight(), block_height)) {
    logger(TRACE) << "Block with id: " << id << std::endl <<
      " can't be accepted for alternative chain, block height: " << block_height << std::endl <<
      " blockchain height: " << getCurrentBlockchainHeight();
    bvc.m_verifivation_failed = true;
    return false;
  }

  if (!checkBlockVersion(b, id)) {
    bvc.m_verifivation_failed = true;
    return false;
  }

  if (!checkParentBlockSize(b, id)) {
    bvc.m_verifivation_failed = true;
    return false;
  }

  size_t cumulativeSize;
  if (!getBlockCumulativeSize(b, cumulativeSize)) {
    logger(TRACE) << "Block with id: " << id << " has at least one unknown transaction. Cumulative size is imprecisely calculated";
  }

  if (!checkCumulativeBlockSize(id, cumulativeSize, block_height)) {
    bvc.m_verifivation_failed = true;
    return false;
  }

  //block is not related with head of main chain
  //first of all - look in alternative chains container
  uint32_t mainPrevHeight = 0;
  const bool mainPrev = m_blockIndex.getBlockHeight(b.previousBlockHash, mainPrevHeight);
  const auto it_prev = m_alternative_chains.find(b.previousBlockHash);

  if (it_prev != m_alternative_chains.end() || mainPrev) {
    //we have new block in alternative chain

    //build alternative subchain, front -> mainchain, back -> alternative head
    blocks_ext_by_hash::iterator alt_it = it_prev; //m_alternative_chains.find()
    std::list<blocks_ext_by_hash::iterator> alt_chain;
    std::vector<uint64_t> timestamps;
    while (alt_it != m_alternative_chains.end()) {
      alt_chain.push_front(alt_it);
      timestamps.push_back(alt_it->second.bl.timestamp);
      alt_it = m_alternative_chains.find(alt_it->second.bl.previousBlockHash);
    }

    // if block to be added connects to known blocks that aren't part of the
    // main chain -- that is, if we're adding on to an alternate chain
    if (alt_chain.size()) {
      // make sure alt chain doesn't somehow start past the end of the main chain
      if (!(m_blocks.size() > alt_chain.front()->second.height)) { logger(ERROR, BRIGHT_RED) << "main blockchain wrong height"; return false; }
      // make sure block connects correctly to the main chain
	  Crypto::Hash h = NULL_HASH;
      get_block_hash(m_blocks[alt_chain.front()->second.height - 1].bl, h);
      if (!(h == alt_chain.front()->second.bl.previousBlockHash)) { logger(ERROR, BRIGHT_RED) << "alternative chain has wrong connection to main chain"; return false; }
      complete_timestamps_vector(b.majorVersion, alt_chain.front()->second.height - 1, timestamps);
    } else {
      // if block parent is not part of main chain or an alternate chain, we ignore it
      if (!(mainPrev)) { logger(ERROR, BRIGHT_RED) << "internal error: broken imperative condition it_main_prev != m_blocks_index.end()"; return false; }
      complete_timestamps_vector(b.majorVersion, mainPrevHeight, timestamps);
    }

    // check timestamp correct - verify that the block's timestamp is within the acceptable range
    // (not earlier than the median of the last X blocks)
    if (!check_block_timestamp(timestamps, b)) {
      logger(INFO, BRIGHT_RED) <<
        "Block with id: " << id
        << ENDL << " for alternative chain, has an invalid timestamp: " << b.timestamp;
      //add_block_as_invalid(b, id);//do not add blocks to invalid storage before proof of work check was passed
      bvc.m_verifivation_failed = true;
      return false;
    }

    BlockEntry bei = boost::value_initialized<BlockEntry>();
    bei.bl = b;
    bei.height = static_cast<uint32_t>(alt_chain.size() ? it_prev->second.height + 1 : mainPrevHeight + 1);

    bool is_a_checkpoint;
    if (!m_checkpoints.check_block(bei.height, id, is_a_checkpoint)) {
      logger(ERROR, BRIGHT_RED) <<
        "CHECKPOINT VALIDATION FAILED";
      bvc.m_verifivation_failed = true;
      return false;
    }

    // Always check PoW for alternative blocks
    m_is_in_checkpoint_zone = false;
    // Check the block's hash against the difficulty target for its alt chain
    difficulty_type current_diff = get_next_difficulty_for_alternative_chain(alt_chain, bei);
    if (!(current_diff)) { logger(ERROR, BRIGHT_RED) << "!!!!!!! DIFFICULTY OVERHEAD !!!!!!!"; return false; }
    Crypto::Hash proof_of_work = NULL_HASH;
    if (!m_currency.checkProofOfWork(m_cn_context, bei.bl, current_diff, proof_of_work)) {
      logger(INFO, BRIGHT_RED) <<
        "Block with id: " << id
        << ENDL << " for alternative chain, lacks enough proof of work: " << proof_of_work
        << ENDL << " expected difficulty: " << current_diff;
      bvc.m_verifivation_failed = true;
      return false;
    }

    if (!prevalidate_miner_transaction(b, bei.height)) {
      logger(INFO, BRIGHT_RED) <<
        "Block with id: " << Common::podToHex(id) << " (as alternative) has wrong miner transaction.";
      bvc.m_verifivation_failed = true;
      return false;
    }

    bei.cumulative_difficulty = alt_chain.size() ? it_prev->second.cumulative_difficulty : m_blocks[mainPrevHeight].cumulative_difficulty;
    bei.cumulative_difficulty += current_diff;

#ifdef _DEBUG
    auto i_dres = m_alternative_chains.find(id);
    if (!(i_dres == m_alternative_chains.end())) { logger(ERROR, BRIGHT_RED) << "insertion of new alternative block returned as it already exists"; return false; }
#endif

    auto i_res = m_alternative_chains.insert(blocks_ext_by_hash::value_type(id, bei));
    if (!(i_res.second)) { logger(ERROR, BRIGHT_RED) << "insertion of new alternative block returned as it already exists"; return false; }

    m_orthanBlocksIndex.add(bei.bl);

    alt_chain.push_back(i_res.first);

    if (is_a_checkpoint) {
      //do reorganize!
      logger(INFO, BRIGHT_YELLOW) <<
        "###### REORGANIZE on height: " << alt_chain.front()->second.height << " of " << m_blocks.size() - 1 <<
        ", checkpoint is found in alternative chain on height " << bei.height;
      bool r = switch_to_alternative_blockchain(alt_chain, true);
      if (r) {
        bvc.m_added_to_main_chain = true;
        bvc.m_switched_to_alt_chain = true;
      } else {
        bvc.m_verifivation_failed = true;
      }
      return r;
    } else if (m_blocks.back().cumulative_difficulty < bei.cumulative_difficulty) //check if difficulty bigger then in main chain
    {
      //do reorganize!
      logger(INFO, BRIGHT_YELLOW) <<
        "###### REORGANIZE on height: " << alt_chain.front()->second.height << " of " << m_blocks.size() - 1 << " with cum_difficulty " << m_blocks.back().cumulative_difficulty
        << ENDL << " alternative blockchain size: " << alt_chain.size() << " with cum_difficulty " << bei.cumulative_difficulty;
      bool r = switch_to_alternative_blockchain(alt_chain, false);
      if (r) {
        bvc.m_added_to_main_chain = true;
        bvc.m_switched_to_alt_chain = true;
      } else {
        bvc.m_verifivation_failed = true;
      }
      return r;
    } else {
      logger(INFO, BRIGHT_YELLOW) <<
        "----- BLOCK ADDED AS ALTERNATIVE ON HEIGHT " << bei.height
        << ENDL << "id:\t" << id
        << ENDL << "PoW:\t" << proof_of_work
        << ENDL << "difficulty:\t" << current_diff;
      if (sendNewAlternativeBlockMessage) {
        sendMessage(BlockchainMessage(NewAlternativeBlockMessage(id)));
      }
      return true;
    }
  } else {
    //block orphaned
    bvc.m_marked_as_orphaned = true;
    logger(INFO, BRIGHT_RED) <<
      "Block recognized as orphaned and rejected, id = " << id;
  }

  return true;
}

bool Blockchain::getBlocks(uint32_t start_offset, uint32_t count, std::list<Block>& blocks, std::list<Transaction>& txs) {
  std::lock_guard<decltype(m_blockchain_lock)> lk(m_blockchain_lock);
  if (start_offset >= m_blocks.size())
    return false;
  for (size_t i = start_offset; i < start_offset + count && i < m_blocks.size(); i++) {
    blocks.push_back(m_blocks[i].bl);
    std::list<Crypto::Hash> missed_ids;
    getTransactions(m_blocks[i].bl.transactionHashes, txs, missed_ids);
    if (!(!missed_ids.size())) { logger(ERROR, BRIGHT_RED) << "have missed transactions in own block of main blockchain"; return false; }
  }

  return true;
}

bool Blockchain::getBlocks(uint32_t start_offset, uint32_t count, std::list<Block>& blocks) {
  std::lock_guard<decltype(m_blockchain_lock)> lk(m_blockchain_lock);
  if (start_offset >= m_blocks.size()) {
    return false;
  }

  for (uint32_t i = start_offset; i < start_offset + count && i < m_blocks.size(); i++) {
    blocks.push_back(m_blocks[i].bl);
  }

  return true;
}

bool Blockchain::handleGetObjects(NOTIFY_REQUEST_GET_OBJECTS::request& arg, NOTIFY_RESPONSE_GET_OBJECTS::request& rsp) { //Deprecated. Should be removed with CryptoNoteProtocolHandler.
  std::lock_guard<decltype(m_blockchain_lock)> lk(m_blockchain_lock);
  rsp.current_blockchain_height = getCurrentBlockchainHeight();
  std::list<Block> blocks;
  getBlocks(arg.blocks, blocks, rsp.missed_ids);

  for (const auto& bl : blocks) {
    std::list<Crypto::Hash> missed_tx_id;
    std::list<Transaction> txs;
    getTransactions(bl.transactionHashes, txs, rsp.missed_ids);
    if (!(!missed_tx_id.size())) { logger(ERROR, BRIGHT_RED) << "Internal error: have missed missed_tx_id.size()=" << missed_tx_id.size() << ENDL << "for block id = " << get_block_hash(bl); return false; } //WTF???
    rsp.blocks.push_back(block_complete_entry());
    block_complete_entry& e = rsp.blocks.back();
    //pack block
    e.block = asString(toBinaryArray(bl));
    //pack transactions
    for (Transaction& tx : txs) {
      e.txs.push_back(asString(toBinaryArray(tx)));
    }
  }

  //get another transactions, if need
  std::list<Transaction> txs;
  getTransactions(arg.txs, txs, rsp.missed_ids);
  //pack aside transactions
  for (const auto& tx : txs) {
    rsp.txs.push_back(asString(toBinaryArray(tx)));
  }

  return true;
}

bool Blockchain::getAlternativeBlocks(std::list<Block>& blocks) {
  std::lock_guard<decltype(m_blockchain_lock)> lk(m_blockchain_lock);
  for (auto& alt_bl : m_alternative_chains) {
    blocks.push_back(alt_bl.second.bl);
  }

  return true;
}

uint32_t Blockchain::getAlternativeBlocksCount() {
  std::lock_guard<decltype(m_blockchain_lock)> lk(m_blockchain_lock);
  return static_cast<uint32_t>(m_alternative_chains.size());
}

bool Blockchain::add_out_to_get_random_outs(std::vector<std::pair<TransactionIndex, uint16_t>>& amount_outs, COMMAND_RPC_GET_RANDOM_OUTPUTS_FOR_AMOUNTS::outs_for_amount& result_outs, uint64_t amount, size_t i) {
  std::lock_guard<decltype(m_blockchain_lock)> lk(m_blockchain_lock);
  const Transaction& tx = transactionByIndex(amount_outs[i].first).tx;
  if (!(tx.outputs.size() > amount_outs[i].second)) {
    logger(ERROR, BRIGHT_RED) << "internal error: in global outs index, transaction out index="
      << amount_outs[i].second << " more than transaction outputs = " << tx.outputs.size() << ", for tx id = " << getObjectHash(tx); return false;
  }
  if (!(tx.outputs[amount_outs[i].second].target.type() == typeid(KeyOutput))) { logger(ERROR, BRIGHT_RED) << "unknown tx out type"; return false; }

  //check if transaction is unlocked
  if (!is_tx_spendtime_unlocked(tx.unlockTime))
    return false;

  COMMAND_RPC_GET_RANDOM_OUTPUTS_FOR_AMOUNTS::out_entry& oen = *result_outs.outs.insert(result_outs.outs.end(), COMMAND_RPC_GET_RANDOM_OUTPUTS_FOR_AMOUNTS::out_entry());
  oen.global_amount_index = static_cast<uint32_t>(i);
  oen.out_key = boost::get<KeyOutput>(tx.outputs[amount_outs[i].second].target).key;
  return true;
}

size_t Blockchain::find_end_of_allowed_index(const std::vector<std::pair<TransactionIndex, uint16_t>>& amount_outs) {
  std::lock_guard<decltype(m_blockchain_lock)> lk(m_blockchain_lock);
  if (amount_outs.empty()) {
    return 0;
  }

  size_t i = amount_outs.size();
  do {
    --i;
    if (amount_outs[i].first.block + m_currency.minedMoneyUnlockWindow() <= getCurrentBlockchainHeight()) {
      return i + 1;
    }
  } while (i != 0);

  return 0;
}

bool Blockchain::getRandomOutsByAmount(const COMMAND_RPC_GET_RANDOM_OUTPUTS_FOR_AMOUNTS::request& req, COMMAND_RPC_GET_RANDOM_OUTPUTS_FOR_AMOUNTS::response& res) {
  std::lock_guard<decltype(m_blockchain_lock)> lk(m_blockchain_lock);

  for (uint64_t amount : req.amounts) {
    COMMAND_RPC_GET_RANDOM_OUTPUTS_FOR_AMOUNTS::outs_for_amount& result_outs = *res.outs.insert(res.outs.end(), COMMAND_RPC_GET_RANDOM_OUTPUTS_FOR_AMOUNTS::outs_for_amount());
    result_outs.amount = amount;
    auto it = m_outputs.find(amount);
    if (it == m_outputs.end()) {
      logger(ERROR, BRIGHT_RED) <<
        "COMMAND_RPC_GET_RANDOM_OUTPUTS_FOR_AMOUNTS: not outs for amount " << amount << ", wallet should use some real outs when it looks for mixins, so at least one out for this amount should exist";
      continue;//actually this is strange situation, wallet should use some real outs when it lookup for some mix, so, at least one out for this amount should exist
    }

    std::vector<std::pair<TransactionIndex, uint16_t>>& amount_outs = it->second;
    //it is not good idea to use top fresh outs, because it increases possibility of transaction canceling on split
    //lets find upper bound of not fresh outs
    size_t up_index_limit = find_end_of_allowed_index(amount_outs);
    if (!(up_index_limit <= amount_outs.size())) { logger(ERROR, BRIGHT_RED) << "internal error: find_end_of_allowed_index returned wrong index=" << up_index_limit << ", with amount_outs.size = " << amount_outs.size(); return false; }

    if (up_index_limit > 0) {
      ShuffleGenerator<size_t, Crypto::random_engine<size_t>> generator(up_index_limit);
      for (uint64_t j = 0; j < up_index_limit && result_outs.outs.size() < req.outs_count; ++j) {
        add_out_to_get_random_outs(amount_outs, result_outs, amount, generator());
      }
    }
  }
  return true;
}

uint32_t Blockchain::findBlockchainSupplement(const std::vector<Crypto::Hash>& qblock_ids) {
  assert(!qblock_ids.empty());
  assert(qblock_ids.back() == m_blockIndex.getBlockId(0));

  std::lock_guard<decltype(m_blockchain_lock)> lk(m_blockchain_lock);
  uint32_t blockIndex;
  // assert above guarantees that method returns true
  m_blockIndex.findSupplement(qblock_ids, blockIndex);
  return blockIndex;
}

uint64_t Blockchain::blockDifficulty(size_t i) {
  std::lock_guard<decltype(m_blockchain_lock)> lk(m_blockchain_lock);
  if (!(i < m_blocks.size())) { logger(ERROR, BRIGHT_RED) << "wrong block index i = " << i << " at Blockchain::block_difficulty()"; return false; }
  if (i == 0)
    return m_blocks[i].cumulative_difficulty;

  return m_blocks[i].cumulative_difficulty - m_blocks[i - 1].cumulative_difficulty;
}

void Blockchain::print_blockchain(uint64_t start_index, uint64_t end_index) {
  std::stringstream ss;
  std::lock_guard<decltype(m_blockchain_lock)> lk(m_blockchain_lock);
  if (start_index >= m_blocks.size()) {
    logger(INFO, BRIGHT_WHITE) <<
      "Wrong starter index set: " << start_index << ", expected max index " << m_blocks.size() - 1;
    return;
  }

  for (size_t i = start_index; i != m_blocks.size() && i != end_index; i++) {
    ss << "height " << i << ", timestamp " << m_blocks[i].bl.timestamp << ", cumul_dif " << m_blocks[i].cumulative_difficulty << ", cumul_size " << m_blocks[i].block_cumulative_size
      << "\nid\t\t" << get_block_hash(m_blocks[i].bl)
      << "\ndifficulty\t\t" << blockDifficulty(i) << ", nonce " << m_blocks[i].bl.nonce << ", tx_count " << m_blocks[i].bl.transactionHashes.size() << ENDL;
  }
  logger(DEBUGGING) <<
    "Current blockchain:" << ENDL << ss.str();
  logger(INFO, BRIGHT_WHITE) <<
    "Blockchain printed with log level 1";
}

void Blockchain::print_blockchain_index() {
  std::stringstream ss;
  std::lock_guard<decltype(m_blockchain_lock)> lk(m_blockchain_lock);

  std::vector<Crypto::Hash> blockIds = m_blockIndex.getBlockIds(0, std::numeric_limits<uint32_t>::max());
  logger(INFO, BRIGHT_WHITE) << "Current blockchain index:";

  size_t height = 0;
  for (auto i = blockIds.begin(); i != blockIds.end(); ++i, ++height) {
    logger(INFO, BRIGHT_WHITE) << "id\t\t" << *i << " height" << height;
  }

}

void Blockchain::print_blockchain_outs(const std::string& file) {
  std::stringstream ss;
  std::lock_guard<decltype(m_blockchain_lock)> lk(m_blockchain_lock);
  for (const outputs_container::value_type& v : m_outputs) {
    const std::vector<std::pair<TransactionIndex, uint16_t>>& vals = v.second;
    if (!vals.empty()) {
      ss << "amount: " << v.first << ENDL;
      for (size_t i = 0; i != vals.size(); i++) {
        ss << "\t" << getObjectHash(transactionByIndex(vals[i].first).tx) << ": " << vals[i].second << ENDL;
      }
    }
  }

  if (Common::saveStringToFile(file, ss.str())) {
    logger(INFO, BRIGHT_WHITE) <<
      "Current outputs index written to file: " << file;
  } else {
    logger(WARNING, BRIGHT_MAGENTA) <<
      "Failed to write current outputs index to file: " << file;
  }
}

std::vector<Crypto::Hash> Blockchain::findBlockchainSupplement(const std::vector<Crypto::Hash>& remoteBlockIds, size_t maxCount,
  uint32_t& totalBlockCount, uint32_t& startBlockIndex) {

  assert(!remoteBlockIds.empty());
  assert(remoteBlockIds.back() == m_blockIndex.getBlockId(0));

  std::lock_guard<decltype(m_blockchain_lock)> lk(m_blockchain_lock);
  totalBlockCount = getCurrentBlockchainHeight();
  startBlockIndex = findBlockchainSupplement(remoteBlockIds);

  return m_blockIndex.getBlockIds(startBlockIndex, static_cast<uint32_t>(maxCount));
}

bool Blockchain::haveBlock(const Crypto::Hash& id) {
  std::lock_guard<decltype(m_blockchain_lock)> lk(m_blockchain_lock);
  if (m_blockIndex.hasBlock(id))
    return true;

  if (m_alternative_chains.count(id))
    return true;

  return false;
}

size_t Blockchain::getTotalTransactions() {
  std::lock_guard<decltype(m_blockchain_lock)> lk(m_blockchain_lock);
  return m_transactionMap.size();
}

bool Blockchain::getTransactionOutputGlobalIndexes(const Crypto::Hash& tx_id, std::vector<uint32_t>& indexs) {
  std::lock_guard<decltype(m_blockchain_lock)> lk(m_blockchain_lock);
  auto it = m_transactionMap.find(tx_id);
  if (it == m_transactionMap.end()) {
    logger(WARNING, YELLOW) << "warning: get_tx_outputs_gindexs failed to find transaction with id = " << tx_id;
    return false;
  }

  const TransactionEntry& tx = transactionByIndex(it->second);
  if (!(tx.m_global_output_indexes.size())) { logger(ERROR, BRIGHT_RED) << "internal error: global indexes for transaction " << tx_id << " is empty"; return false; }
  indexs.resize(tx.m_global_output_indexes.size());
  for (size_t i = 0; i < tx.m_global_output_indexes.size(); ++i) {
    indexs[i] = tx.m_global_output_indexes[i];
  }

  return true;
}

bool Blockchain::get_out_by_msig_gindex(uint64_t amount, uint64_t gindex, MultisignatureOutput& out) {
  std::lock_guard<decltype(m_blockchain_lock)> lk(m_blockchain_lock);
  auto it = m_multisignatureOutputs.find(amount);
  if (it == m_multisignatureOutputs.end()) {
    return false;
  }

  if (it->second.size() <= gindex) {
    return false;
  }

  auto msigUsage = it->second[gindex];
  auto& targetOut = transactionByIndex(msigUsage.transactionIndex).tx.outputs[msigUsage.outputIndex].target;
  if (targetOut.type() != typeid(MultisignatureOutput)) {
    return false;
  }

  out = boost::get<MultisignatureOutput>(targetOut);
  return true;
}



bool Blockchain::checkTransactionInputs(const Transaction& tx, uint32_t& max_used_block_height, Crypto::Hash& max_used_block_id, BlockInfo* tail) {
  std::lock_guard<decltype(m_blockchain_lock)> lk(m_blockchain_lock);

  if (tail)
    tail->id = getTailId(tail->height);

  bool res = checkTransactionInputs(tx, &max_used_block_height);
  if (!res) return false;
  if (!(max_used_block_height < m_blocks.size())) { logger(ERROR, BRIGHT_RED) << "internal error: max used block index=" << max_used_block_height << " is not less then blockchain size = " << m_blocks.size(); return false; }
  get_block_hash(m_blocks[max_used_block_height].bl, max_used_block_id);
  return true;
}

bool Blockchain::haveTransactionKeyImagesAsSpent(const Transaction &tx) {
  for (const auto& in : tx.inputs) {
    if (in.type() == typeid(KeyInput)) {
      if (have_tx_keyimg_as_spent(boost::get<KeyInput>(in).keyImage)) {
        return true;
      }
    }
  }

  return false;
}

bool Blockchain::checkTransactionInputs(const Transaction& tx, uint32_t* pmax_used_block_height) {
  Crypto::Hash tx_prefix_hash = getObjectHash(*static_cast<const TransactionPrefix*>(&tx));
  return checkTransactionInputs(tx, tx_prefix_hash, pmax_used_block_height);
}

bool Blockchain::checkTransactionInputs(const Transaction& tx, const Crypto::Hash& tx_prefix_hash, uint32_t* pmax_used_block_height) {
  size_t inputIndex = 0;
  if (pmax_used_block_height) {
    *pmax_used_block_height = 0;
  }

  Crypto::Hash transactionHash = getObjectHash(tx);
  for (const auto& txin : tx.inputs) {
    assert(inputIndex < tx.signatures.size());
    if (txin.type() == typeid(KeyInput)) {

      const KeyInput& in_to_key = boost::get<KeyInput>(txin);
      if (!(!in_to_key.outputIndexes.empty())) { logger(ERROR, BRIGHT_RED) << "empty in_to_key.outputIndexes in transaction with id " << getObjectHash(tx); return false; }

      if (have_tx_keyimg_as_spent(in_to_key.keyImage)) {
        logger(DEBUGGING) <<
          "Key image already spent in blockchain: " << Common::podToHex(in_to_key.keyImage);
        return false;
      }

      if (!check_tx_input(in_to_key, tx_prefix_hash, tx.signatures[inputIndex], pmax_used_block_height)) {
        logger(DEBUGGING, BRIGHT_WHITE) <<
          "Failed to check ring signature for tx " << transactionHash;
        return false;
      }

      ++inputIndex;
    } else if (txin.type() == typeid(MultisignatureInput)) {
      if (!validateInput(::boost::get<MultisignatureInput>(txin), transactionHash, tx_prefix_hash, tx.signatures[inputIndex])) {
        return false;
      }

      ++inputIndex;
    } else {
      logger(DEBUGGING, BRIGHT_WHITE) <<
        "Transaction << " << transactionHash << " contains input of unsupported type.";
      return false;
    }
  }

  return true;
}

bool Blockchain::is_tx_spendtime_unlocked(uint64_t unlock_time) {
  if (unlock_time < m_currency.maxBlockHeight()) {
    //interpret as block index
    if (getCurrentBlockchainHeight() - 1 + m_currency.lockedTxAllowedDeltaBlocks() >= unlock_time)
      return true;
    else
      return false;
  } else {
    //interpret as time
    uint64_t current_time = static_cast<uint64_t>(time(NULL));
    if (current_time + m_currency.lockedTxAllowedDeltaSeconds() >= unlock_time)
      return true;
    else
      return false;
  }

  return false;
}

bool Blockchain::check_tx_input(const KeyInput& txin, const Crypto::Hash& tx_prefix_hash, const std::vector<Crypto::Signature>& sig, uint32_t* pmax_related_block_height) {
  std::lock_guard<decltype(m_blockchain_lock)> lk(m_blockchain_lock);

  struct outputs_visitor {
    std::vector<const Crypto::PublicKey *>& m_results_collector;
    Blockchain& m_bch;
    LoggerRef logger;
    outputs_visitor(std::vector<const Crypto::PublicKey *>& results_collector, Blockchain& bch, ILogger& logger) :m_results_collector(results_collector), m_bch(bch), logger(logger, "outputs_visitor") {
    }

    bool handle_output(const Transaction& tx, const TransactionOutput& out, size_t transactionOutputIndex) {
      //check tx unlock time
      if (!m_bch.is_tx_spendtime_unlocked(tx.unlockTime)) {
        logger(INFO, BRIGHT_WHITE) <<
          "One of outputs for one of inputs have wrong tx.unlockTime = " << tx.unlockTime;
        return false;
      }

      if (out.target.type() != typeid(KeyOutput)) {
        logger(INFO, BRIGHT_WHITE) <<
          "Output has wrong type id, which=" << out.target.which();
        return false;
      }

      m_results_collector.push_back(&boost::get<KeyOutput>(out.target).key);
      return true;
    }
  };

  // additional key_image check, fix discovered by Monero Lab and suggested by "fluffypony" (bitcointalk.org)
  static const Crypto::KeyImage I = { { 0x01, 0x00, 0x00, 0x00, 0x00, 0x00, 0x00, 0x00, 0x00, 0x00, 0x00, 0x00, 0x00, 0x00, 0x00, 0x00, 0x00, 0x00, 0x00, 0x00, 0x00, 0x00, 0x00, 0x00, 0x00, 0x00, 0x00, 0x00, 0x00, 0x00, 0x00, 0x00 } };
  static const Crypto::KeyImage L = { { 0xed, 0xd3, 0xf5, 0x5c, 0x1a, 0x63, 0x12, 0x58, 0xd6, 0x9c, 0xf7, 0xa2, 0xde, 0xf9, 0xde, 0x14, 0x00, 0x00, 0x00, 0x00, 0x00, 0x00, 0x00, 0x00, 0x00, 0x00, 0x00, 0x00, 0x00, 0x00, 0x00, 0x10 } };
  if (!(scalarmultKey(txin.keyImage, L) == I)) {
	 logger(ERROR) << "Transaction uses key image not in the valid domain";
	 return false;
  }

  //check ring signature
  std::vector<const Crypto::PublicKey *> output_keys;
  outputs_visitor vi(output_keys, *this, logger.getLogger());
  if (!scanOutputKeysForIndexes(txin, vi, pmax_related_block_height)) {
    logger(INFO, BRIGHT_YELLOW) <<
      "Failed to get output keys for tx with amount = " << m_currency.formatAmount(txin.amount) <<
      " and count indexes " << txin.outputIndexes.size();
    return false;
  }

  if (txin.outputIndexes.size() != output_keys.size()) {
    logger(INFO, BRIGHT_WHITE) <<
      "Output keys for tx with amount = " << txin.amount << " and count indexes " << txin.outputIndexes.size() << " returned wrong keys count " << output_keys.size();
    return false;
  }

  if (!(sig.size() == output_keys.size())) { logger(ERROR, BRIGHT_RED) << "internal error: tx signatures count=" << sig.size() << " mismatch with outputs keys count for inputs=" << output_keys.size(); return false; }
  if (m_is_in_checkpoint_zone) {
    return true;
  }

  bool check_tx_ring_signature = Crypto::check_ring_signature(tx_prefix_hash, txin.keyImage, output_keys, sig.data());
  if (!check_tx_ring_signature) {
    logger(DEBUGGING) << "Failed to check ring signature for keyImage: " << txin.keyImage;
  }
  return check_tx_ring_signature;
}

uint64_t Blockchain::get_adjusted_time() {
  //TODO: add collecting median time
  return time(NULL);
}

bool Blockchain::check_block_timestamp_main(const Block& b) {
   if (b.timestamp > get_adjusted_time() + m_currency.blockFutureTimeLimit(b.majorVersion)) { 
	   logger(INFO, BRIGHT_WHITE) <<
      "Timestamp of block with id: " << get_block_hash(b) << ", " << b.timestamp << ", bigger than adjusted time + 8 min.";
    return false;
  }

  std::vector<uint64_t> timestamps;
 size_t offset = m_blocks.size() <= m_currency.timestampCheckWindow(b.majorVersion) ? 0 : m_blocks.size() - m_currency.timestampCheckWindow(b.majorVersion);  for (; offset != m_blocks.size(); ++offset) { 
    timestamps.push_back(m_blocks[offset].bl.timestamp);
  }

  return check_block_timestamp(std::move(timestamps), b);
}

//------------------------------------------------------------------
// This function takes the timestamps from the most recent <n> blocks,
// where n = BLOCKCHAIN_TIMESTAMP_CHECK_WINDOW. If there are not that many
// blocks in the blockchain, the timestap is assumed to be valid. If there
// are, this function returns:
//   true if the block's timestamp is not less than the median timestamp
//       of the selected blocks
//   false otherwise
bool Blockchain::check_block_timestamp(std::vector<uint64_t> timestamps, const Block& b) {
    if (timestamps.size() < m_currency.timestampCheckWindow(b.majorVersion)) { 
	return true;
  }

  uint64_t median_ts = Common::medianValue(timestamps);

  if (b.timestamp < median_ts) {
    logger(INFO, BRIGHT_WHITE) <<
      "Timestamp of block with id: " << get_block_hash(b) << ", " << b.timestamp <<
      ", less than median of last " << m_currency.timestampCheckWindow(b.majorVersion) << " blocks, " << median_ts;
	  return false;
  }

  return true;
}

bool Blockchain::checkBlockVersion(const Block& b, const Crypto::Hash& blockHash) {
  uint32_t height = get_block_height(b);
  const uint8_t expectedBlockVersion = getBlockMajorVersionForHeight(height);
  if (b.majorVersion != expectedBlockVersion) {
    logger(TRACE) << "Block " << blockHash << " has wrong major version: " << static_cast<int>(b.majorVersion) <<
      ", at height " << height << " expected version is " << static_cast<int>(expectedBlockVersion);
    return false;
  }

  if (b.majorVersion == BLOCK_MAJOR_VERSION_2 && b.parentBlock.majorVersion > BLOCK_MAJOR_VERSION_1) {
    logger(ERROR, BRIGHT_RED) << "Parent block of block " << blockHash << " has wrong major version: " << static_cast<int>(b.parentBlock.majorVersion) <<
      ", at height " << height << " expected version is " << static_cast<int>(BLOCK_MAJOR_VERSION_1);
    return false;
  }

  return true;
}

bool Blockchain::checkParentBlockSize(const Block& b, const Crypto::Hash& blockHash) {
  if (b.majorVersion >= BLOCK_MAJOR_VERSION_2) {
    auto serializer = makeParentBlockSerializer(b, false, false);
    size_t parentBlockSize;
    if (!getObjectBinarySize(serializer, parentBlockSize)) {
      logger(ERROR, BRIGHT_RED) <<
        "Block " << blockHash << ": failed to determine parent block size";
      return false;
    }

    if (parentBlockSize > 2 * 1024) {
      logger(INFO, BRIGHT_WHITE) <<
        "Block " << blockHash << " contains too big parent block: " << parentBlockSize <<
        " bytes, expected no more than " << 2 * 1024 << " bytes";
      return false;
    }
  }

  return true;
}

bool Blockchain::checkCumulativeBlockSize(const Crypto::Hash& blockId, size_t cumulativeBlockSize, uint64_t height) {
  size_t maxBlockCumulativeSize = m_currency.maxBlockCumulativeSize(height);
  if (cumulativeBlockSize > maxBlockCumulativeSize) {
    logger(INFO, BRIGHT_WHITE) <<
      "Block " << blockId << " is too big: " << cumulativeBlockSize << " bytes, " <<
      "expected no more than " << maxBlockCumulativeSize << " bytes";
    return false;
  }

  return true;
}

// Returns true, if cumulativeSize is calculated precisely, else returns false.
bool Blockchain::getBlockCumulativeSize(const Block& block, size_t& cumulativeSize) {
  std::vector<Transaction> blockTxs;
  std::vector<Crypto::Hash> missedTxs;
  getTransactions(block.transactionHashes, blockTxs, missedTxs, true);

  cumulativeSize = getObjectBinarySize(block.baseTransaction);
  for (const Transaction& tx : blockTxs) {
    cumulativeSize += getObjectBinarySize(tx);
  }

  return missedTxs.empty();
}

// Precondition: m_blockchain_lock is locked.
bool Blockchain::update_next_comulative_size_limit() {
  uint8_t nextBlockMajorVersion = getBlockMajorVersionForHeight(static_cast<uint32_t>(m_blocks.size()));
  size_t nextBlockGrantedFullRewardZone = m_currency.blockGrantedFullRewardZoneByBlockVersion(nextBlockMajorVersion);

  std::vector<size_t> sz;
  get_last_n_blocks_sizes(sz, m_currency.rewardBlocksWindow());

  uint64_t median = Common::medianValue(sz);
  if (median <= nextBlockGrantedFullRewardZone) {
    median = nextBlockGrantedFullRewardZone;
  }

  m_current_block_cumul_sz_limit = median * 2;
  return true;
}

bool Blockchain::addNewBlock(const Block& bl_, block_verification_context& bvc) {
  //copy block here to let modify block.target
  Block bl = bl_;
  Crypto::Hash id;
  if (!get_block_hash(bl, id)) {
    logger(ERROR, BRIGHT_RED) <<
      "Failed to get block hash, possible block has invalid format";
    bvc.m_verifivation_failed = true;
    return false;
  }

  bool add_result;

  { //to avoid deadlock lets lock tx_pool for whole add/reorganize process
    std::lock_guard<decltype(m_tx_pool)> poolLock(m_tx_pool);
    std::lock_guard<decltype(m_blockchain_lock)> bcLock(m_blockchain_lock);

    if (haveBlock(id)) {
      logger(TRACE) << "block with id = " << id << " already exists";
      bvc.m_already_exists = true;
      return false;
    }

    //check that block refers to chain tail
    if (!(bl.previousBlockHash == getTailId())) {
      //chain switching or wrong block
      bvc.m_added_to_main_chain = false;
      add_result = handle_alternative_block(bl, id, bvc);
    } else {
      add_result = pushBlock(bl, bvc);
      if (add_result) {
        sendMessage(BlockchainMessage(NewBlockMessage(id)));
      }
    }
  }

  if (add_result && bvc.m_added_to_main_chain) {
    m_observerManager.notify(&IBlockchainStorageObserver::blockchainUpdated);
  }

  return add_result;
}

const Blockchain::TransactionEntry& Blockchain::transactionByIndex(TransactionIndex index) {
  return m_blocks[index.block].transactions[index.transaction];
}

bool Blockchain::pushBlock(const Block& blockData, block_verification_context& bvc) {
  std::vector<Transaction> transactions;
  if (!loadTransactions(blockData, transactions)) {
    bvc.m_verifivation_failed = true;
    return false;
  }

  if (!pushBlock(blockData, transactions, bvc)) {
    saveTransactions(transactions);
    return false;
  }

  return true;
}

bool Blockchain::pushBlock(const Block& blockData, const std::vector<Transaction>& transactions, block_verification_context& bvc) {
  std::lock_guard<decltype(m_blockchain_lock)> lk(m_blockchain_lock);

  auto blockProcessingStart = std::chrono::steady_clock::now();

  Crypto::Hash blockHash = get_block_hash(blockData);

  if (m_blockIndex.hasBlock(blockHash)) {
    logger(ERROR, BRIGHT_RED) <<
      "Block " << blockHash << " already exists in blockchain.";
    bvc.m_verifivation_failed = true;
    return false;
  }

  if (!checkBlockVersion(blockData, blockHash)) {
    bvc.m_verifivation_failed = true;
    return false;
  }

  if (!checkParentBlockSize(blockData, blockHash)) {
    bvc.m_verifivation_failed = true;
    return false;
  }

  if (blockData.previousBlockHash != getTailId()) {
    logger(INFO, BRIGHT_WHITE) <<
      "Block " << blockHash << " has wrong previousBlockHash: " << blockData.previousBlockHash << ", expected: " << getTailId();
    bvc.m_verifivation_failed = true;
    return false;
  }

  // make sure block timestamp is not less than the median timestamp
  // of a set number of the most recent blocks.
  if (!check_block_timestamp_main(blockData)) {
    logger(INFO, BRIGHT_WHITE) <<
      "Block " << blockHash << " has invalid timestamp: " << blockData.timestamp;
    bvc.m_verifivation_failed = true;
    return false;
  }

  auto targetTimeStart = std::chrono::steady_clock::now();
  difficulty_type currentDifficulty = getDifficultyForNextBlock();
  auto target_calculating_time = std::chrono::duration_cast<std::chrono::milliseconds>(std::chrono::steady_clock::now() - targetTimeStart).count();

  if (!(currentDifficulty)) {
    logger(ERROR, BRIGHT_RED) << "!!!!!!!!! difficulty overhead !!!!!!!!!";
    return false;
  }


  auto longhashTimeStart = std::chrono::steady_clock::now();
  Crypto::Hash proof_of_work = NULL_HASH;
  if (m_checkpoints.is_in_checkpoint_zone(getCurrentBlockchainHeight())) {
    if (!m_checkpoints.check_block(getCurrentBlockchainHeight(), blockHash)) {
      logger(ERROR, BRIGHT_RED) <<
        "CHECKPOINT VALIDATION FAILED";
      bvc.m_verifivation_failed = true;
      return false;
    }
  } else {
    if (!m_currency.checkProofOfWork(m_cn_context, blockData, currentDifficulty, proof_of_work)) {
      logger(INFO, BRIGHT_WHITE) <<
        "Block " << blockHash << ", has too weak proof of work: " << proof_of_work << ", expected difficulty: " << currentDifficulty;
      bvc.m_verifivation_failed = true;
      return false;
    }
  }

  auto longhash_calculating_time = std::chrono::duration_cast<std::chrono::milliseconds>(std::chrono::steady_clock::now() - longhashTimeStart).count();

  if (!prevalidate_miner_transaction(blockData, static_cast<uint32_t>(m_blocks.size()))) {
    logger(INFO, BRIGHT_WHITE) <<
      "Block " << blockHash << " failed to pass prevalidation";
    bvc.m_verifivation_failed = true;
    return false;
  }

  Crypto::Hash minerTransactionHash = getObjectHash(blockData.baseTransaction);

  BlockEntry block;
  block.bl = blockData;
  block.transactions.resize(1);
  block.transactions[0].tx = blockData.baseTransaction;
  TransactionIndex transactionIndex = { static_cast<uint32_t>(m_blocks.size()), static_cast<uint16_t>(0) };
  pushTransaction(block, minerTransactionHash, transactionIndex);

  size_t coinbase_blob_size = getObjectBinarySize(blockData.baseTransaction);
  size_t cumulative_block_size = coinbase_blob_size;
  uint64_t fee_summary = 0;
  for (size_t i = 0; i < transactions.size(); ++i) {
    const Crypto::Hash& tx_id = blockData.transactionHashes[i];
    block.transactions.resize(block.transactions.size() + 1);
    size_t blob_size = 0;
    uint64_t fee = 0;
    block.transactions.back().tx = transactions[i];

    blob_size = toBinaryArray(block.transactions.back().tx).size();
    fee = getInputAmount(block.transactions.back().tx) - getOutputAmount(block.transactions.back().tx);
    if (!checkTransactionInputs(block.transactions.back().tx)) {
      logger(INFO, BRIGHT_WHITE) <<
        "Block " << blockHash << " has at least one transaction with wrong inputs: " << tx_id;
      bvc.m_verifivation_failed = true;

      block.transactions.pop_back();
      popTransactions(block, minerTransactionHash);
      return false;
    }

    ++transactionIndex.transaction;
    pushTransaction(block, tx_id, transactionIndex);

    cumulative_block_size += blob_size;
    fee_summary += fee;
  }

  if (!checkCumulativeBlockSize(blockHash, cumulative_block_size, m_blocks.size())) {
    bvc.m_verifivation_failed = true;
    return false;
  }

  int64_t emissionChange = 0;
  uint64_t reward = 0;
  uint64_t already_generated_coins = m_blocks.empty() ? 0 : m_blocks.back().already_generated_coins;
  if (!validate_miner_transaction(blockData, static_cast<uint32_t>(m_blocks.size()), cumulative_block_size, already_generated_coins, fee_summary, reward, emissionChange)) {
    logger(INFO, BRIGHT_WHITE) << "Block " << blockHash << " has invalid miner transaction";
    bvc.m_verifivation_failed = true;
    popTransactions(block, minerTransactionHash);
    return false;
  }

  block.height = static_cast<uint32_t>(m_blocks.size());
  block.block_cumulative_size = cumulative_block_size;
  block.cumulative_difficulty = currentDifficulty;
  block.already_generated_coins = already_generated_coins + emissionChange;
  if (m_blocks.size() > 0) {
    block.cumulative_difficulty += m_blocks.back().cumulative_difficulty;
  }

  pushBlock(block);

  auto block_processing_time = std::chrono::duration_cast<std::chrono::milliseconds>(std::chrono::steady_clock::now() - blockProcessingStart).count();

  logger(DEBUGGING, YELLOW) <<
    "+++++ BLOCK SUCCESSFULLY ADDED" << ENDL << "id:\t" << blockHash
    << ENDL << "PoW:\t" << proof_of_work
    << ENDL << "HEIGHT " << block.height << ", difficulty:\t" << currentDifficulty
    << ENDL << "block reward: " << m_currency.formatAmount(reward) << ", fee = " << m_currency.formatAmount(fee_summary)
    << ", coinbase_blob_size: " << coinbase_blob_size << ", cumulative size: " << cumulative_block_size
    << ", " << block_processing_time << "(" << target_calculating_time << "/" << longhash_calculating_time << ")ms";

  bvc.m_added_to_main_chain = true;

  m_upgradeDetectorV2.blockPushed();
  m_upgradeDetectorV3.blockPushed();
  m_upgradeDetectorV4.blockPushed();
  m_upgradeDetectorV5.blockPushed();
  m_upgradeDetectorV6.blockPushed();
  update_next_comulative_size_limit();

  return true;
}

bool Blockchain::pushBlock(BlockEntry& block) {
  Crypto::Hash blockHash = get_block_hash(block.bl);

  m_blocks.push_back(block);
  m_blockIndex.push(blockHash);

  m_timestampIndex.add(block.bl.timestamp, blockHash);
  m_generatedTransactionsIndex.add(block.bl);

  assert(m_blockIndex.size() == m_blocks.size());

  return true;
}

void Blockchain::popBlock() {
  if (m_blocks.empty()) {
    logger(ERROR, BRIGHT_RED) <<
      "Attempt to pop block from empty blockchain.";
    return;
  }

  std::vector<Transaction> transactions(m_blocks.back().transactions.size() - 1);
  for (size_t i = 0; i < m_blocks.back().transactions.size() - 1; ++i) {
    transactions[i] = m_blocks.back().transactions[1 + i].tx;
  }

  saveTransactions(transactions);
  removeLastBlock();

  m_upgradeDetectorV2.blockPopped();
  m_upgradeDetectorV3.blockPopped();
  m_upgradeDetectorV4.blockPopped();
  m_upgradeDetectorV5.blockPopped();
  m_upgradeDetectorV6.blockPopped();
}

bool Blockchain::pushTransaction(BlockEntry& block, const Crypto::Hash& transactionHash, TransactionIndex transactionIndex) {
  auto result = m_transactionMap.insert(std::make_pair(transactionHash, transactionIndex));
  if (!result.second) {
    logger(ERROR, BRIGHT_RED) <<
      "Duplicate transaction was pushed to blockchain.";
    return false;
  }

  TransactionEntry& transaction = block.transactions[transactionIndex.transaction];

  if (!checkMultisignatureInputsDiff(transaction.tx)) {
    logger(ERROR, BRIGHT_RED) <<
      "Double spending transaction was pushed to blockchain.";
    m_transactionMap.erase(transactionHash);
    return false;
  }

  for (size_t i = 0; i < transaction.tx.inputs.size(); ++i) {
    if (transaction.tx.inputs[i].type() == typeid(KeyInput)) {
      auto result = m_spent_keys.insert(::boost::get<KeyInput>(transaction.tx.inputs[i]).keyImage);
      if (!result.second) {
        logger(ERROR, BRIGHT_RED) <<
          "Double spending transaction was pushed to blockchain.";
        for (size_t j = 0; j < i; ++j) {
          m_spent_keys.erase(::boost::get<KeyInput>(transaction.tx.inputs[i - 1 - j]).keyImage);
        }

        m_transactionMap.erase(transactionHash);
        return false;
      }
    }
  }

  for (const auto& inv : transaction.tx.inputs) {
    if (inv.type() == typeid(MultisignatureInput)) {
      const MultisignatureInput& in = ::boost::get<MultisignatureInput>(inv);
      auto& amountOutputs = m_multisignatureOutputs[in.amount];
      amountOutputs[in.outputIndex].isUsed = true;
    }
  }

  transaction.m_global_output_indexes.resize(transaction.tx.outputs.size());
  for (uint16_t output = 0; output < transaction.tx.outputs.size(); ++output) {
    if (transaction.tx.outputs[output].target.type() == typeid(KeyOutput)) {
      auto& amountOutputs = m_outputs[transaction.tx.outputs[output].amount];
      transaction.m_global_output_indexes[output] = static_cast<uint32_t>(amountOutputs.size());
      amountOutputs.push_back(std::make_pair<>(transactionIndex, output));
    } else if (transaction.tx.outputs[output].target.type() == typeid(MultisignatureOutput)) {
      auto& amountOutputs = m_multisignatureOutputs[transaction.tx.outputs[output].amount];
      transaction.m_global_output_indexes[output] = static_cast<uint32_t>(amountOutputs.size());
      MultisignatureOutputUsage outputUsage = { transactionIndex, output, false };
      amountOutputs.push_back(outputUsage);
    }
  }

  m_paymentIdIndex.add(transaction.tx);

  return true;
}

void Blockchain::popTransaction(const Transaction& transaction, const Crypto::Hash& transactionHash) {
  TransactionIndex transactionIndex = m_transactionMap.at(transactionHash);
  for (size_t outputIndex = 0; outputIndex < transaction.outputs.size(); ++outputIndex) {
    const TransactionOutput& output = transaction.outputs[transaction.outputs.size() - 1 - outputIndex];
    if (output.target.type() == typeid(KeyOutput)) {
      auto amountOutputs = m_outputs.find(output.amount);
      if (amountOutputs == m_outputs.end()) {
        logger(ERROR, BRIGHT_RED) <<
          "Blockchain consistency broken - cannot find specific amount in outputs map.";
        continue;
      }

      if (amountOutputs->second.empty()) {
        logger(ERROR, BRIGHT_RED) <<
          "Blockchain consistency broken - output array for specific amount is empty.";
        continue;
      }

      if (amountOutputs->second.back().first.block != transactionIndex.block || amountOutputs->second.back().first.transaction != transactionIndex.transaction) {
        logger(ERROR, BRIGHT_RED) <<
          "Blockchain consistency broken - invalid transaction index.";
        continue;
      }

      if (amountOutputs->second.back().second != transaction.outputs.size() - 1 - outputIndex) {
        logger(ERROR, BRIGHT_RED) <<
          "Blockchain consistency broken - invalid output index.";
        continue;
      }

      amountOutputs->second.pop_back();
      if (amountOutputs->second.empty()) {
        m_outputs.erase(amountOutputs);
      }
    } else if (output.target.type() == typeid(MultisignatureOutput)) {
      auto amountOutputs = m_multisignatureOutputs.find(output.amount);
      if (amountOutputs == m_multisignatureOutputs.end()) {
        logger(ERROR, BRIGHT_RED) <<
          "Blockchain consistency broken - cannot find specific amount in outputs map.";
        continue;
      }

      if (amountOutputs->second.empty()) {
        logger(ERROR, BRIGHT_RED) <<
          "Blockchain consistency broken - output array for specific amount is empty.";
        continue;
      }

      if (amountOutputs->second.back().isUsed) {
        logger(ERROR, BRIGHT_RED) <<
          "Blockchain consistency broken - attempting to remove used output.";
        continue;
      }

      if (amountOutputs->second.back().transactionIndex.block != transactionIndex.block || amountOutputs->second.back().transactionIndex.transaction != transactionIndex.transaction) {
        logger(ERROR, BRIGHT_RED) <<
          "Blockchain consistency broken - invalid transaction index.";
        continue;
      }

      if (amountOutputs->second.back().outputIndex != transaction.outputs.size() - 1 - outputIndex) {
        logger(ERROR, BRIGHT_RED) <<
          "Blockchain consistency broken - invalid output index.";
        continue;
      }

      amountOutputs->second.pop_back();
      if (amountOutputs->second.empty()) {
        m_multisignatureOutputs.erase(amountOutputs);
      }
    }
  }

  for (auto& input : transaction.inputs) {
    if (input.type() == typeid(KeyInput)) {
      size_t count = m_spent_keys.erase(::boost::get<KeyInput>(input).keyImage);
      if (count != 1) {
        logger(ERROR, BRIGHT_RED) <<
          "Blockchain consistency broken - cannot find spent key.";
      }
    } else if (input.type() == typeid(MultisignatureInput)) {
      const MultisignatureInput& in = ::boost::get<MultisignatureInput>(input);
      auto& amountOutputs = m_multisignatureOutputs[in.amount];
      if (!amountOutputs[in.outputIndex].isUsed) {
        logger(ERROR, BRIGHT_RED) <<
          "Blockchain consistency broken - multisignature output not marked as used.";
      }

      amountOutputs[in.outputIndex].isUsed = false;
    }
  }

  m_paymentIdIndex.remove(transaction);

  size_t count = m_transactionMap.erase(transactionHash);
  if (count != 1) {
    logger(ERROR, BRIGHT_RED) <<
      "Blockchain consistency broken - cannot find transaction by hash.";
  }
}

void Blockchain::popTransactions(const BlockEntry& block, const Crypto::Hash& minerTransactionHash) {
  for (size_t i = 0; i < block.transactions.size() - 1; ++i) {
    popTransaction(block.transactions[block.transactions.size() - 1 - i].tx, block.bl.transactionHashes[block.transactions.size() - 2 - i]);
  }

  popTransaction(block.bl.baseTransaction, minerTransactionHash);
}

bool Blockchain::validateInput(const MultisignatureInput& input, const Crypto::Hash& transactionHash, const Crypto::Hash& transactionPrefixHash, const std::vector<Crypto::Signature>& transactionSignatures) {
  assert(input.signatureCount == transactionSignatures.size());
  MultisignatureOutputsContainer::const_iterator amountOutputs = m_multisignatureOutputs.find(input.amount);
  if (amountOutputs == m_multisignatureOutputs.end()) {
    logger(DEBUGGING) <<
      "Transaction << " << transactionHash << " contains multisignature input with invalid amount.";
    return false;
  }

  if (input.outputIndex >= amountOutputs->second.size()) {
    logger(DEBUGGING) <<
      "Transaction << " << transactionHash << " contains multisignature input with invalid outputIndex.";
    return false;
  }

  const MultisignatureOutputUsage& outputIndex = amountOutputs->second[input.outputIndex];
  if (outputIndex.isUsed) {
    logger(DEBUGGING) <<
      "Transaction << " << transactionHash << " contains double spending multisignature input.";
    return false;
  }

  const Transaction& outputTransaction = m_blocks[outputIndex.transactionIndex.block].transactions[outputIndex.transactionIndex.transaction].tx;
  if (!is_tx_spendtime_unlocked(outputTransaction.unlockTime)) {
    logger(DEBUGGING) <<
      "Transaction << " << transactionHash << " contains multisignature input which points to a locked transaction.";
    return false;
  }

  assert(outputTransaction.outputs[outputIndex.outputIndex].amount == input.amount);
  assert(outputTransaction.outputs[outputIndex.outputIndex].target.type() == typeid(MultisignatureOutput));
  const MultisignatureOutput& output = ::boost::get<MultisignatureOutput>(outputTransaction.outputs[outputIndex.outputIndex].target);
  if (input.signatureCount != output.requiredSignatureCount) {
    logger(DEBUGGING) <<
      "Transaction << " << transactionHash << " contains multisignature input with invalid signature count.";
    return false;
  }

  size_t inputSignatureIndex = 0;
  size_t outputKeyIndex = 0;
  while (inputSignatureIndex < input.signatureCount) {
    if (outputKeyIndex == output.keys.size()) {
      logger(DEBUGGING) <<
        "Transaction << " << transactionHash << " contains multisignature input with invalid signatures.";
      return false;
    }

    if (Crypto::check_signature(transactionPrefixHash, output.keys[outputKeyIndex], transactionSignatures[inputSignatureIndex])) {
      ++inputSignatureIndex;
    }

    ++outputKeyIndex;
  }

  return true;
}

bool Blockchain::checkCheckpoints(uint32_t& lastValidCheckpointHeight) {
  std::vector<uint32_t> checkpointHeights = m_checkpoints.getCheckpointHeights();
  for (const auto& checkpointHeight : checkpointHeights) {
    if (m_blocks.size() <= checkpointHeight) {
      return true;
    }

    if(m_checkpoints.check_block(checkpointHeight, getBlockIdByHeight(checkpointHeight))) {
      lastValidCheckpointHeight = checkpointHeight;
    } else {
      return false;
    }
  }

  return true;
}

void Blockchain::rollbackBlockchainTo(uint32_t height) {
  while (height + 1 < m_blocks.size()) {
    removeLastBlock();
  }
}

void Blockchain::removeLastBlock() {
  if (m_blocks.empty()) {
    logger(ERROR, BRIGHT_RED) <<
      "Attempt to pop block from empty blockchain.";
    return;
  }

  logger(DEBUGGING) << "Removing last block with height " << m_blocks.back().height;
  popTransactions(m_blocks.back(), getObjectHash(m_blocks.back().bl.baseTransaction));

  Crypto::Hash blockHash = getBlockIdByHeight(m_blocks.back().height);
  m_timestampIndex.remove(m_blocks.back().bl.timestamp, blockHash);
  m_generatedTransactionsIndex.remove(m_blocks.back().bl);

  m_blocks.pop_back();
  m_blockIndex.pop();

  assert(m_blockIndex.size() == m_blocks.size());
}

bool Blockchain::checkUpgradeHeight(const UpgradeDetector& upgradeDetector) {
  uint32_t upgradeHeight = upgradeDetector.upgradeHeight();
  if (upgradeHeight != UpgradeDetectorBase::UNDEF_HEIGHT && upgradeHeight + 1 < m_blocks.size()) {
    logger(INFO) << "Checking block version at " << upgradeHeight + 1;
    if (m_blocks[upgradeHeight + 1].bl.majorVersion != upgradeDetector.targetVersion()) {
      return false;
    }
  }

  return true;
}

bool Blockchain::getLowerBound(uint64_t timestamp, uint64_t startOffset, uint32_t& height) {
  std::lock_guard<decltype(m_blockchain_lock)> lk(m_blockchain_lock);

  assert(startOffset < m_blocks.size());

  auto bound = std::lower_bound(m_blocks.begin() + startOffset, m_blocks.end(), timestamp - m_currency.blockFutureTimeLimit(),
    [](const BlockEntry& b, uint64_t timestamp) { return b.bl.timestamp < timestamp; });

  if (bound == m_blocks.end()) {
    return false;
  }

  height = static_cast<uint32_t>(std::distance(m_blocks.begin(), bound));
  return true;
}

std::vector<Crypto::Hash> Blockchain::getBlockIds(uint32_t startHeight, uint32_t maxCount) {
  std::lock_guard<decltype(m_blockchain_lock)> lk(m_blockchain_lock);
  return m_blockIndex.getBlockIds(startHeight, maxCount);
}

bool Blockchain::getBlockContainingTransaction(const Crypto::Hash& txId, Crypto::Hash& blockId, uint32_t& blockHeight) {
  std::lock_guard<decltype(m_blockchain_lock)> lk(m_blockchain_lock);
  auto it = m_transactionMap.find(txId);
  if (it == m_transactionMap.end()) {
    return false;
  } else {
    blockHeight = m_blocks[it->second.block].height;
    blockId = getBlockIdByHeight(blockHeight);
    return true;
  }
}

bool Blockchain::getAlreadyGeneratedCoins(const Crypto::Hash& hash, uint64_t& generatedCoins) {
  std::lock_guard<decltype(m_blockchain_lock)> lk(m_blockchain_lock);

  // try to find block in main chain
  uint32_t height = 0;
  if (m_blockIndex.getBlockHeight(hash, height)) {
    generatedCoins = m_blocks[height].already_generated_coins;
    return true;
  }

  // try to find block in alternative chain
  auto blockByHashIterator = m_alternative_chains.find(hash);
  if (blockByHashIterator != m_alternative_chains.end()) {
    generatedCoins = blockByHashIterator->second.already_generated_coins;
    return true;
  }

  logger(DEBUGGING) << "Can't find block with hash " << hash << " to get already generated coins.";
  return false;
}

bool Blockchain::getBlockSize(const Crypto::Hash& hash, size_t& size) {
  std::lock_guard<decltype(m_blockchain_lock)> lk(m_blockchain_lock);

  // try to find block in main chain
  uint32_t height = 0;
  if (m_blockIndex.getBlockHeight(hash, height)) {
    size = m_blocks[height].block_cumulative_size;
    return true;
  }

  // try to find block in alternative chain
  auto blockByHashIterator = m_alternative_chains.find(hash);
  if (blockByHashIterator != m_alternative_chains.end()) {
    size = blockByHashIterator->second.block_cumulative_size;
    return true;
  }

  logger(DEBUGGING) << "Can't find block with hash " << hash << " to get block size.";
  return false;
}

bool Blockchain::getMultisigOutputReference(const MultisignatureInput& txInMultisig, std::pair<Crypto::Hash, size_t>& outputReference) {
  std::lock_guard<decltype(m_blockchain_lock)> lk(m_blockchain_lock);
  MultisignatureOutputsContainer::const_iterator amountIter = m_multisignatureOutputs.find(txInMultisig.amount);
  if (amountIter == m_multisignatureOutputs.end()) {
    logger(DEBUGGING) << "Transaction contains multisignature input with invalid amount.";
    return false;
  }
  if (amountIter->second.size() <= txInMultisig.outputIndex) {
    logger(DEBUGGING) << "Transaction contains multisignature input with invalid outputIndex.";
    return false;
  }
  const MultisignatureOutputUsage& outputIndex = amountIter->second[txInMultisig.outputIndex];
  const Transaction& outputTransaction = m_blocks[outputIndex.transactionIndex.block].transactions[outputIndex.transactionIndex.transaction].tx;
  outputReference.first = getObjectHash(outputTransaction);
  outputReference.second = outputIndex.outputIndex;
  return true;
}

bool Blockchain::storeBlockchainIndices() {
  std::lock_guard<decltype(m_blockchain_lock)> lk(m_blockchain_lock);

  logger(INFO, BRIGHT_WHITE) << "Saving blockchain indices...";
  BlockchainIndicesSerializer ser(*this, getTailId(), logger.getLogger());

  if (!storeToBinaryFile(ser, appendPath(m_config_folder, m_currency.blockchinIndicesFileName()))) {
    logger(ERROR, BRIGHT_RED) << "Failed to save blockchain indices";
    return false;
  }

  return true;
}

bool Blockchain::loadBlockchainIndices() {
  std::lock_guard<decltype(m_blockchain_lock)> lk(m_blockchain_lock);

  logger(INFO, BRIGHT_WHITE) << "Loading blockchain indices for BlockchainExplorer...";
  BlockchainIndicesSerializer loader(*this, get_block_hash(m_blocks.back().bl), logger.getLogger());

  loadFromBinaryFile(loader, appendPath(m_config_folder, m_currency.blockchinIndicesFileName()));

  if (!loader.loaded()) {
    logger(WARNING, BRIGHT_MAGENTA) << "No actual blockchain indices for BlockchainExplorer found, rebuilding...";
    std::chrono::steady_clock::time_point timePoint = std::chrono::steady_clock::now();

    m_paymentIdIndex.clear();
    m_timestampIndex.clear();
    m_generatedTransactionsIndex.clear();

    for (uint32_t b = 0; b < m_blocks.size(); ++b) {
      if (b % 1000 == 0) {
        logger(INFO, BRIGHT_WHITE) << "Height " << b << " of " << m_blocks.size();
      }
      const BlockEntry& block = m_blocks[b];
      m_timestampIndex.add(block.bl.timestamp, get_block_hash(block.bl));
      m_generatedTransactionsIndex.add(block.bl);
      for (uint16_t t = 0; t < block.transactions.size(); ++t) {
        const TransactionEntry& transaction = block.transactions[t];
        m_paymentIdIndex.add(transaction.tx);
      }
    }

    std::chrono::duration<double> duration = std::chrono::steady_clock::now() - timePoint;
    logger(INFO, BRIGHT_WHITE) << "Rebuilding blockchain indices took: " << duration.count();
  }
  return true;
}

bool Blockchain::getGeneratedTransactionsNumber(uint32_t height, uint64_t& generatedTransactions) {
  std::lock_guard<decltype(m_blockchain_lock)> lk(m_blockchain_lock);
  return m_generatedTransactionsIndex.find(height, generatedTransactions);
}

bool Blockchain::getOrphanBlockIdsByHeight(uint32_t height, std::vector<Crypto::Hash>& blockHashes) {
  std::lock_guard<decltype(m_blockchain_lock)> lk(m_blockchain_lock);
  return m_orthanBlocksIndex.find(height, blockHashes);
}

bool Blockchain::getBlockIdsByTimestamp(uint64_t timestampBegin, uint64_t timestampEnd, uint32_t blocksNumberLimit, std::vector<Crypto::Hash>& hashes, uint32_t& blocksNumberWithinTimestamps) {
  std::lock_guard<decltype(m_blockchain_lock)> lk(m_blockchain_lock);
  return m_timestampIndex.find(timestampBegin, timestampEnd, blocksNumberLimit, hashes, blocksNumberWithinTimestamps);
}

bool Blockchain::getTransactionIdsByPaymentId(const Crypto::Hash& paymentId, std::vector<Crypto::Hash>& transactionHashes) {
  std::lock_guard<decltype(m_blockchain_lock)> lk(m_blockchain_lock);
  return m_paymentIdIndex.find(paymentId, transactionHashes);
}

bool Blockchain::loadTransactions(const Block& block, std::vector<Transaction>& transactions) {
  transactions.resize(block.transactionHashes.size());
  size_t transactionSize;
  uint64_t fee;
  for (size_t i = 0; i < block.transactionHashes.size(); ++i) {
    if (!m_tx_pool.take_tx(block.transactionHashes[i], transactions[i], transactionSize, fee)) {
      tx_verification_context context;
      for (size_t j = 0; j < i; ++j) {
        if (!m_tx_pool.add_tx(transactions[i - 1 - j], context, true)) {
          throw std::runtime_error("Blockchain::loadTransactions, failed to add transaction to pool");
        }
      }

      return false;
    }
  }

  return true;
}

void Blockchain::saveTransactions(const std::vector<Transaction>& transactions) {
  tx_verification_context context;
  for (size_t i = 0; i < transactions.size(); ++i) {
    if (!m_tx_pool.add_tx(transactions[transactions.size() - 1 - i], context, true)) {
      logger(WARNING, BRIGHT_MAGENTA) << "Blockchain::saveTransactions, failed to add transaction to pool";
    }
  }
}

bool Blockchain::addMessageQueue(MessageQueue<BlockchainMessage>& messageQueue) {
  return m_messageQueueList.insert(messageQueue);
}

bool Blockchain::removeMessageQueue(MessageQueue<BlockchainMessage>& messageQueue) {
  return m_messageQueueList.remove(messageQueue);
}

void Blockchain::sendMessage(const BlockchainMessage& message) {
  for (IntrusiveLinkedList<MessageQueue<BlockchainMessage>>::iterator iter = m_messageQueueList.begin(); iter != m_messageQueueList.end(); ++iter) {
    iter->push(message);
  }
}

bool Blockchain::isBlockInMainChain(const Crypto::Hash& blockId) {
  return m_blockIndex.hasBlock(blockId);
}

bool Blockchain::isInCheckpointZone(const uint32_t height) {
  return m_checkpoints.is_in_checkpoint_zone(height);
}

}<|MERGE_RESOLUTION|>--- conflicted
+++ resolved
@@ -1,27 +1,21 @@
-// {DRGL} Kills White Walkers
+// 2019 {DRÆGONGLASS}
 // <https://www.ZirtysPerzys.org>
-//
 // Copyright (c) 2012-2016 The CryptoNote developers, The Bytecoin developers
-<<<<<<< HEAD
 // Copyright (c) 2016-2019 The Karbowanec developers
 // Copyright (c) 2018-2019 The Ryo Currency Developers
-=======
-// Copyright (c) 2016-2018 The Karbowanec developers
-// Copyright (c) 2017-2018 The Ryo Currency Developers
->>>>>>> 5007586b
-// Copyright (c) 2018-2019 The DRAGONGLASS Developers
+// Copyright (c) 2018-2019 The DRÆGONGLASS Developers
 //
-// This file is part of DRAGONGLASS.
-// DRAGONGLASS is free software: you can redistribute it and/or modify
+// This file is part of DRÆGONGLASS.
+// DRÆGONGLASS is free software: you can redistribute it and/or modify
 // it under the terms of the GNU Lesser General Public License as published by
 // the Free Software Foundation, either version 3 of the License, or
 // (at your option) any later version.
-// DRAGONGLASS is distributed in the hope that it will be useful,
+// DRÆGONGLASS is distributed in the hope that it will be useful,
 // but WITHOUT ANY WARRANTY; without even the implied warranty of
 // MERCHANTABILITY or FITNESS FOR A PARTICULAR PURPOSE.  See the
 // GNU Lesser General Public License for more details.
 // You should have received a copy of the GNU Lesser General Public License
-// along with DRAGONGLASS.  If not, see <http://www.gnu.org/licenses/>.
+// along with DRÆGONGLASS.  If not, see <http://www.gnu.org/licenses/>.
 
 #include "Blockchain.h"
 
