// Copyright (c) 2012-2016, The CryptoNote developers, The Bytecoin developers
// Copyright (c) 2016, The Karbowanec developers
//
// This file is part of Bytecoin.
//
// Bytecoin is free software: you can redistribute it and/or modify
// it under the terms of the GNU Lesser General Public License as published by
// the Free Software Foundation, either version 3 of the License, or
// (at your option) any later version.
//
// Bytecoin is distributed in the hope that it will be useful,
// but WITHOUT ANY WARRANTY; without even the implied warranty of
// MERCHANTABILITY or FITNESS FOR A PARTICULAR PURPOSE.  See the
// GNU Lesser General Public License for more details.
//
// You should have received a copy of the GNU Lesser General Public License
// along with Bytecoin.  If not, see <http://www.gnu.org/licenses/>.

#include "Blockchain.h"

#include <algorithm>
#include <cstdio>
#include <boost/foreach.hpp>
#include "Common/Math.h"
#include "Common/ShuffleGenerator.h"
#include "Common/StdInputStream.h"
#include "Common/StdOutputStream.h"
#include "Rpc/CoreRpcServerCommandsDefinitions.h"
#include "Serialization/BinarySerializationTools.h"
#include "CryptoNoteTools.h"

using namespace Logging;
using namespace Common;

namespace {

std::string appendPath(const std::string& path, const std::string& fileName) {
  std::string result = path;
  if (!result.empty()) {
    result += '/';
  }

  result += fileName;
  return result;
}

}

namespace std {
bool operator<(const Crypto::Hash& hash1, const Crypto::Hash& hash2) {
  return memcmp(&hash1, &hash2, Crypto::HASH_SIZE) < 0;
}

bool operator<(const Crypto::KeyImage& keyImage1, const Crypto::KeyImage& keyImage2) {
  return memcmp(&keyImage1, &keyImage2, 32) < 0;
}
}

#define CURRENT_BLOCKCACHE_STORAGE_ARCHIVE_VER 1
#define CURRENT_BLOCKCHAININDICES_STORAGE_ARCHIVE_VER 1

namespace CryptoNote {
class BlockCacheSerializer;
class BlockchainIndicesSerializer;
}

namespace CryptoNote {

template<typename K, typename V, typename Hash>
bool serialize(google::sparse_hash_map<K, V, Hash>& value, Common::StringView name, CryptoNote::ISerializer& serializer) {
  return serializeMap(value, name, serializer, [&value](size_t size) { value.resize(size); });
}

template<typename K, typename Hash>
bool serialize(google::sparse_hash_set<K, Hash>& value, Common::StringView name, CryptoNote::ISerializer& serializer) {
  size_t size = value.size();
  if (!serializer.beginArray(size, name)) {
    return false;
  }

  if (serializer.type() == ISerializer::OUTPUT) {
    for (auto& key : value) {
      serializer(const_cast<K&>(key), "");
    }
  } else {
    value.resize(size);
    while (size--) {
      K key;
      serializer(key, "");
      value.insert(key);
    }
  }

  serializer.endArray();
  return true;
}

// custom serialization to speedup cache loading
bool serialize(std::vector<std::pair<Blockchain::TransactionIndex, uint16_t>>& value, Common::StringView name, CryptoNote::ISerializer& s) {
  const size_t elementSize = sizeof(std::pair<Blockchain::TransactionIndex, uint16_t>);
  size_t size = value.size() * elementSize;

  if (!s.beginArray(size, name)) {
    return false;
  }

  if (s.type() == CryptoNote::ISerializer::INPUT) {
    if (size % elementSize != 0) {
      throw std::runtime_error("Invalid vector size");
    }
    value.resize(size / elementSize);
  }

  if (size) {
    s.binary(value.data(), size, "");
  }

  s.endArray();
  return true;
}

void serialize(Blockchain::TransactionIndex& value, ISerializer& s) {
  s(value.block, "block");
  s(value.transaction, "tx");
}

class BlockCacheSerializer {

public:
  BlockCacheSerializer(Blockchain& bs, const Crypto::Hash lastBlockHash, ILogger& logger) :
    m_bs(bs), m_lastBlockHash(lastBlockHash), m_loaded(false), logger(logger, "BlockCacheSerializer") {
  }

  void load(const std::string& filename) {
    try {
      std::ifstream stdStream(filename, std::ios::binary);
      if (!stdStream) {
        return;
      }

      StdInputStream stream(stdStream);
      BinaryInputStreamSerializer s(stream);
      CryptoNote::serialize(*this, s);
    } catch (std::exception& e) {
      logger(WARNING) << "loading failed: " << e.what();
    }
  }

  bool save(const std::string& filename) {
    try {
      std::ofstream file(filename, std::ios::binary);
      if (!file) {
        return false;
      }

      StdOutputStream stream(file);
      BinaryOutputStreamSerializer s(stream);
      CryptoNote::serialize(*this, s);
    } catch (std::exception&) {
      return false;
    }

    return true;
  }

  void serialize(ISerializer& s) {
    auto start = std::chrono::steady_clock::now();

    uint8_t version = CURRENT_BLOCKCACHE_STORAGE_ARCHIVE_VER;
    s(version, "version");

    // ignore old versions, do rebuild
    if (version < CURRENT_BLOCKCACHE_STORAGE_ARCHIVE_VER)
      return;

    std::string operation;
    if (s.type() == ISerializer::INPUT) {
      operation = "- loading ";
      Crypto::Hash blockHash;
      s(blockHash, "last_block");

      if (blockHash != m_lastBlockHash) {
        return;
      }

    } else {
      operation = "- saving ";
      s(m_lastBlockHash, "last_block");
    }

    logger(INFO) << operation << "block index...";
    s(m_bs.m_blockIndex, "block_index");

    logger(INFO) << operation << "transaction map...";
    s(m_bs.m_transactionMap, "transactions");

    logger(INFO) << operation << "spent keys...";
    s(m_bs.m_spent_keys, "spent_keys");

    logger(INFO) << operation << "outputs...";
    s(m_bs.m_outputs, "outputs");

    logger(INFO) << operation << "multi-signature outputs...";
    s(m_bs.m_multisignatureOutputs, "multisig_outputs");

    auto dur = std::chrono::steady_clock::now() - start;

    logger(INFO) << "Serialization time: " << std::chrono::duration_cast<std::chrono::milliseconds>(dur).count() << "ms";

    m_loaded = true;
  }

  bool loaded() const {
    return m_loaded;
  }

private:

  LoggerRef logger;
  bool m_loaded;
  Blockchain& m_bs;
  Crypto::Hash m_lastBlockHash;
};

class BlockchainIndicesSerializer {

public:
  BlockchainIndicesSerializer(Blockchain& bs, const Crypto::Hash lastBlockHash, ILogger& logger) :
    m_bs(bs), m_lastBlockHash(lastBlockHash), m_loaded(false), logger(logger, "BlockchainIndicesSerializer") {
  }

  void serialize(ISerializer& s) {

    uint8_t version = CURRENT_BLOCKCHAININDICES_STORAGE_ARCHIVE_VER;

    KV_MEMBER(version);

    // ignore old versions, do rebuild
    if (version != CURRENT_BLOCKCHAININDICES_STORAGE_ARCHIVE_VER)
      return;

    std::string operation;

    if (s.type() == ISerializer::INPUT) {
      operation = "- loading ";

      Crypto::Hash blockHash;
      s(blockHash, "blockHash");

      if (blockHash != m_lastBlockHash) {
        return;
      }

    } else {
      operation = "- saving ";
      s(m_lastBlockHash, "blockHash");
    }

    logger(INFO) << operation << "paymentID index...";
    s(m_bs.m_paymentIdIndex, "paymentIdIndex");

    logger(INFO) << operation << "timestamp index...";
    s(m_bs.m_timestampIndex, "timestampIndex");

    logger(INFO) << operation << "generated transactions index...";
    s(m_bs.m_generatedTransactionsIndex, "generatedTransactionsIndex");

    m_loaded = true;
  }

  template<class Archive> void serialize(Archive& ar, unsigned int version) {

    // ignore old versions, do rebuild
    if (version < CURRENT_BLOCKCHAININDICES_STORAGE_ARCHIVE_VER)
      return;

    std::string operation;
    if (Archive::is_loading::value) {
      operation = "- loading ";
      Crypto::Hash blockHash;
      ar & blockHash;

      if (blockHash != m_lastBlockHash) {
        return;
      }

    } else {
      operation = "- saving ";
      ar & m_lastBlockHash;
    }

    logger(INFO) << operation << "paymentID index...";
    ar & m_bs.m_paymentIdIndex;

    logger(INFO) << operation << "timestamp index...";
    ar & m_bs.m_timestampIndex;

    logger(INFO) << operation << "generated transactions index...";
    ar & m_bs.m_generatedTransactionsIndex;

    m_loaded = true;
  }

  bool loaded() const {
    return m_loaded;
  }

private:

  LoggerRef logger;
  bool m_loaded;
  Blockchain& m_bs;
  Crypto::Hash m_lastBlockHash;
};


Blockchain::Blockchain(const Currency& currency, tx_memory_pool& tx_pool, ILogger& logger, bool blockchainIndexesEnabled) :
logger(logger, "Blockchain"),
m_currency(currency),
m_tx_pool(tx_pool),
m_current_block_cumul_sz_limit(0),
m_is_in_checkpoint_zone(false),
m_upgradeDetectorV2(currency, m_blocks, BLOCK_MAJOR_VERSION_2, logger),
m_upgradeDetectorV3(currency, m_blocks, BLOCK_MAJOR_VERSION_3, logger),
m_checkpoints(logger),
m_paymentIdIndex(blockchainIndexesEnabled),
m_timestampIndex(blockchainIndexesEnabled),
m_generatedTransactionsIndex(blockchainIndexesEnabled),
m_orthanBlocksIndex(blockchainIndexesEnabled),
m_blockchainIndexesEnabled(blockchainIndexesEnabled) {

  m_outputs.set_deleted_key(0);
  Crypto::KeyImage nullImage = boost::value_initialized<decltype(nullImage)>();
  m_spent_keys.set_deleted_key(nullImage);
}

bool Blockchain::addObserver(IBlockchainStorageObserver* observer) {
  return m_observerManager.add(observer);
}

bool Blockchain::removeObserver(IBlockchainStorageObserver* observer) {
  return m_observerManager.remove(observer);
}

bool Blockchain::checkTransactionInputs(const CryptoNote::Transaction& tx, BlockInfo& maxUsedBlock) {
  return checkTransactionInputs(tx, maxUsedBlock.height, maxUsedBlock.id);
}

bool Blockchain::checkTransactionInputs(const CryptoNote::Transaction& tx, BlockInfo& maxUsedBlock, BlockInfo& lastFailed) {

  BlockInfo tail;

  //not the best implementation at this time, sorry :(
  //check is ring_signature already checked ?
  if (maxUsedBlock.empty()) {
    //not checked, lets try to check
    if (!lastFailed.empty() && getCurrentBlockchainHeight() > lastFailed.height && getBlockIdByHeight(lastFailed.height) == lastFailed.id) {
      return false; //we already sure that this tx is broken for this height
    }

    if (!checkTransactionInputs(tx, maxUsedBlock.height, maxUsedBlock.id, &tail)) {
      lastFailed = tail;
      return false;
    }
  } else {
    if (maxUsedBlock.height >= getCurrentBlockchainHeight()) {
      return false;
    }

    if (getBlockIdByHeight(maxUsedBlock.height) != maxUsedBlock.id) {
      //if we already failed on this height and id, skip actual ring signature check
      if (lastFailed.id == getBlockIdByHeight(lastFailed.height)) {
        return false;
      }
    }

    //check ring signature again, it is possible (with very small chance) that this transaction become again valid
    if (!checkTransactionInputs(tx, maxUsedBlock.height, maxUsedBlock.id, &tail)) {
      lastFailed = tail;
      return false;
    }
  }

  return true;
}

bool Blockchain::haveSpentKeyImages(const CryptoNote::Transaction& tx) {
  return this->haveTransactionKeyImagesAsSpent(tx);
}

/**
* \pre m_blockchain_lock is locked
*/
bool Blockchain::checkTransactionSize(size_t blobSize) {
  if (blobSize > getCurrentCumulativeBlocksizeLimit() - m_currency.minerTxBlobReservedSize()) {
    logger(ERROR) << "transaction is too big " << blobSize << ", maximum allowed size is " <<
      (getCurrentCumulativeBlocksizeLimit() - m_currency.minerTxBlobReservedSize());
    return false;
  }

  return true;
}

bool Blockchain::haveTransaction(const Crypto::Hash &id) {
  std::lock_guard<decltype(m_blockchain_lock)> lk(m_blockchain_lock);
  return m_transactionMap.find(id) != m_transactionMap.end();
}

bool Blockchain::have_tx_keyimg_as_spent(const Crypto::KeyImage &key_im) {
  std::lock_guard<decltype(m_blockchain_lock)> lk(m_blockchain_lock);
  return  m_spent_keys.find(key_im) != m_spent_keys.end();
}

uint32_t Blockchain::getCurrentBlockchainHeight() {
  std::lock_guard<decltype(m_blockchain_lock)> lk(m_blockchain_lock);
  return static_cast<uint32_t>(m_blocks.size());
}

bool Blockchain::init(const std::string& config_folder, bool load_existing) {
  std::lock_guard<decltype(m_blockchain_lock)> lk(m_blockchain_lock);
  if (!config_folder.empty() && !Tools::create_directories_if_necessary(config_folder)) {
    logger(ERROR, BRIGHT_RED) << "Failed to create data directory: " << m_config_folder;
    return false;
  }

  m_config_folder = config_folder;

  if (!m_blocks.open(appendPath(config_folder, m_currency.blocksFileName()), appendPath(config_folder, m_currency.blockIndexesFileName()), 1024)) {
    return false;
  }

  if (load_existing && !m_blocks.empty()) {
    logger(INFO, BRIGHT_WHITE) << "Loading blockchain...";
    BlockCacheSerializer loader(*this, get_block_hash(m_blocks.back().bl), logger.getLogger());
    loader.load(appendPath(config_folder, m_currency.blocksCacheFileName()));

    if (!loader.loaded()) {
      logger(WARNING, BRIGHT_YELLOW) << "No actual blockchain cache found, rebuilding internal structures...";
      rebuildCache();
    }

    if (m_blockchainIndexesEnabled) {
      loadBlockchainIndices();
    }
  } else {
    m_blocks.clear();
  }

  if (m_blocks.empty()) {
    logger(INFO, BRIGHT_WHITE)
      << "Blockchain not loaded, generating genesis block.";
    block_verification_context bvc = boost::value_initialized<block_verification_context>();
    pushBlock(m_currency.genesisBlock(), bvc);
    if (bvc.m_verifivation_failed) {
      logger(ERROR, BRIGHT_RED) << "Failed to add genesis block to blockchain";
      return false;
    }
  } else {
    Crypto::Hash firstBlockHash = get_block_hash(m_blocks[0].bl);
    if (!(firstBlockHash == m_currency.genesisBlockHash())) {
      logger(ERROR, BRIGHT_RED) << "Failed to init: genesis block mismatch. "
        "Probably you set --testnet flag with data "
        "dir with non-test blockchain or another "
        "network.";
      return false;
    }
  }

  uint32_t lastValidCheckpointHeight = 0;
  if (!checkCheckpoints(lastValidCheckpointHeight)) {
    logger(WARNING, BRIGHT_YELLOW) << "Invalid checkpoint found. Rollback blockchain to height=" << lastValidCheckpointHeight;
    rollbackBlockchainTo(lastValidCheckpointHeight);
  }

  if (!m_upgradeDetectorV2.init() || !m_upgradeDetectorV3.init()) {
    logger(ERROR, BRIGHT_RED) << "Failed to initialize upgrade detector";
    return false;
  }

  bool reinitUpgradeDetectors = false;
  if (!checkUpgradeHeight(m_upgradeDetectorV2)) {
    uint32_t upgradeHeight = m_upgradeDetectorV2.upgradeHeight();
    assert(upgradeHeight != UpgradeDetectorBase::UNDEF_HEIGHT);
    logger(WARNING, BRIGHT_YELLOW) << "Invalid block version at " << upgradeHeight + 1 << ": real=" << static_cast<int>(m_blocks[upgradeHeight + 1].bl.majorVersion) <<
      " expected=" << static_cast<int>(m_upgradeDetectorV2.targetVersion()) << ". Rollback blockchain to height=" << upgradeHeight;
    rollbackBlockchainTo(upgradeHeight);
    reinitUpgradeDetectors = true;
  } else if (!checkUpgradeHeight(m_upgradeDetectorV3)) {
    uint32_t upgradeHeight = m_upgradeDetectorV3.upgradeHeight();
    logger(WARNING, BRIGHT_YELLOW) << "Invalid block version at " << upgradeHeight + 1 << ": real=" << static_cast<int>(m_blocks[upgradeHeight + 1].bl.majorVersion) <<
      " expected=" << static_cast<int>(m_upgradeDetectorV3.targetVersion()) << ". Rollback blockchain to height=" << upgradeHeight;
    rollbackBlockchainTo(upgradeHeight);
    reinitUpgradeDetectors = true;
  }

  if (reinitUpgradeDetectors && (!m_upgradeDetectorV2.init() || !m_upgradeDetectorV3.init())) {
    logger(ERROR, BRIGHT_RED) << "Failed to initialize upgrade detector";
    return false;
  }

  update_next_comulative_size_limit();

  uint64_t timestamp_diff = time(NULL) - m_blocks.back().bl.timestamp;
  if (!m_blocks.back().bl.timestamp) {
    timestamp_diff = time(NULL) - 1341378000;
  }

  logger(INFO, BRIGHT_GREEN)
    << "Blockchain initialized. last block: " << m_blocks.size() - 1 << ", "
    << Common::timeIntervalToString(timestamp_diff)
    << " time ago, current difficulty: " << getDifficultyForNextBlock();
  return true;
}

void Blockchain::rebuildCache() {
  std::chrono::steady_clock::time_point timePoint = std::chrono::steady_clock::now();
  m_blockIndex.clear();
  m_transactionMap.clear();
  m_spent_keys.clear();
  m_outputs.clear();
  m_multisignatureOutputs.clear();
  for (uint32_t b = 0; b < m_blocks.size(); ++b) {
    if (b % 1000 == 0) {
      logger(INFO, BRIGHT_WHITE) << "Height " << b << " of " << m_blocks.size();
    }
    const BlockEntry& block = m_blocks[b];
    Crypto::Hash blockHash = get_block_hash(block.bl);
    m_blockIndex.push(blockHash);
    for (uint16_t t = 0; t < block.transactions.size(); ++t) {
      const TransactionEntry& transaction = block.transactions[t];
      Crypto::Hash transactionHash = getObjectHash(transaction.tx);
      TransactionIndex transactionIndex = { b, t };
      m_transactionMap.insert(std::make_pair(transactionHash, transactionIndex));

      // process inputs
      for (auto& i : transaction.tx.inputs) {
        if (i.type() == typeid(KeyInput)) {
          m_spent_keys.insert(::boost::get<KeyInput>(i).keyImage);
        } else if (i.type() == typeid(MultisignatureInput)) {
          auto out = ::boost::get<MultisignatureInput>(i);
          m_multisignatureOutputs[out.amount][out.outputIndex].isUsed = true;
        }
      }

      // process outputs
      for (uint16_t o = 0; o < transaction.tx.outputs.size(); ++o) {
        const auto& out = transaction.tx.outputs[o];
        if (out.target.type() == typeid(KeyOutput)) {
          m_outputs[out.amount].push_back(std::make_pair<>(transactionIndex, o));
        } else if (out.target.type() == typeid(MultisignatureOutput)) {
          MultisignatureOutputUsage usage = { transactionIndex, o, false };
          m_multisignatureOutputs[out.amount].push_back(usage);
        }
      }
    }
  }

  std::chrono::duration<double> duration = std::chrono::steady_clock::now() - timePoint;
  logger(INFO, BRIGHT_WHITE) << "Rebuilding internal structures took: " << duration.count();
}

bool Blockchain::storeCache() {
  std::lock_guard<decltype(m_blockchain_lock)> lk(m_blockchain_lock);

  logger(INFO, BRIGHT_WHITE) << "Saving blockchain...";
  BlockCacheSerializer ser(*this, getTailId(), logger.getLogger());
  if (!ser.save(appendPath(m_config_folder, m_currency.blocksCacheFileName()))) {
    logger(ERROR, BRIGHT_RED) << "Failed to save blockchain cache";
    return false;
  }

  return true;
}

bool Blockchain::deinit() {
  storeCache();
  if (m_blockchainIndexesEnabled) {
    storeBlockchainIndices();
  }
  assert(m_messageQueueList.empty());
  return true;
}

bool Blockchain::resetAndSetGenesisBlock(const Block& b) {
  std::lock_guard<decltype(m_blockchain_lock)> lk(m_blockchain_lock);
  m_blocks.clear();
  m_blockIndex.clear();
  m_transactionMap.clear();

  m_spent_keys.clear();
  m_alternative_chains.clear();
  m_outputs.clear();

  m_paymentIdIndex.clear();
  m_timestampIndex.clear();
  m_generatedTransactionsIndex.clear();
  m_orthanBlocksIndex.clear();

  block_verification_context bvc = boost::value_initialized<block_verification_context>();
  addNewBlock(b, bvc);
  return bvc.m_added_to_main_chain && !bvc.m_verifivation_failed;
}

Crypto::Hash Blockchain::getTailId(uint32_t& height) {
  assert(!m_blocks.empty());
  std::lock_guard<decltype(m_blockchain_lock)> lk(m_blockchain_lock);
  height = getCurrentBlockchainHeight() - 1;
  return getTailId();
}

Crypto::Hash Blockchain::getTailId() {
  std::lock_guard<decltype(m_blockchain_lock)> lk(m_blockchain_lock);
  return m_blocks.empty() ? NULL_HASH : m_blockIndex.getTailId();
}

std::vector<Crypto::Hash> Blockchain::buildSparseChain() {
  std::lock_guard<decltype(m_blockchain_lock)> lk(m_blockchain_lock);
  assert(m_blockIndex.size() != 0);
  return doBuildSparseChain(m_blockIndex.getTailId());
}

std::vector<Crypto::Hash> Blockchain::buildSparseChain(const Crypto::Hash& startBlockId) {
  std::lock_guard<decltype(m_blockchain_lock)> lk(m_blockchain_lock);
  assert(haveBlock(startBlockId));
  return doBuildSparseChain(startBlockId);
}

std::vector<Crypto::Hash> Blockchain::doBuildSparseChain(const Crypto::Hash& startBlockId) const {
  assert(m_blockIndex.size() != 0);

  std::vector<Crypto::Hash> sparseChain;

  if (m_blockIndex.hasBlock(startBlockId)) {
    sparseChain = m_blockIndex.buildSparseChain(startBlockId);
  } else {
    assert(m_alternative_chains.count(startBlockId) > 0);

    std::vector<Crypto::Hash> alternativeChain;
    Crypto::Hash blockchainAncestor;
    for (auto it = m_alternative_chains.find(startBlockId); it != m_alternative_chains.end(); it = m_alternative_chains.find(blockchainAncestor)) {
      alternativeChain.emplace_back(it->first);
      blockchainAncestor = it->second.bl.previousBlockHash;
    }

    for (size_t i = 1; i <= alternativeChain.size(); i *= 2) {
      sparseChain.emplace_back(alternativeChain[i - 1]);
    }

    assert(!sparseChain.empty());
    assert(m_blockIndex.hasBlock(blockchainAncestor));
    std::vector<Crypto::Hash> sparseMainChain = m_blockIndex.buildSparseChain(blockchainAncestor);
    sparseChain.reserve(sparseChain.size() + sparseMainChain.size());
    std::copy(sparseMainChain.begin(), sparseMainChain.end(), std::back_inserter(sparseChain));
  }

  return sparseChain;
}

Crypto::Hash Blockchain::getBlockIdByHeight(uint32_t height) {
  std::lock_guard<decltype(m_blockchain_lock)> lk(m_blockchain_lock);
  assert(height < m_blockIndex.size());
  return m_blockIndex.getBlockId(height);
}

bool Blockchain::getBlockByHash(const Crypto::Hash& blockHash, Block& b) {
  std::lock_guard<decltype(m_blockchain_lock)> lk(m_blockchain_lock);

  uint32_t height = 0;

  if (m_blockIndex.getBlockHeight(blockHash, height)) {
    b = m_blocks[height].bl;
    return true;
  }

  logger(WARNING) << blockHash;

  auto blockByHashIterator = m_alternative_chains.find(blockHash);
  if (blockByHashIterator != m_alternative_chains.end()) {
    b = blockByHashIterator->second.bl;
    return true;
  }

  return false;
}

bool Blockchain::getBlockHeight(const Crypto::Hash& blockId, uint32_t& blockHeight) {
  std::lock_guard<decltype(m_blockchain_lock)> lock(m_blockchain_lock);
  return m_blockIndex.getBlockHeight(blockId, blockHeight);
}

difficulty_type Blockchain::getDifficultyForNextBlock() {
  std::lock_guard<decltype(m_blockchain_lock)> lk(m_blockchain_lock);
  std::vector<uint64_t> timestamps;
  std::vector<difficulty_type> cumulative_difficulties;
  uint8_t BlockMajorVersion = getBlockMajorVersionForHeight(static_cast<uint32_t>(m_blocks.size()));
  size_t offset;
<<<<<<< HEAD
  if (BlockMajorVersion == BLOCK_MAJOR_VERSION_2) {
	 offset = m_blocks.size() - std::min(m_blocks.size(), static_cast<uint64_t>(m_currency.difficultyBlocksCount2()));
  } 
  else if (BlockMajorVersion >= BLOCK_MAJOR_VERSION_3) {
     offset = m_blocks.size() - std::min(m_blocks.size(), static_cast<uint64_t>(m_currency.difficultyBlocksCount3()));
  }
  else {
	 offset = m_blocks.size() - std::min(m_blocks.size(), static_cast<uint64_t>(m_currency.difficultyBlocksCount()));
  }
=======
  offset = m_blocks.size() - std::min(m_blocks.size(), static_cast<uint64_t>(m_currency.difficultyBlocksCountByBlockVersion(BlockMajorVersion)));
>>>>>>> d24ea3e1

  if (offset == 0) {
    ++offset;
  }
  for (; offset < m_blocks.size(); offset++) {
    timestamps.push_back(m_blocks[offset].bl.timestamp);
    cumulative_difficulties.push_back(m_blocks[offset].cumulative_difficulty);
  }
  return m_currency.nextDifficulty(BlockMajorVersion, timestamps, cumulative_difficulties);
}

uint64_t Blockchain::getCoinsInCirculation() {
  std::lock_guard<decltype(m_blockchain_lock)> lk(m_blockchain_lock);
  if (m_blocks.empty()) {
    return 0;
  } else {
    return m_blocks.back().already_generated_coins;
  }
}

uint8_t Blockchain::getBlockMajorVersionForHeight(uint32_t height) const {
  if (height > m_upgradeDetectorV3.upgradeHeight()) {
    return m_upgradeDetectorV3.targetVersion();
  } else if (height > m_upgradeDetectorV2.upgradeHeight()) {
    return m_upgradeDetectorV2.targetVersion();
  } else {
    return BLOCK_MAJOR_VERSION_1;
  }
}

bool Blockchain::rollback_blockchain_switching(std::list<Block> &original_chain, size_t rollback_height) {
  std::lock_guard<decltype(m_blockchain_lock)> lk(m_blockchain_lock);
  // remove failed subchain
  for (size_t i = m_blocks.size() - 1; i >= rollback_height; i--) {
    popBlock();
  }

  // return back original chain
  for (auto &bl : original_chain) {
    block_verification_context bvc =
      boost::value_initialized<block_verification_context>();
    bool r = pushBlock(bl, bvc);
    if (!(r && bvc.m_added_to_main_chain)) {
      logger(ERROR, BRIGHT_RED) << "PANIC!!! failed to add (again) block while "
        "chain switching during the rollback!";
      return false;
    }
  }

  logger(INFO, BRIGHT_WHITE) << "Rollback success.";
  return true;
}

bool Blockchain::switch_to_alternative_blockchain(std::list<blocks_ext_by_hash::iterator>& alt_chain, bool discard_disconnected_chain) {
  std::lock_guard<decltype(m_blockchain_lock)> lk(m_blockchain_lock);

  if (!(alt_chain.size())) {
    logger(ERROR, BRIGHT_RED) << "switch_to_alternative_blockchain: empty chain passed";
    return false;
  }

  size_t split_height = alt_chain.front()->second.height;

  if (!(m_blocks.size() > split_height)) {
    logger(ERROR, BRIGHT_RED) << "switch_to_alternative_blockchain: blockchain size is lower than split height";
    return false;
  }

  //disconnecting old chain
  std::list<Block> disconnected_chain;
  for (size_t i = m_blocks.size() - 1; i >= split_height; i--) {
    Block b = m_blocks[i].bl;
    popBlock();
    //if (!(r)) { logger(ERROR, BRIGHT_RED) << "failed to remove block on chain switching"; return false; }
    disconnected_chain.push_front(b);
  }

  //connecting new alternative chain
  for (auto alt_ch_iter = alt_chain.begin(); alt_ch_iter != alt_chain.end(); alt_ch_iter++) {
    auto ch_ent = *alt_ch_iter;
    block_verification_context bvc = boost::value_initialized<block_verification_context>();
    bool r = pushBlock(ch_ent->second.bl, bvc);
    if (!r || !bvc.m_added_to_main_chain) {
      logger(INFO, BRIGHT_WHITE) << "Failed to switch to alternative blockchain";
      rollback_blockchain_switching(disconnected_chain, split_height);
      //add_block_as_invalid(ch_ent->second, get_block_hash(ch_ent->second.bl));
      logger(INFO, BRIGHT_WHITE) << "The block was inserted as invalid while connecting new alternative chain,  block_id: " << get_block_hash(ch_ent->second.bl);
      m_orthanBlocksIndex.remove(ch_ent->second.bl);
      m_alternative_chains.erase(ch_ent);

      for (auto alt_ch_to_orph_iter = ++alt_ch_iter; alt_ch_to_orph_iter != alt_chain.end(); alt_ch_to_orph_iter++) {
        //block_verification_context bvc = boost::value_initialized<block_verification_context>();
        //add_block_as_invalid((*alt_ch_iter)->second, (*alt_ch_iter)->first);
        m_orthanBlocksIndex.remove((*alt_ch_to_orph_iter)->second.bl);
        m_alternative_chains.erase(*alt_ch_to_orph_iter);
      }

      return false;
    }
  }

  if (!discard_disconnected_chain) {
    //pushing old chain as alternative chain
    for (auto& old_ch_ent : disconnected_chain) {
      block_verification_context bvc = boost::value_initialized<block_verification_context>();
      bool r = handle_alternative_block(old_ch_ent, get_block_hash(old_ch_ent), bvc, false);
      if (!r) {
        logger(WARNING, BRIGHT_YELLOW) << ("Failed to push ex-main chain blocks to alternative chain ");
        break;
      }
    }
  }

  std::vector<Crypto::Hash> blocksFromCommonRoot;
  blocksFromCommonRoot.reserve(alt_chain.size() + 1);
  blocksFromCommonRoot.push_back(alt_chain.front()->second.bl.previousBlockHash);

  //removing all_chain entries from alternative chain
  for (auto ch_ent : alt_chain) {
    blocksFromCommonRoot.push_back(get_block_hash(ch_ent->second.bl));
    m_orthanBlocksIndex.remove(ch_ent->second.bl);
    m_alternative_chains.erase(ch_ent);
  }

  sendMessage(BlockchainMessage(ChainSwitchMessage(std::move(blocksFromCommonRoot))));

  logger(INFO, BRIGHT_GREEN) << "REORGANIZE SUCCESS! on height: " << split_height << ", new blockchain size: " << m_blocks.size();
  return true;
}

//------------------------------------------------------------------
// This function calculates the difficulty target for the block being added to an alternate chain.
difficulty_type Blockchain::get_next_difficulty_for_alternative_chain(const std::list<blocks_ext_by_hash::iterator>& alt_chain, BlockEntry& bei) {
<<<<<<< HEAD
	std::vector<uint64_t> timestamps;
	std::vector<difficulty_type> commulative_difficulties;
	uint8_t BlockMajorVersion = getBlockMajorVersionForHeight(static_cast<uint32_t>(m_blocks.size()));

	if (BlockMajorVersion == BLOCK_MAJOR_VERSION_2) {

		if (alt_chain.size() < m_currency.difficultyBlocksCount2()) {
			std::lock_guard<decltype(m_blockchain_lock)> lk(m_blockchain_lock);
			size_t main_chain_stop_offset = alt_chain.size() ? alt_chain.front()->second.height : bei.height;
			size_t main_chain_count = m_currency.difficultyBlocksCount2() - std::min(m_currency.difficultyBlocksCount2(), alt_chain.size());
			main_chain_count = std::min(main_chain_count, main_chain_stop_offset);
			size_t main_chain_start_offset = main_chain_stop_offset - main_chain_count;

			if (!main_chain_start_offset)
				++main_chain_start_offset; //skip genesis block
			for (; main_chain_start_offset < main_chain_stop_offset; ++main_chain_start_offset) {
				timestamps.push_back(m_blocks[main_chain_start_offset].bl.timestamp);
				commulative_difficulties.push_back(m_blocks[main_chain_start_offset].cumulative_difficulty);
			}

			if (!((alt_chain.size() + timestamps.size()) <= m_currency.difficultyBlocksCount2())) {
				logger(ERROR, BRIGHT_RED) << "Internal error, alt_chain.size()[" << alt_chain.size() << "] + timestamps.size()[" << timestamps.size() <<
					"] NOT <= m_currency.difficultyBlocksCount()[" << m_currency.difficultyBlocksCount2() << ']'; return false;
			}
			for (auto it : alt_chain) {
				timestamps.push_back(it->second.bl.timestamp);
				commulative_difficulties.push_back(it->second.cumulative_difficulty);
			}
		}
		else {
			timestamps.resize(std::min(alt_chain.size(), m_currency.difficultyBlocksCount2()));
			commulative_difficulties.resize(std::min(alt_chain.size(), m_currency.difficultyBlocksCount2()));
			size_t count = 0;
			size_t max_i = timestamps.size() - 1;
			BOOST_REVERSE_FOREACH(auto it, alt_chain) {
				timestamps[max_i - count] = it->second.bl.timestamp;
				commulative_difficulties[max_i - count] = it->second.cumulative_difficulty;
				count++;
				if (count >= m_currency.difficultyBlocksCount2()) {
					break;
				}
			}
		}

	}
	else if (BlockMajorVersion >= BLOCK_MAJOR_VERSION_3) {

		if (alt_chain.size() < m_currency.difficultyBlocksCount3()) {
			std::lock_guard<decltype(m_blockchain_lock)> lk(m_blockchain_lock);
			size_t main_chain_stop_offset = alt_chain.size() ? alt_chain.front()->second.height : bei.height;
			size_t main_chain_count = m_currency.difficultyBlocksCount3() - std::min(m_currency.difficultyBlocksCount3(), alt_chain.size());
			main_chain_count = std::min(main_chain_count, main_chain_stop_offset);
			size_t main_chain_start_offset = main_chain_stop_offset - main_chain_count;

			if (!main_chain_start_offset)
				++main_chain_start_offset; //skip genesis block
			for (; main_chain_start_offset < main_chain_stop_offset; ++main_chain_start_offset) {
				timestamps.push_back(m_blocks[main_chain_start_offset].bl.timestamp);
				commulative_difficulties.push_back(m_blocks[main_chain_start_offset].cumulative_difficulty);
			}

			if (!((alt_chain.size() + timestamps.size()) <= m_currency.difficultyBlocksCount3())) {
				logger(ERROR, BRIGHT_RED) << "Internal error, alt_chain.size()[" << alt_chain.size() << "] + timestamps.size()[" << timestamps.size() <<
					"] NOT <= m_currency.difficultyBlocksCount()[" << m_currency.difficultyBlocksCount3() << ']'; return false;
			}
			for (auto it : alt_chain) {
				timestamps.push_back(it->second.bl.timestamp);
				commulative_difficulties.push_back(it->second.cumulative_difficulty);
			}
		}
		else {
			timestamps.resize(std::min(alt_chain.size(), m_currency.difficultyBlocksCount3()));
			commulative_difficulties.resize(std::min(alt_chain.size(), m_currency.difficultyBlocksCount3()));
			size_t count = 0;
			size_t max_i = timestamps.size() - 1;
			BOOST_REVERSE_FOREACH(auto it, alt_chain) {
				timestamps[max_i - count] = it->second.bl.timestamp;
				commulative_difficulties[max_i - count] = it->second.cumulative_difficulty;
				count++;
				if (count >= m_currency.difficultyBlocksCount3()) {
					break;
				}
			}
		}

	}
	else {

		if (alt_chain.size() < m_currency.difficultyBlocksCount()) {
			std::lock_guard<decltype(m_blockchain_lock)> lk(m_blockchain_lock);
			size_t main_chain_stop_offset = alt_chain.size() ? alt_chain.front()->second.height : bei.height;
			size_t main_chain_count = m_currency.difficultyBlocksCount() - std::min(m_currency.difficultyBlocksCount(), alt_chain.size());
			main_chain_count = std::min(main_chain_count, main_chain_stop_offset);
			size_t main_chain_start_offset = main_chain_stop_offset - main_chain_count;

			if (!main_chain_start_offset)
				++main_chain_start_offset; //skip genesis block
			for (; main_chain_start_offset < main_chain_stop_offset; ++main_chain_start_offset) {
				timestamps.push_back(m_blocks[main_chain_start_offset].bl.timestamp);
				commulative_difficulties.push_back(m_blocks[main_chain_start_offset].cumulative_difficulty);
			}

			if (!((alt_chain.size() + timestamps.size()) <= m_currency.difficultyBlocksCount())) {
				logger(ERROR, BRIGHT_RED) << "Internal error, alt_chain.size()[" << alt_chain.size() << "] + timestamps.size()[" << timestamps.size() <<
					"] NOT <= m_currency.difficultyBlocksCount()[" << m_currency.difficultyBlocksCount() << ']'; return false;
			}
			for (auto it : alt_chain) {
				timestamps.push_back(it->second.bl.timestamp);
				commulative_difficulties.push_back(it->second.cumulative_difficulty);
			}
		}
		else {
			timestamps.resize(std::min(alt_chain.size(), m_currency.difficultyBlocksCount()));
			commulative_difficulties.resize(std::min(alt_chain.size(), m_currency.difficultyBlocksCount()));
			size_t count = 0;
			size_t max_i = timestamps.size() - 1;
			BOOST_REVERSE_FOREACH(auto it, alt_chain) {
				timestamps[max_i - count] = it->second.bl.timestamp;
				commulative_difficulties[max_i - count] = it->second.cumulative_difficulty;
				count++;
				if (count >= m_currency.difficultyBlocksCount()) {
					break;
				}
			}
		}

    }

  return m_currency.nextDifficulty(BlockMajorVersion, timestamps, commulative_difficulties);
=======
  std::vector<uint64_t> timestamps;
  std::vector<difficulty_type> cumulative_difficulties;
  uint8_t BlockMajorVersion = getBlockMajorVersionForHeight(static_cast<uint32_t>(m_blocks.size()));

  // if the alt chain isn't long enough to calculate the difficulty target
  // based on its blocks alone, need to get more blocks from the main chain
  if (alt_chain.size() < m_currency.difficultyBlocksCountByBlockVersion(BlockMajorVersion)) {
    std::lock_guard<decltype(m_blockchain_lock)> lk(m_blockchain_lock);
    size_t main_chain_stop_offset = alt_chain.size() ? alt_chain.front()->second.height : bei.height;
    size_t main_chain_count = m_currency.difficultyBlocksCountByBlockVersion(BlockMajorVersion) - std::min(m_currency.difficultyBlocksCountByBlockVersion(BlockMajorVersion), alt_chain.size());
    main_chain_count = std::min(main_chain_count, main_chain_stop_offset);
    size_t main_chain_start_offset = main_chain_stop_offset - main_chain_count;

    if (!main_chain_start_offset)
      ++main_chain_start_offset; //skip genesis block
    
    // get difficulties and timestamps from relevant main chain blocks
    for (; main_chain_start_offset < main_chain_stop_offset; ++main_chain_start_offset) {
      timestamps.push_back(m_blocks[main_chain_start_offset].bl.timestamp);
      cumulative_difficulties.push_back(m_blocks[main_chain_start_offset].cumulative_difficulty);
    }

    // make sure we haven't accidentally grabbed too many blocks... ???
    if (!((alt_chain.size() + timestamps.size()) <= m_currency.difficultyBlocksCountByBlockVersion(BlockMajorVersion))) {
      logger(ERROR, BRIGHT_RED) << "Internal error, alt_chain.size()[" << alt_chain.size() << "] + timestamps.size()[" << timestamps.size() <<
        "] NOT <= m_currency.difficultyBlocksCount()[" << m_currency.difficultyBlocksCountByBlockVersion(BlockMajorVersion) << ']'; return false;
    }
    for (auto it : alt_chain) {
      timestamps.push_back(it->second.bl.timestamp);
      cumulative_difficulties.push_back(it->second.cumulative_difficulty);
    }
  // if the alt chain is long enough for the difficulty calc, grab difficulties
  // and timestamps from it alone
  } else {
    timestamps.resize(std::min(alt_chain.size(), m_currency.difficultyBlocksCountByBlockVersion(BlockMajorVersion)));
	cumulative_difficulties.resize(std::min(alt_chain.size(), m_currency.difficultyBlocksCountByBlockVersion(BlockMajorVersion)));
    size_t count = 0;
    size_t max_i = timestamps.size() - 1;
    // get difficulties and timestamps from most recent blocks in alt chain
    BOOST_REVERSE_FOREACH(auto it, alt_chain) {
      timestamps[max_i - count] = it->second.bl.timestamp;
      cumulative_difficulties[max_i - count] = it->second.cumulative_difficulty;
      count++;
      if (count >= m_currency.difficultyBlocksCountByBlockVersion(BlockMajorVersion)) {
        break;
      }
    }
  }

  return m_currency.nextDifficulty(BlockMajorVersion, timestamps, cumulative_difficulties);
>>>>>>> d24ea3e1
}

bool Blockchain::prevalidate_miner_transaction(const Block& b, uint32_t height) {

  if (!(b.baseTransaction.inputs.size() == 1)) {
    logger(ERROR, BRIGHT_RED)
      << "coinbase transaction in the block has no inputs";
    return false;
  }

  if (!(b.baseTransaction.inputs[0].type() == typeid(BaseInput))) {
    logger(ERROR, BRIGHT_RED)
      << "coinbase transaction in the block has the wrong type";
    return false;
  }

  if (boost::get<BaseInput>(b.baseTransaction.inputs[0]).blockIndex != height) {
    logger(INFO, BRIGHT_RED) << "The miner transaction in block has invalid height: " <<
      boost::get<BaseInput>(b.baseTransaction.inputs[0]).blockIndex << ", expected: " << height;
    return false;
  }

  if (!(b.baseTransaction.unlockTime == height + m_currency.minedMoneyUnlockWindow())) {
    logger(ERROR, BRIGHT_RED)
      << "coinbase transaction transaction have wrong unlock time="
      << b.baseTransaction.unlockTime << ", expected "
      << height + m_currency.minedMoneyUnlockWindow();
    return false;
  }

  if (!check_outs_overflow(b.baseTransaction)) {
    logger(INFO, BRIGHT_RED) << "miner transaction have money overflow in block " << get_block_hash(b);
    return false;
  }

  return true;
}

bool Blockchain::validate_miner_transaction(const Block& b, uint32_t height, size_t cumulativeBlockSize,
  uint64_t alreadyGeneratedCoins, uint64_t fee, uint64_t& reward, int64_t& emissionChange) {

  uint64_t minerReward = 0;
  for (auto& o : b.baseTransaction.outputs) {
    minerReward += o.amount;
  }

  std::vector<size_t> lastBlocksSizes;
  get_last_n_blocks_sizes(lastBlocksSizes, m_currency.rewardBlocksWindow());
  size_t blocksSizeMedian = Common::medianValue(lastBlocksSizes);

  auto blockMajorVersion = getBlockMajorVersionForHeight(height);
  if (!m_currency.getBlockReward(blockMajorVersion, blocksSizeMedian, cumulativeBlockSize, alreadyGeneratedCoins, fee, reward, emissionChange)) {
    logger(INFO, BRIGHT_WHITE) << "block size " << cumulativeBlockSize << " is bigger than allowed for this blockchain";
    return false;
  }

  if (minerReward > reward) {
    logger(ERROR, BRIGHT_RED) << "Coinbase transaction spend too much money: " << m_currency.formatAmount(minerReward) <<
      ", block reward is " << m_currency.formatAmount(reward);
    return false;
  } else if (minerReward < reward) {
    logger(ERROR, BRIGHT_RED) << "Coinbase transaction doesn't use full amount of block reward: spent " <<
      m_currency.formatAmount(minerReward) << ", block reward is " << m_currency.formatAmount(reward);
    return false;
  }

  return true;
}

bool Blockchain::getBackwardBlocksSize(size_t from_height, std::vector<size_t>& sz, size_t count) {
  std::lock_guard<decltype(m_blockchain_lock)> lk(m_blockchain_lock);
  if (!(from_height < m_blocks.size())) {
    logger(ERROR, BRIGHT_RED)
      << "Internal error: get_backward_blocks_sizes called with from_height="
      << from_height << ", blockchain height = " << m_blocks.size();
    return false;
  }
  size_t start_offset = (from_height + 1) - std::min((from_height + 1), count);
  for (size_t i = start_offset; i != from_height + 1; i++) {
    sz.push_back(m_blocks[i].block_cumulative_size);
  }

  return true;
}

bool Blockchain::get_last_n_blocks_sizes(std::vector<size_t>& sz, size_t count) {
  std::lock_guard<decltype(m_blockchain_lock)> lk(m_blockchain_lock);
  if (!m_blocks.size()) {
    return true;
  }

  return getBackwardBlocksSize(m_blocks.size() - 1, sz, count);
}

uint64_t Blockchain::getCurrentCumulativeBlocksizeLimit() {
  return m_current_block_cumul_sz_limit;
}

bool Blockchain::complete_timestamps_vector(uint64_t start_top_height, std::vector<uint64_t>& timestamps) {
  if (timestamps.size() >= m_currency.timestampCheckWindow())
    return true;

  std::lock_guard<decltype(m_blockchain_lock)> lk(m_blockchain_lock);
  size_t need_elements = m_currency.timestampCheckWindow() - timestamps.size();
  if (!(start_top_height < m_blocks.size())) { logger(ERROR, BRIGHT_RED) << "internal error: passed start_height = " << start_top_height << " not less then m_blocks.size()=" << m_blocks.size(); return false; }
  size_t stop_offset = start_top_height > need_elements ? start_top_height - need_elements : 0;
  do {
    timestamps.push_back(m_blocks[start_top_height].bl.timestamp);
    if (start_top_height == 0)
      break;
    --start_top_height;
  } while (start_top_height != stop_offset);
  return true;
}

bool Blockchain::handle_alternative_block(const Block& b, const Crypto::Hash& id, block_verification_context& bvc, bool sendNewAlternativeBlockMessage) {
  std::lock_guard<decltype(m_blockchain_lock)> lk(m_blockchain_lock);

  auto block_height = get_block_height(b);
  if (block_height == 0) {
    logger(ERROR, BRIGHT_RED) <<
      "Block with id: " << Common::podToHex(id) << " (as alternative) have wrong miner transaction";
    bvc.m_verifivation_failed = true;
    return false;
  }

  if (!m_checkpoints.is_alternative_block_allowed(getCurrentBlockchainHeight(), block_height)) {
    logger(TRACE) << "Block with id: " << id << std::endl <<
      " can't be accepted for alternative chain, block height: " << block_height << std::endl <<
      " blockchain height: " << getCurrentBlockchainHeight();
    bvc.m_verifivation_failed = true;
    return false;
  }

  if (!checkBlockVersion(b, id)) {
    bvc.m_verifivation_failed = true;
    return false;
  }

  if (!checkParentBlockSize(b, id)) {
    bvc.m_verifivation_failed = true;
    return false;
  }

  size_t cumulativeSize;
  if (!getBlockCumulativeSize(b, cumulativeSize)) {
    logger(TRACE) << "Block with id: " << id << " has at least one unknown transaction. Cumulative size is calculated imprecisely";
  }

  if (!checkCumulativeBlockSize(id, cumulativeSize, block_height)) {
    bvc.m_verifivation_failed = true;
    return false;
  }

  //block is not related with head of main chain
  //first of all - look in alternative chains container
  uint32_t mainPrevHeight = 0;
  const bool mainPrev = m_blockIndex.getBlockHeight(b.previousBlockHash, mainPrevHeight);
  const auto it_prev = m_alternative_chains.find(b.previousBlockHash);

  if (it_prev != m_alternative_chains.end() || mainPrev) {
    //we have new block in alternative chain

    //build alternative subchain, front -> mainchain, back -> alternative head
    blocks_ext_by_hash::iterator alt_it = it_prev; //m_alternative_chains.find()
    std::list<blocks_ext_by_hash::iterator> alt_chain;
    std::vector<uint64_t> timestamps;
    while (alt_it != m_alternative_chains.end()) {
      alt_chain.push_front(alt_it);
      timestamps.push_back(alt_it->second.bl.timestamp);
      alt_it = m_alternative_chains.find(alt_it->second.bl.previousBlockHash);
    }

    // if block to be added connects to known blocks that aren't part of the
    // main chain -- that is, if we're adding on to an alternate chain
    if (alt_chain.size()) {
      // make sure alt chain doesn't somehow start past the end of the main chain
      if (!(m_blocks.size() > alt_chain.front()->second.height)) { logger(ERROR, BRIGHT_RED) << "main blockchain wrong height"; return false; }
      // make sure block connects correctly to the main chain
	  Crypto::Hash h = NULL_HASH;
      get_block_hash(m_blocks[alt_chain.front()->second.height - 1].bl, h);
      if (!(h == alt_chain.front()->second.bl.previousBlockHash)) { logger(ERROR, BRIGHT_RED) << "alternative chain have wrong connection to main chain"; return false; }
      complete_timestamps_vector(alt_chain.front()->second.height - 1, timestamps);
    } else {
      // if block parent is not part of main chain or an alternate chain, we ignore it
      if (!(mainPrev)) { logger(ERROR, BRIGHT_RED) << "internal error: broken imperative condition it_main_prev != m_blocks_index.end()"; return false; }
      complete_timestamps_vector(mainPrevHeight, timestamps);
    }

    // check timestamp correct - verify that the block's timestamp is within the acceptable range
    // (not earlier than the median of the last X blocks)
    if (!check_block_timestamp(timestamps, b)) {
      logger(INFO, BRIGHT_RED) <<
        "Block with id: " << id
        << ENDL << " for alternative chain, have invalid timestamp: " << b.timestamp;
      //add_block_as_invalid(b, id);//do not add blocks to invalid storage before proof of work check was passed
      bvc.m_verifivation_failed = true;
      return false;
    }

    BlockEntry bei = boost::value_initialized<BlockEntry>();
    bei.bl = b;
    bei.height = static_cast<uint32_t>(alt_chain.size() ? it_prev->second.height + 1 : mainPrevHeight + 1);

    bool is_a_checkpoint;
    if (!m_checkpoints.check_block(bei.height, id, is_a_checkpoint)) {
      logger(ERROR, BRIGHT_RED) <<
        "CHECKPOINT VALIDATION FAILED";
      bvc.m_verifivation_failed = true;
      return false;
    }

    // Always check PoW for alternative blocks
    m_is_in_checkpoint_zone = false;
    // Check the block's hash against the difficulty target for its alt chain
    difficulty_type current_diff = get_next_difficulty_for_alternative_chain(alt_chain, bei);
    if (!(current_diff)) { logger(ERROR, BRIGHT_RED) << "!!!!!!! DIFFICULTY OVERHEAD !!!!!!!"; return false; }
    Crypto::Hash proof_of_work = NULL_HASH;
    if (!m_currency.checkProofOfWork(m_cn_context, bei.bl, current_diff, proof_of_work)) {
      logger(INFO, BRIGHT_RED) <<
        "Block with id: " << id
        << ENDL << " for alternative chain, have not enough proof of work: " << proof_of_work
        << ENDL << " expected difficulty: " << current_diff;
      bvc.m_verifivation_failed = true;
      return false;
    }

    if (!prevalidate_miner_transaction(b, bei.height)) {
      logger(INFO, BRIGHT_RED) <<
        "Block with id: " << Common::podToHex(id) << " (as alternative) have wrong miner transaction.";
      bvc.m_verifivation_failed = true;
      return false;
    }

    bei.cumulative_difficulty = alt_chain.size() ? it_prev->second.cumulative_difficulty : m_blocks[mainPrevHeight].cumulative_difficulty;
    bei.cumulative_difficulty += current_diff;

#ifdef _DEBUG
    auto i_dres = m_alternative_chains.find(id);
    if (!(i_dres == m_alternative_chains.end())) { logger(ERROR, BRIGHT_RED) << "insertion of new alternative block returned as it already exist"; return false; }
#endif

    auto i_res = m_alternative_chains.insert(blocks_ext_by_hash::value_type(id, bei));
    if (!(i_res.second)) { logger(ERROR, BRIGHT_RED) << "insertion of new alternative block returned as it already exist"; return false; }

    m_orthanBlocksIndex.add(bei.bl);

    alt_chain.push_back(i_res.first);

    if (is_a_checkpoint) {
      //do reorganize!
      logger(INFO, BRIGHT_GREEN) <<
        "###### REORGANIZE on height: " << alt_chain.front()->second.height << " of " << m_blocks.size() - 1 <<
        ", checkpoint is found in alternative chain on height " << bei.height;
      bool r = switch_to_alternative_blockchain(alt_chain, true);
      if (r) {
        bvc.m_added_to_main_chain = true;
        bvc.m_switched_to_alt_chain = true;
      } else {
        bvc.m_verifivation_failed = true;
      }
      return r;
    } else if (m_blocks.back().cumulative_difficulty < bei.cumulative_difficulty) //check if difficulty bigger then in main chain
    {
      //do reorganize!
      logger(INFO, BRIGHT_GREEN) <<
        "###### REORGANIZE on height: " << alt_chain.front()->second.height << " of " << m_blocks.size() - 1 << " with cum_difficulty " << m_blocks.back().cumulative_difficulty
        << ENDL << " alternative blockchain size: " << alt_chain.size() << " with cum_difficulty " << bei.cumulative_difficulty;
      bool r = switch_to_alternative_blockchain(alt_chain, false);
      if (r) {
        bvc.m_added_to_main_chain = true;
        bvc.m_switched_to_alt_chain = true;
      } else {
        bvc.m_verifivation_failed = true;
      }
      return r;
    } else {
      logger(INFO, BRIGHT_BLUE) <<
        "----- BLOCK ADDED AS ALTERNATIVE ON HEIGHT " << bei.height
        << ENDL << "id:\t" << id
        << ENDL << "PoW:\t" << proof_of_work
        << ENDL << "difficulty:\t" << current_diff;
      if (sendNewAlternativeBlockMessage) {
        sendMessage(BlockchainMessage(NewAlternativeBlockMessage(id)));
      }
      return true;
    }
  } else {
    //block orphaned
    bvc.m_marked_as_orphaned = true;
    logger(INFO, BRIGHT_RED) <<
      "Block recognized as orphaned and rejected, id = " << id;
  }

  return true;
}

bool Blockchain::getBlocks(uint32_t start_offset, uint32_t count, std::list<Block>& blocks, std::list<Transaction>& txs) {
  std::lock_guard<decltype(m_blockchain_lock)> lk(m_blockchain_lock);
  if (start_offset >= m_blocks.size())
    return false;
  for (size_t i = start_offset; i < start_offset + count && i < m_blocks.size(); i++) {
    blocks.push_back(m_blocks[i].bl);
    std::list<Crypto::Hash> missed_ids;
    getTransactions(m_blocks[i].bl.transactionHashes, txs, missed_ids);
    if (!(!missed_ids.size())) { logger(ERROR, BRIGHT_RED) << "have missed transactions in own block in main blockchain"; return false; }
  }

  return true;
}

bool Blockchain::getBlocks(uint32_t start_offset, uint32_t count, std::list<Block>& blocks) {
  std::lock_guard<decltype(m_blockchain_lock)> lk(m_blockchain_lock);
  if (start_offset >= m_blocks.size()) {
    return false;
  }

  for (uint32_t i = start_offset; i < start_offset + count && i < m_blocks.size(); i++) {
    blocks.push_back(m_blocks[i].bl);
  }

  return true;
}

bool Blockchain::handleGetObjects(NOTIFY_REQUEST_GET_OBJECTS::request& arg, NOTIFY_RESPONSE_GET_OBJECTS::request& rsp) { //Deprecated. Should be removed with CryptoNoteProtocolHandler.
  std::lock_guard<decltype(m_blockchain_lock)> lk(m_blockchain_lock);
  rsp.current_blockchain_height = getCurrentBlockchainHeight();
  std::list<Block> blocks;
  getBlocks(arg.blocks, blocks, rsp.missed_ids);

  for (const auto& bl : blocks) {
    std::list<Crypto::Hash> missed_tx_id;
    std::list<Transaction> txs;
    getTransactions(bl.transactionHashes, txs, rsp.missed_ids);
    if (!(!missed_tx_id.size())) { logger(ERROR, BRIGHT_RED) << "Internal error: have missed missed_tx_id.size()=" << missed_tx_id.size() << ENDL << "for block id = " << get_block_hash(bl); return false; } //WTF???
    rsp.blocks.push_back(block_complete_entry());
    block_complete_entry& e = rsp.blocks.back();
    //pack block
    e.block = asString(toBinaryArray(bl));
    //pack transactions
    for (Transaction& tx : txs) {
      e.txs.push_back(asString(toBinaryArray(tx)));
    }
  }

  //get another transactions, if need
  std::list<Transaction> txs;
  getTransactions(arg.txs, txs, rsp.missed_ids);
  //pack aside transactions
  for (const auto& tx : txs) {
    rsp.txs.push_back(asString(toBinaryArray(tx)));
  }

  return true;
}

bool Blockchain::getAlternativeBlocks(std::list<Block>& blocks) {
  std::lock_guard<decltype(m_blockchain_lock)> lk(m_blockchain_lock);
  for (auto& alt_bl : m_alternative_chains) {
    blocks.push_back(alt_bl.second.bl);
  }

  return true;
}

uint32_t Blockchain::getAlternativeBlocksCount() {
  std::lock_guard<decltype(m_blockchain_lock)> lk(m_blockchain_lock);
  return static_cast<uint32_t>(m_alternative_chains.size());
}

bool Blockchain::add_out_to_get_random_outs(std::vector<std::pair<TransactionIndex, uint16_t>>& amount_outs, COMMAND_RPC_GET_RANDOM_OUTPUTS_FOR_AMOUNTS::outs_for_amount& result_outs, uint64_t amount, size_t i) {
  std::lock_guard<decltype(m_blockchain_lock)> lk(m_blockchain_lock);
  const Transaction& tx = transactionByIndex(amount_outs[i].first).tx;
  if (!(tx.outputs.size() > amount_outs[i].second)) {
    logger(ERROR, BRIGHT_RED) << "internal error: in global outs index, transaction out index="
      << amount_outs[i].second << " more than transaction outputs = " << tx.outputs.size() << ", for tx id = " << getObjectHash(tx); return false;
  }
  if (!(tx.outputs[amount_outs[i].second].target.type() == typeid(KeyOutput))) { logger(ERROR, BRIGHT_RED) << "unknown tx out type"; return false; }

  //check if transaction is unlocked
  if (!is_tx_spendtime_unlocked(tx.unlockTime))
    return false;

  COMMAND_RPC_GET_RANDOM_OUTPUTS_FOR_AMOUNTS::out_entry& oen = *result_outs.outs.insert(result_outs.outs.end(), COMMAND_RPC_GET_RANDOM_OUTPUTS_FOR_AMOUNTS::out_entry());
  oen.global_amount_index = static_cast<uint32_t>(i);
  oen.out_key = boost::get<KeyOutput>(tx.outputs[amount_outs[i].second].target).key;
  return true;
}

size_t Blockchain::find_end_of_allowed_index(const std::vector<std::pair<TransactionIndex, uint16_t>>& amount_outs) {
  std::lock_guard<decltype(m_blockchain_lock)> lk(m_blockchain_lock);
  if (amount_outs.empty()) {
    return 0;
  }

  size_t i = amount_outs.size();
  do {
    --i;
    if (amount_outs[i].first.block + m_currency.minedMoneyUnlockWindow() <= getCurrentBlockchainHeight()) {
      return i + 1;
    }
  } while (i != 0);

  return 0;
}

bool Blockchain::getRandomOutsByAmount(const COMMAND_RPC_GET_RANDOM_OUTPUTS_FOR_AMOUNTS::request& req, COMMAND_RPC_GET_RANDOM_OUTPUTS_FOR_AMOUNTS::response& res) {
  std::lock_guard<decltype(m_blockchain_lock)> lk(m_blockchain_lock);

  for (uint64_t amount : req.amounts) {
    COMMAND_RPC_GET_RANDOM_OUTPUTS_FOR_AMOUNTS::outs_for_amount& result_outs = *res.outs.insert(res.outs.end(), COMMAND_RPC_GET_RANDOM_OUTPUTS_FOR_AMOUNTS::outs_for_amount());
    result_outs.amount = amount;
    auto it = m_outputs.find(amount);
    if (it == m_outputs.end()) {
      logger(ERROR, BRIGHT_RED) <<
        "COMMAND_RPC_GET_RANDOM_OUTPUTS_FOR_AMOUNTS: not outs for amount " << amount << ", wallet should use some real outs when it lookup for some mix, so, at least one out for this amount should exist";
      continue;//actually this is strange situation, wallet should use some real outs when it lookup for some mix, so, at least one out for this amount should exist
    }

    std::vector<std::pair<TransactionIndex, uint16_t>>& amount_outs = it->second;
    //it is not good idea to use top fresh outs, because it increases possibility of transaction canceling on split
    //lets find upper bound of not fresh outs
    size_t up_index_limit = find_end_of_allowed_index(amount_outs);
    if (!(up_index_limit <= amount_outs.size())) { logger(ERROR, BRIGHT_RED) << "internal error: find_end_of_allowed_index returned wrong index=" << up_index_limit << ", with amount_outs.size = " << amount_outs.size(); return false; }

    if (up_index_limit > 0) {
      ShuffleGenerator<size_t, Crypto::random_engine<size_t>> generator(up_index_limit);
      for (uint64_t j = 0; j < up_index_limit && result_outs.outs.size() < req.outs_count; ++j) {
        add_out_to_get_random_outs(amount_outs, result_outs, amount, generator());
      }
    }
  }
  return true;
}

uint32_t Blockchain::findBlockchainSupplement(const std::vector<Crypto::Hash>& qblock_ids) {
  assert(!qblock_ids.empty());
  assert(qblock_ids.back() == m_blockIndex.getBlockId(0));

  std::lock_guard<decltype(m_blockchain_lock)> lk(m_blockchain_lock);
  uint32_t blockIndex;
  // assert above guarantees that method returns true
  m_blockIndex.findSupplement(qblock_ids, blockIndex);
  return blockIndex;
}

uint64_t Blockchain::blockDifficulty(size_t i) {
  std::lock_guard<decltype(m_blockchain_lock)> lk(m_blockchain_lock);
  if (!(i < m_blocks.size())) { logger(ERROR, BRIGHT_RED) << "wrong block index i = " << i << " at Blockchain::block_difficulty()"; return false; }
  if (i == 0)
    return m_blocks[i].cumulative_difficulty;

  return m_blocks[i].cumulative_difficulty - m_blocks[i - 1].cumulative_difficulty;
}

void Blockchain::print_blockchain(uint64_t start_index, uint64_t end_index) {
  std::stringstream ss;
  std::lock_guard<decltype(m_blockchain_lock)> lk(m_blockchain_lock);
  if (start_index >= m_blocks.size()) {
    logger(INFO, BRIGHT_WHITE) <<
      "Wrong starter index set: " << start_index << ", expected max index " << m_blocks.size() - 1;
    return;
  }

  for (size_t i = start_index; i != m_blocks.size() && i != end_index; i++) {
    ss << "height " << i << ", timestamp " << m_blocks[i].bl.timestamp << ", cumul_dif " << m_blocks[i].cumulative_difficulty << ", cumul_size " << m_blocks[i].block_cumulative_size
      << "\nid\t\t" << get_block_hash(m_blocks[i].bl)
      << "\ndifficulty\t\t" << blockDifficulty(i) << ", nonce " << m_blocks[i].bl.nonce << ", tx_count " << m_blocks[i].bl.transactionHashes.size() << ENDL;
  }
  logger(DEBUGGING) <<
    "Current blockchain:" << ENDL << ss.str();
  logger(INFO, BRIGHT_WHITE) <<
    "Blockchain printed with log level 1";
}

void Blockchain::print_blockchain_index() {
  std::stringstream ss;
  std::lock_guard<decltype(m_blockchain_lock)> lk(m_blockchain_lock);

  std::vector<Crypto::Hash> blockIds = m_blockIndex.getBlockIds(0, std::numeric_limits<uint32_t>::max());
  logger(INFO, BRIGHT_WHITE) << "Current blockchain index:";

  size_t height = 0;
  for (auto i = blockIds.begin(); i != blockIds.end(); ++i, ++height) {
    logger(INFO, BRIGHT_WHITE) << "id\t\t" << *i << " height" << height;
  }

}

void Blockchain::print_blockchain_outs(const std::string& file) {
  std::stringstream ss;
  std::lock_guard<decltype(m_blockchain_lock)> lk(m_blockchain_lock);
  for (const outputs_container::value_type& v : m_outputs) {
    const std::vector<std::pair<TransactionIndex, uint16_t>>& vals = v.second;
    if (!vals.empty()) {
      ss << "amount: " << v.first << ENDL;
      for (size_t i = 0; i != vals.size(); i++) {
        ss << "\t" << getObjectHash(transactionByIndex(vals[i].first).tx) << ": " << vals[i].second << ENDL;
      }
    }
  }

  if (Common::saveStringToFile(file, ss.str())) {
    logger(INFO, BRIGHT_WHITE) <<
      "Current outputs index writen to file: " << file;
  } else {
    logger(WARNING, BRIGHT_YELLOW) <<
      "Failed to write current outputs index to file: " << file;
  }
}

std::vector<Crypto::Hash> Blockchain::findBlockchainSupplement(const std::vector<Crypto::Hash>& remoteBlockIds, size_t maxCount,
  uint32_t& totalBlockCount, uint32_t& startBlockIndex) {

  assert(!remoteBlockIds.empty());
  assert(remoteBlockIds.back() == m_blockIndex.getBlockId(0));

  std::lock_guard<decltype(m_blockchain_lock)> lk(m_blockchain_lock);
  totalBlockCount = getCurrentBlockchainHeight();
  startBlockIndex = findBlockchainSupplement(remoteBlockIds);

  return m_blockIndex.getBlockIds(startBlockIndex, static_cast<uint32_t>(maxCount));
}

bool Blockchain::haveBlock(const Crypto::Hash& id) {
  std::lock_guard<decltype(m_blockchain_lock)> lk(m_blockchain_lock);
  if (m_blockIndex.hasBlock(id))
    return true;

  if (m_alternative_chains.count(id))
    return true;

  return false;
}

size_t Blockchain::getTotalTransactions() {
  std::lock_guard<decltype(m_blockchain_lock)> lk(m_blockchain_lock);
  return m_transactionMap.size();
}

bool Blockchain::getTransactionOutputGlobalIndexes(const Crypto::Hash& tx_id, std::vector<uint32_t>& indexs) {
  std::lock_guard<decltype(m_blockchain_lock)> lk(m_blockchain_lock);
  auto it = m_transactionMap.find(tx_id);
  if (it == m_transactionMap.end()) {
    logger(WARNING, YELLOW) << "warning: get_tx_outputs_gindexs failed to find transaction with id = " << tx_id;
    return false;
  }

  const TransactionEntry& tx = transactionByIndex(it->second);
  if (!(tx.m_global_output_indexes.size())) { logger(ERROR, BRIGHT_RED) << "internal error: global indexes for transaction " << tx_id << " is empty"; return false; }
  indexs.resize(tx.m_global_output_indexes.size());
  for (size_t i = 0; i < tx.m_global_output_indexes.size(); ++i) {
    indexs[i] = tx.m_global_output_indexes[i];
  }

  return true;
}

bool Blockchain::get_out_by_msig_gindex(uint64_t amount, uint64_t gindex, MultisignatureOutput& out) {
  std::lock_guard<decltype(m_blockchain_lock)> lk(m_blockchain_lock);
  auto it = m_multisignatureOutputs.find(amount);
  if (it == m_multisignatureOutputs.end()) {
    return false;
  }

  if (it->second.size() <= gindex) {
    return false;
  }

  auto msigUsage = it->second[gindex];
  auto& targetOut = transactionByIndex(msigUsage.transactionIndex).tx.outputs[msigUsage.outputIndex].target;
  if (targetOut.type() != typeid(MultisignatureOutput)) {
    return false;
  }

  out = boost::get<MultisignatureOutput>(targetOut);
  return true;
}



bool Blockchain::checkTransactionInputs(const Transaction& tx, uint32_t& max_used_block_height, Crypto::Hash& max_used_block_id, BlockInfo* tail) {
  std::lock_guard<decltype(m_blockchain_lock)> lk(m_blockchain_lock);

  if (tail)
    tail->id = getTailId(tail->height);

  bool res = checkTransactionInputs(tx, &max_used_block_height);
  if (!res) return false;
  if (!(max_used_block_height < m_blocks.size())) { logger(ERROR, BRIGHT_RED) << "internal error: max used block index=" << max_used_block_height << " is not less then blockchain size = " << m_blocks.size(); return false; }
  get_block_hash(m_blocks[max_used_block_height].bl, max_used_block_id);
  return true;
}

bool Blockchain::haveTransactionKeyImagesAsSpent(const Transaction &tx) {
  for (const auto& in : tx.inputs) {
    if (in.type() == typeid(KeyInput)) {
      if (have_tx_keyimg_as_spent(boost::get<KeyInput>(in).keyImage)) {
        return true;
      }
    }
  }

  return false;
}

bool Blockchain::checkTransactionInputs(const Transaction& tx, uint32_t* pmax_used_block_height) {
  Crypto::Hash tx_prefix_hash = getObjectHash(*static_cast<const TransactionPrefix*>(&tx));
  return checkTransactionInputs(tx, tx_prefix_hash, pmax_used_block_height);
}

bool Blockchain::checkTransactionInputs(const Transaction& tx, const Crypto::Hash& tx_prefix_hash, uint32_t* pmax_used_block_height) {
  size_t inputIndex = 0;
  if (pmax_used_block_height) {
    *pmax_used_block_height = 0;
  }

  Crypto::Hash transactionHash = getObjectHash(tx);
  for (const auto& txin : tx.inputs) {
    assert(inputIndex < tx.signatures.size());
    if (txin.type() == typeid(KeyInput)) {

      const KeyInput& in_to_key = boost::get<KeyInput>(txin);
      if (!(!in_to_key.outputIndexes.empty())) { logger(ERROR, BRIGHT_RED) << "empty in_to_key.outputIndexes in transaction with id " << getObjectHash(tx); return false; }

      if (have_tx_keyimg_as_spent(in_to_key.keyImage)) {
        logger(DEBUGGING) <<
          "Key image already spent in blockchain: " << Common::podToHex(in_to_key.keyImage);
        return false;
      }

      if (!check_tx_input(in_to_key, tx_prefix_hash, tx.signatures[inputIndex], pmax_used_block_height)) {
        logger(INFO, BRIGHT_WHITE) <<
          "Failed to check ring signature for tx " << transactionHash;
        return false;
      }

      ++inputIndex;
    } else if (txin.type() == typeid(MultisignatureInput)) {
      if (!validateInput(::boost::get<MultisignatureInput>(txin), transactionHash, tx_prefix_hash, tx.signatures[inputIndex])) {
        return false;
      }

      ++inputIndex;
    } else {
      logger(INFO, BRIGHT_WHITE) <<
        "Transaction << " << transactionHash << " contains input of unsupported type.";
      return false;
    }
  }

  return true;
}

bool Blockchain::is_tx_spendtime_unlocked(uint64_t unlock_time) {
  if (unlock_time < m_currency.maxBlockHeight()) {
    //interpret as block index
    if (getCurrentBlockchainHeight() - 1 + m_currency.lockedTxAllowedDeltaBlocks() >= unlock_time)
      return true;
    else
      return false;
  } else {
    //interpret as time
    uint64_t current_time = static_cast<uint64_t>(time(NULL));
    if (current_time + m_currency.lockedTxAllowedDeltaSeconds() >= unlock_time)
      return true;
    else
      return false;
  }

  return false;
}

bool Blockchain::check_tx_input(const KeyInput& txin, const Crypto::Hash& tx_prefix_hash, const std::vector<Crypto::Signature>& sig, uint32_t* pmax_related_block_height) {
  std::lock_guard<decltype(m_blockchain_lock)> lk(m_blockchain_lock);

  struct outputs_visitor {
    std::vector<const Crypto::PublicKey *>& m_results_collector;
    Blockchain& m_bch;
    LoggerRef logger;
    outputs_visitor(std::vector<const Crypto::PublicKey *>& results_collector, Blockchain& bch, ILogger& logger) :m_results_collector(results_collector), m_bch(bch), logger(logger, "outputs_visitor") {
    }

    bool handle_output(const Transaction& tx, const TransactionOutput& out, size_t transactionOutputIndex) {
      //check tx unlock time
      if (!m_bch.is_tx_spendtime_unlocked(tx.unlockTime)) {
        logger(INFO, BRIGHT_WHITE) <<
          "One of outputs for one of inputs have wrong tx.unlockTime = " << tx.unlockTime;
        return false;
      }

      if (out.target.type() != typeid(KeyOutput)) {
        logger(INFO, BRIGHT_WHITE) <<
          "Output have wrong type id, which=" << out.target.which();
        return false;
      }

      m_results_collector.push_back(&boost::get<KeyOutput>(out.target).key);
      return true;
    }
  };

  // additional key_image check, fix discovered by Monero Lab and suggested by "fluffypony" (bitcointalk.org)
  static const Crypto::KeyImage I = { { 0x01, 0x00, 0x00, 0x00, 0x00, 0x00, 0x00, 0x00, 0x00, 0x00, 0x00, 0x00, 0x00, 0x00, 0x00, 0x00, 0x00, 0x00, 0x00, 0x00, 0x00, 0x00, 0x00, 0x00, 0x00, 0x00, 0x00, 0x00, 0x00, 0x00, 0x00, 0x00 } };
  static const Crypto::KeyImage L = { { 0xed, 0xd3, 0xf5, 0x5c, 0x1a, 0x63, 0x12, 0x58, 0xd6, 0x9c, 0xf7, 0xa2, 0xde, 0xf9, 0xde, 0x14, 0x00, 0x00, 0x00, 0x00, 0x00, 0x00, 0x00, 0x00, 0x00, 0x00, 0x00, 0x00, 0x00, 0x00, 0x00, 0x10 } };
  if (!(scalarmultKey(txin.keyImage, L) == I)) {
	 logger(ERROR) << "Transaction uses key image not in the valid domain";
	 return false;
  }

  //check ring signature
  std::vector<const Crypto::PublicKey *> output_keys;
  outputs_visitor vi(output_keys, *this, logger.getLogger());
  if (!scanOutputKeysForIndexes(txin, vi, pmax_related_block_height)) {
    logger(INFO, BRIGHT_WHITE) <<
      "Failed to get output keys for tx with amount = " << m_currency.formatAmount(txin.amount) <<
      " and count indexes " << txin.outputIndexes.size();
    return false;
  }

  if (txin.outputIndexes.size() != output_keys.size()) {
    logger(INFO, BRIGHT_WHITE) <<
      "Output keys for tx with amount = " << txin.amount << " and count indexes " << txin.outputIndexes.size() << " returned wrong keys count " << output_keys.size();
    return false;
  }

  if (!(sig.size() == output_keys.size())) { logger(ERROR, BRIGHT_RED) << "internal error: tx signatures count=" << sig.size() << " mismatch with outputs keys count for inputs=" << output_keys.size(); return false; }
  if (m_is_in_checkpoint_zone) {
    return true;
  }

  return Crypto::check_ring_signature(tx_prefix_hash, txin.keyImage, output_keys, sig.data());
}

uint64_t Blockchain::get_adjusted_time() {
  //TODO: add collecting median time
  return time(NULL);
}

bool Blockchain::check_block_timestamp_main(const Block& b) {
  if (b.timestamp > get_adjusted_time() + m_currency.blockFutureTimeLimit()) {
    logger(INFO, BRIGHT_WHITE) <<
      "Timestamp of block with id: " << get_block_hash(b) << ", " << b.timestamp << ", bigger than adjusted time + 28 min.";
    return false;
  }

  std::vector<uint64_t> timestamps;
  size_t offset = m_blocks.size() <= m_currency.timestampCheckWindow() ? 0 : m_blocks.size() - m_currency.timestampCheckWindow();
  for (; offset != m_blocks.size(); ++offset) {
    timestamps.push_back(m_blocks[offset].bl.timestamp);
  }

  return check_block_timestamp(std::move(timestamps), b);
}

//------------------------------------------------------------------
// This function takes the timestamps from the most recent <n> blocks,
// where n = BLOCKCHAIN_TIMESTAMP_CHECK_WINDOW. If there are not that many
// blocks in the blockchain, the timestap is assumed to be valid. If there
// are, this function returns:
//   true if the block's timestamp is not less than the median timestamp
//       of the selected blocks
//   false otherwise
bool Blockchain::check_block_timestamp(std::vector<uint64_t> timestamps, const Block& b) {
  if (timestamps.size() < m_currency.timestampCheckWindow()) {
    return true;
  }

  uint64_t median_ts = Common::medianValue(timestamps);

  if (b.timestamp < median_ts) {
    logger(INFO, BRIGHT_WHITE) <<
      "Timestamp of block with id: " << get_block_hash(b) << ", " << b.timestamp <<
      ", less than median of last " << m_currency.timestampCheckWindow() << " blocks, " << median_ts;
    return false;
  }

  return true;
}

bool Blockchain::checkBlockVersion(const Block& b, const Crypto::Hash& blockHash) {
  uint32_t height = get_block_height(b);
  const uint8_t expectedBlockVersion = getBlockMajorVersionForHeight(height);
  if (b.majorVersion != expectedBlockVersion) {
    logger(TRACE) << "Block " << blockHash << " has wrong major version: " << static_cast<int>(b.majorVersion) <<
      ", at height " << height << " expected version is " << static_cast<int>(expectedBlockVersion);
    return false;
  }

  if (b.majorVersion == BLOCK_MAJOR_VERSION_2 && b.parentBlock.majorVersion > BLOCK_MAJOR_VERSION_1) {
    logger(ERROR, BRIGHT_RED) << "Parent block of block " << blockHash << " has wrong major version: " << static_cast<int>(b.parentBlock.majorVersion) <<
      ", at height " << height << " expected version is " << static_cast<int>(BLOCK_MAJOR_VERSION_1);
    return false;
  }

  return true;
}

bool Blockchain::checkParentBlockSize(const Block& b, const Crypto::Hash& blockHash) {
  if (b.majorVersion >= BLOCK_MAJOR_VERSION_2) {
    auto serializer = makeParentBlockSerializer(b, false, false);
    size_t parentBlockSize;
    if (!getObjectBinarySize(serializer, parentBlockSize)) {
      logger(ERROR, BRIGHT_RED) <<
        "Block " << blockHash << ": failed to determine parent block size";
      return false;
    }

    if (parentBlockSize > 2 * 1024) {
      logger(INFO, BRIGHT_WHITE) <<
        "Block " << blockHash << " contains too big parent block: " << parentBlockSize <<
        " bytes, expected no more than " << 2 * 1024 << " bytes";
      return false;
    }
  }

  return true;
}

bool Blockchain::checkCumulativeBlockSize(const Crypto::Hash& blockId, size_t cumulativeBlockSize, uint64_t height) {
  size_t maxBlockCumulativeSize = m_currency.maxBlockCumulativeSize(height);
  if (cumulativeBlockSize > maxBlockCumulativeSize) {
    logger(INFO, BRIGHT_WHITE) <<
      "Block " << blockId << " is too big: " << cumulativeBlockSize << " bytes, " <<
      "expected no more than " << maxBlockCumulativeSize << " bytes";
    return false;
  }

  return true;
}

// Returns true, if cumulativeSize is calculated precisely, else returns false.
bool Blockchain::getBlockCumulativeSize(const Block& block, size_t& cumulativeSize) {
  std::vector<Transaction> blockTxs;
  std::vector<Crypto::Hash> missedTxs;
  getTransactions(block.transactionHashes, blockTxs, missedTxs, true);

  cumulativeSize = getObjectBinarySize(block.baseTransaction);
  for (const Transaction& tx : blockTxs) {
    cumulativeSize += getObjectBinarySize(tx);
  }

  return missedTxs.empty();
}

// Precondition: m_blockchain_lock is locked.
bool Blockchain::update_next_comulative_size_limit() {
  uint8_t nextBlockMajorVersion = getBlockMajorVersionForHeight(static_cast<uint32_t>(m_blocks.size()));
  size_t nextBlockGrantedFullRewardZone = m_currency.blockGrantedFullRewardZoneByBlockVersion(nextBlockMajorVersion);

  std::vector<size_t> sz;
  get_last_n_blocks_sizes(sz, m_currency.rewardBlocksWindow());

  uint64_t median = Common::medianValue(sz);
  if (median <= nextBlockGrantedFullRewardZone) {
    median = nextBlockGrantedFullRewardZone;
  }

  m_current_block_cumul_sz_limit = median * 2;
  return true;
}

bool Blockchain::addNewBlock(const Block& bl_, block_verification_context& bvc) {
  //copy block here to let modify block.target
  Block bl = bl_;
  Crypto::Hash id;
  if (!get_block_hash(bl, id)) {
    logger(ERROR, BRIGHT_RED) <<
      "Failed to get block hash, possible block has invalid format";
    bvc.m_verifivation_failed = true;
    return false;
  }

  bool add_result;

  { //to avoid deadlock lets lock tx_pool for whole add/reorganize process
    std::lock_guard<decltype(m_tx_pool)> poolLock(m_tx_pool);
    std::lock_guard<decltype(m_blockchain_lock)> bcLock(m_blockchain_lock);

    if (haveBlock(id)) {
      logger(TRACE) << "block with id = " << id << " already exists";
      bvc.m_already_exists = true;
      return false;
    }

    //check that block refers to chain tail
    if (!(bl.previousBlockHash == getTailId())) {
      //chain switching or wrong block
      bvc.m_added_to_main_chain = false;
      add_result = handle_alternative_block(bl, id, bvc);
    } else {
      add_result = pushBlock(bl, bvc);
      if (add_result) {
        sendMessage(BlockchainMessage(NewBlockMessage(id)));
      }
    }
  }

  if (add_result && bvc.m_added_to_main_chain) {
    m_observerManager.notify(&IBlockchainStorageObserver::blockchainUpdated);
  }

  return add_result;
}

const Blockchain::TransactionEntry& Blockchain::transactionByIndex(TransactionIndex index) {
  return m_blocks[index.block].transactions[index.transaction];
}

bool Blockchain::pushBlock(const Block& blockData, block_verification_context& bvc) {
  std::vector<Transaction> transactions;
  if (!loadTransactions(blockData, transactions)) {
    bvc.m_verifivation_failed = true;
    return false;
  }

  if (!pushBlock(blockData, transactions, bvc)) {
    saveTransactions(transactions);
    return false;
  }

  return true;
}

bool Blockchain::pushBlock(const Block& blockData, const std::vector<Transaction>& transactions, block_verification_context& bvc) {
  std::lock_guard<decltype(m_blockchain_lock)> lk(m_blockchain_lock);

  auto blockProcessingStart = std::chrono::steady_clock::now();

  Crypto::Hash blockHash = get_block_hash(blockData);

  if (m_blockIndex.hasBlock(blockHash)) {
    logger(ERROR, BRIGHT_RED) <<
      "Block " << blockHash << " already exists in blockchain.";
    bvc.m_verifivation_failed = true;
    return false;
  }

  if (!checkBlockVersion(blockData, blockHash)) {
    bvc.m_verifivation_failed = true;
    return false;
  }

  if (!checkParentBlockSize(blockData, blockHash)) {
    bvc.m_verifivation_failed = true;
    return false;
  }

  if (blockData.previousBlockHash != getTailId()) {
    logger(INFO, BRIGHT_WHITE) <<
      "Block " << blockHash << " has wrong previousBlockHash: " << blockData.previousBlockHash << ", expected: " << getTailId();
    bvc.m_verifivation_failed = true;
    return false;
  }

  // make sure block timestamp is not less than the median timestamp
  // of a set number of the most recent blocks.
  if (!check_block_timestamp_main(blockData)) {
    logger(INFO, BRIGHT_WHITE) <<
      "Block " << blockHash << " has invalid timestamp: " << blockData.timestamp;
    bvc.m_verifivation_failed = true;
    return false;
  }

  auto targetTimeStart = std::chrono::steady_clock::now();
  difficulty_type currentDifficulty = getDifficultyForNextBlock();
  auto target_calculating_time = std::chrono::duration_cast<std::chrono::milliseconds>(std::chrono::steady_clock::now() - targetTimeStart).count();

  if (!(currentDifficulty)) {
    logger(ERROR, BRIGHT_RED) << "!!!!!!!!! difficulty overhead !!!!!!!!!";
    return false;
  }


  auto longhashTimeStart = std::chrono::steady_clock::now();
  Crypto::Hash proof_of_work = NULL_HASH;
  if (m_checkpoints.is_in_checkpoint_zone(getCurrentBlockchainHeight())) {
    if (!m_checkpoints.check_block(getCurrentBlockchainHeight(), blockHash)) {
      logger(ERROR, BRIGHT_RED) <<
        "CHECKPOINT VALIDATION FAILED";
      bvc.m_verifivation_failed = true;
      return false;
    }
  } else {
    if (!m_currency.checkProofOfWork(m_cn_context, blockData, currentDifficulty, proof_of_work)) {
      logger(INFO, BRIGHT_WHITE) <<
        "Block " << blockHash << ", has too weak proof of work: " << proof_of_work << ", expected difficulty: " << currentDifficulty;
      bvc.m_verifivation_failed = true;
      return false;
    }
  }

  auto longhash_calculating_time = std::chrono::duration_cast<std::chrono::milliseconds>(std::chrono::steady_clock::now() - longhashTimeStart).count();

  if (!prevalidate_miner_transaction(blockData, static_cast<uint32_t>(m_blocks.size()))) {
    logger(INFO, BRIGHT_WHITE) <<
      "Block " << blockHash << " failed to pass prevalidation";
    bvc.m_verifivation_failed = true;
    return false;
  }

  Crypto::Hash minerTransactionHash = getObjectHash(blockData.baseTransaction);

  BlockEntry block;
  block.bl = blockData;
  block.transactions.resize(1);
  block.transactions[0].tx = blockData.baseTransaction;
  TransactionIndex transactionIndex = { static_cast<uint32_t>(m_blocks.size()), static_cast<uint16_t>(0) };
  pushTransaction(block, minerTransactionHash, transactionIndex);

  size_t coinbase_blob_size = getObjectBinarySize(blockData.baseTransaction);
  size_t cumulative_block_size = coinbase_blob_size;
  uint64_t fee_summary = 0;
  for (size_t i = 0; i < transactions.size(); ++i) {
    const Crypto::Hash& tx_id = blockData.transactionHashes[i];
    block.transactions.resize(block.transactions.size() + 1);
    size_t blob_size = 0;
    uint64_t fee = 0;
    block.transactions.back().tx = transactions[i];

    blob_size = toBinaryArray(block.transactions.back().tx).size();
    fee = getInputAmount(block.transactions.back().tx) - getOutputAmount(block.transactions.back().tx);
    if (!checkTransactionInputs(block.transactions.back().tx)) {
      logger(INFO, BRIGHT_WHITE) <<
        "Block " << blockHash << " has at least one transaction with wrong inputs: " << tx_id;
      bvc.m_verifivation_failed = true;

      block.transactions.pop_back();
      popTransactions(block, minerTransactionHash);
      return false;
    }

    ++transactionIndex.transaction;
    pushTransaction(block, tx_id, transactionIndex);

    cumulative_block_size += blob_size;
    fee_summary += fee;
  }

  if (!checkCumulativeBlockSize(blockHash, cumulative_block_size, m_blocks.size())) {
    bvc.m_verifivation_failed = true;
    return false;
  }

  int64_t emissionChange = 0;
  uint64_t reward = 0;
  uint64_t already_generated_coins = m_blocks.empty() ? 0 : m_blocks.back().already_generated_coins;
  if (!validate_miner_transaction(blockData, static_cast<uint32_t>(m_blocks.size()), cumulative_block_size, already_generated_coins, fee_summary, reward, emissionChange)) {
    logger(INFO, BRIGHT_WHITE) << "Block " << blockHash << " has invalid miner transaction";
    bvc.m_verifivation_failed = true;
    popTransactions(block, minerTransactionHash);
    return false;
  }

  block.height = static_cast<uint32_t>(m_blocks.size());
  block.block_cumulative_size = cumulative_block_size;
  block.cumulative_difficulty = currentDifficulty;
  block.already_generated_coins = already_generated_coins + emissionChange;
  if (m_blocks.size() > 0) {
    block.cumulative_difficulty += m_blocks.back().cumulative_difficulty;
  }

  pushBlock(block);

  auto block_processing_time = std::chrono::duration_cast<std::chrono::milliseconds>(std::chrono::steady_clock::now() - blockProcessingStart).count();

  logger(DEBUGGING) <<
    "+++++ BLOCK SUCCESSFULLY ADDED" << ENDL << "id:\t" << blockHash
    << ENDL << "PoW:\t" << proof_of_work
    << ENDL << "HEIGHT " << block.height << ", difficulty:\t" << currentDifficulty
    << ENDL << "block reward: " << m_currency.formatAmount(reward) << ", fee = " << m_currency.formatAmount(fee_summary)
    << ", coinbase_blob_size: " << coinbase_blob_size << ", cumulative size: " << cumulative_block_size
    << ", " << block_processing_time << "(" << target_calculating_time << "/" << longhash_calculating_time << ")ms";

  bvc.m_added_to_main_chain = true;

  m_upgradeDetectorV2.blockPushed();
  m_upgradeDetectorV3.blockPushed();
  update_next_comulative_size_limit();

  return true;
}

bool Blockchain::pushBlock(BlockEntry& block) {
  Crypto::Hash blockHash = get_block_hash(block.bl);

  m_blocks.push_back(block);
  m_blockIndex.push(blockHash);

  m_timestampIndex.add(block.bl.timestamp, blockHash);
  m_generatedTransactionsIndex.add(block.bl);

  assert(m_blockIndex.size() == m_blocks.size());

  return true;
}

void Blockchain::popBlock() {
  if (m_blocks.empty()) {
    logger(ERROR, BRIGHT_RED) <<
      "Attempt to pop block from empty blockchain.";
    return;
  }

  std::vector<Transaction> transactions(m_blocks.back().transactions.size() - 1);
  for (size_t i = 0; i < m_blocks.back().transactions.size() - 1; ++i) {
    transactions[i] = m_blocks.back().transactions[1 + i].tx;
  }

  saveTransactions(transactions);
  removeLastBlock();

  m_upgradeDetectorV2.blockPopped();
  m_upgradeDetectorV3.blockPopped();
}

bool Blockchain::pushTransaction(BlockEntry& block, const Crypto::Hash& transactionHash, TransactionIndex transactionIndex) {
  auto result = m_transactionMap.insert(std::make_pair(transactionHash, transactionIndex));
  if (!result.second) {
    logger(ERROR, BRIGHT_RED) <<
      "Duplicate transaction was pushed to blockchain.";
    return false;
  }

  TransactionEntry& transaction = block.transactions[transactionIndex.transaction];

  if (!checkMultisignatureInputsDiff(transaction.tx)) {
    logger(ERROR, BRIGHT_RED) <<
      "Double spending transaction was pushed to blockchain.";
    m_transactionMap.erase(transactionHash);
    return false;
  }

  for (size_t i = 0; i < transaction.tx.inputs.size(); ++i) {
    if (transaction.tx.inputs[i].type() == typeid(KeyInput)) {
      auto result = m_spent_keys.insert(::boost::get<KeyInput>(transaction.tx.inputs[i]).keyImage);
      if (!result.second) {
        logger(ERROR, BRIGHT_RED) <<
          "Double spending transaction was pushed to blockchain.";
        for (size_t j = 0; j < i; ++j) {
          m_spent_keys.erase(::boost::get<KeyInput>(transaction.tx.inputs[i - 1 - j]).keyImage);
        }

        m_transactionMap.erase(transactionHash);
        return false;
      }
    }
  }

  for (const auto& inv : transaction.tx.inputs) {
    if (inv.type() == typeid(MultisignatureInput)) {
      const MultisignatureInput& in = ::boost::get<MultisignatureInput>(inv);
      auto& amountOutputs = m_multisignatureOutputs[in.amount];
      amountOutputs[in.outputIndex].isUsed = true;
    }
  }

  transaction.m_global_output_indexes.resize(transaction.tx.outputs.size());
  for (uint16_t output = 0; output < transaction.tx.outputs.size(); ++output) {
    if (transaction.tx.outputs[output].target.type() == typeid(KeyOutput)) {
      auto& amountOutputs = m_outputs[transaction.tx.outputs[output].amount];
      transaction.m_global_output_indexes[output] = static_cast<uint32_t>(amountOutputs.size());
      amountOutputs.push_back(std::make_pair<>(transactionIndex, output));
    } else if (transaction.tx.outputs[output].target.type() == typeid(MultisignatureOutput)) {
      auto& amountOutputs = m_multisignatureOutputs[transaction.tx.outputs[output].amount];
      transaction.m_global_output_indexes[output] = static_cast<uint32_t>(amountOutputs.size());
      MultisignatureOutputUsage outputUsage = { transactionIndex, output, false };
      amountOutputs.push_back(outputUsage);
    }
  }

  m_paymentIdIndex.add(transaction.tx);

  return true;
}

void Blockchain::popTransaction(const Transaction& transaction, const Crypto::Hash& transactionHash) {
  TransactionIndex transactionIndex = m_transactionMap.at(transactionHash);
  for (size_t outputIndex = 0; outputIndex < transaction.outputs.size(); ++outputIndex) {
    const TransactionOutput& output = transaction.outputs[transaction.outputs.size() - 1 - outputIndex];
    if (output.target.type() == typeid(KeyOutput)) {
      auto amountOutputs = m_outputs.find(output.amount);
      if (amountOutputs == m_outputs.end()) {
        logger(ERROR, BRIGHT_RED) <<
          "Blockchain consistency broken - cannot find specific amount in outputs map.";
        continue;
      }

      if (amountOutputs->second.empty()) {
        logger(ERROR, BRIGHT_RED) <<
          "Blockchain consistency broken - output array for specific amount is empty.";
        continue;
      }

      if (amountOutputs->second.back().first.block != transactionIndex.block || amountOutputs->second.back().first.transaction != transactionIndex.transaction) {
        logger(ERROR, BRIGHT_RED) <<
          "Blockchain consistency broken - invalid transaction index.";
        continue;
      }

      if (amountOutputs->second.back().second != transaction.outputs.size() - 1 - outputIndex) {
        logger(ERROR, BRIGHT_RED) <<
          "Blockchain consistency broken - invalid output index.";
        continue;
      }

      amountOutputs->second.pop_back();
      if (amountOutputs->second.empty()) {
        m_outputs.erase(amountOutputs);
      }
    } else if (output.target.type() == typeid(MultisignatureOutput)) {
      auto amountOutputs = m_multisignatureOutputs.find(output.amount);
      if (amountOutputs == m_multisignatureOutputs.end()) {
        logger(ERROR, BRIGHT_RED) <<
          "Blockchain consistency broken - cannot find specific amount in outputs map.";
        continue;
      }

      if (amountOutputs->second.empty()) {
        logger(ERROR, BRIGHT_RED) <<
          "Blockchain consistency broken - output array for specific amount is empty.";
        continue;
      }

      if (amountOutputs->second.back().isUsed) {
        logger(ERROR, BRIGHT_RED) <<
          "Blockchain consistency broken - attempting to remove used output.";
        continue;
      }

      if (amountOutputs->second.back().transactionIndex.block != transactionIndex.block || amountOutputs->second.back().transactionIndex.transaction != transactionIndex.transaction) {
        logger(ERROR, BRIGHT_RED) <<
          "Blockchain consistency broken - invalid transaction index.";
        continue;
      }

      if (amountOutputs->second.back().outputIndex != transaction.outputs.size() - 1 - outputIndex) {
        logger(ERROR, BRIGHT_RED) <<
          "Blockchain consistency broken - invalid output index.";
        continue;
      }

      amountOutputs->second.pop_back();
      if (amountOutputs->second.empty()) {
        m_multisignatureOutputs.erase(amountOutputs);
      }
    }
  }

  for (auto& input : transaction.inputs) {
    if (input.type() == typeid(KeyInput)) {
      size_t count = m_spent_keys.erase(::boost::get<KeyInput>(input).keyImage);
      if (count != 1) {
        logger(ERROR, BRIGHT_RED) <<
          "Blockchain consistency broken - cannot find spent key.";
      }
    } else if (input.type() == typeid(MultisignatureInput)) {
      const MultisignatureInput& in = ::boost::get<MultisignatureInput>(input);
      auto& amountOutputs = m_multisignatureOutputs[in.amount];
      if (!amountOutputs[in.outputIndex].isUsed) {
        logger(ERROR, BRIGHT_RED) <<
          "Blockchain consistency broken - multisignature output not marked as used.";
      }

      amountOutputs[in.outputIndex].isUsed = false;
    }
  }

  m_paymentIdIndex.remove(transaction);

  size_t count = m_transactionMap.erase(transactionHash);
  if (count != 1) {
    logger(ERROR, BRIGHT_RED) <<
      "Blockchain consistency broken - cannot find transaction by hash.";
  }
}

void Blockchain::popTransactions(const BlockEntry& block, const Crypto::Hash& minerTransactionHash) {
  for (size_t i = 0; i < block.transactions.size() - 1; ++i) {
    popTransaction(block.transactions[block.transactions.size() - 1 - i].tx, block.bl.transactionHashes[block.transactions.size() - 2 - i]);
  }

  popTransaction(block.bl.baseTransaction, minerTransactionHash);
}

bool Blockchain::validateInput(const MultisignatureInput& input, const Crypto::Hash& transactionHash, const Crypto::Hash& transactionPrefixHash, const std::vector<Crypto::Signature>& transactionSignatures) {
  assert(input.signatureCount == transactionSignatures.size());
  MultisignatureOutputsContainer::const_iterator amountOutputs = m_multisignatureOutputs.find(input.amount);
  if (amountOutputs == m_multisignatureOutputs.end()) {
    logger(DEBUGGING) <<
      "Transaction << " << transactionHash << " contains multisignature input with invalid amount.";
    return false;
  }

  if (input.outputIndex >= amountOutputs->second.size()) {
    logger(DEBUGGING) <<
      "Transaction << " << transactionHash << " contains multisignature input with invalid outputIndex.";
    return false;
  }

  const MultisignatureOutputUsage& outputIndex = amountOutputs->second[input.outputIndex];
  if (outputIndex.isUsed) {
    logger(DEBUGGING) <<
      "Transaction << " << transactionHash << " contains double spending multisignature input.";
    return false;
  }

  const Transaction& outputTransaction = m_blocks[outputIndex.transactionIndex.block].transactions[outputIndex.transactionIndex.transaction].tx;
  if (!is_tx_spendtime_unlocked(outputTransaction.unlockTime)) {
    logger(DEBUGGING) <<
      "Transaction << " << transactionHash << " contains multisignature input which points to a locked transaction.";
    return false;
  }

  assert(outputTransaction.outputs[outputIndex.outputIndex].amount == input.amount);
  assert(outputTransaction.outputs[outputIndex.outputIndex].target.type() == typeid(MultisignatureOutput));
  const MultisignatureOutput& output = ::boost::get<MultisignatureOutput>(outputTransaction.outputs[outputIndex.outputIndex].target);
  if (input.signatureCount != output.requiredSignatureCount) {
    logger(DEBUGGING) <<
      "Transaction << " << transactionHash << " contains multisignature input with invalid signature count.";
    return false;
  }

  size_t inputSignatureIndex = 0;
  size_t outputKeyIndex = 0;
  while (inputSignatureIndex < input.signatureCount) {
    if (outputKeyIndex == output.keys.size()) {
      logger(DEBUGGING) <<
        "Transaction << " << transactionHash << " contains multisignature input with invalid signatures.";
      return false;
    }

    if (Crypto::check_signature(transactionPrefixHash, output.keys[outputKeyIndex], transactionSignatures[inputSignatureIndex])) {
      ++inputSignatureIndex;
    }

    ++outputKeyIndex;
  }

  return true;
}

bool Blockchain::checkCheckpoints(uint32_t& lastValidCheckpointHeight) {
  std::vector<uint32_t> checkpointHeights = m_checkpoints.getCheckpointHeights();
  for (const auto& checkpointHeight : checkpointHeights) {
    if (m_blocks.size() <= checkpointHeight) {
      return true;
    }

    if(m_checkpoints.check_block(checkpointHeight, getBlockIdByHeight(checkpointHeight))) {
      lastValidCheckpointHeight = checkpointHeight;
    } else {
      return false;
    }
  }

  return true;
}

void Blockchain::rollbackBlockchainTo(uint32_t height) {
  while (height + 1 < m_blocks.size()) {
    removeLastBlock();
  }
}

void Blockchain::removeLastBlock() {
  if (m_blocks.empty()) {
    logger(ERROR, BRIGHT_RED) <<
      "Attempt to pop block from empty blockchain.";
    return;
  }

  logger(DEBUGGING) << "Removing last block with height " << m_blocks.back().height;
  popTransactions(m_blocks.back(), getObjectHash(m_blocks.back().bl.baseTransaction));

  Crypto::Hash blockHash = getBlockIdByHeight(m_blocks.back().height);
  m_timestampIndex.remove(m_blocks.back().bl.timestamp, blockHash);
  m_generatedTransactionsIndex.remove(m_blocks.back().bl);

  m_blocks.pop_back();
  m_blockIndex.pop();

  assert(m_blockIndex.size() == m_blocks.size());
}

bool Blockchain::checkUpgradeHeight(const UpgradeDetector& upgradeDetector) {
  uint32_t upgradeHeight = upgradeDetector.upgradeHeight();
  if (upgradeHeight != UpgradeDetectorBase::UNDEF_HEIGHT && upgradeHeight + 1 < m_blocks.size()) {
    logger(INFO) << "Checking block version at " << upgradeHeight + 1;
    if (m_blocks[upgradeHeight + 1].bl.majorVersion != upgradeDetector.targetVersion()) {
      return false;
    }
  }

  return true;
}

bool Blockchain::getLowerBound(uint64_t timestamp, uint64_t startOffset, uint32_t& height) {
  std::lock_guard<decltype(m_blockchain_lock)> lk(m_blockchain_lock);

  assert(startOffset < m_blocks.size());

  auto bound = std::lower_bound(m_blocks.begin() + startOffset, m_blocks.end(), timestamp - m_currency.blockFutureTimeLimit(),
    [](const BlockEntry& b, uint64_t timestamp) { return b.bl.timestamp < timestamp; });

  if (bound == m_blocks.end()) {
    return false;
  }

  height = static_cast<uint32_t>(std::distance(m_blocks.begin(), bound));
  return true;
}

std::vector<Crypto::Hash> Blockchain::getBlockIds(uint32_t startHeight, uint32_t maxCount) {
  std::lock_guard<decltype(m_blockchain_lock)> lk(m_blockchain_lock);
  return m_blockIndex.getBlockIds(startHeight, maxCount);
}

bool Blockchain::getBlockContainingTransaction(const Crypto::Hash& txId, Crypto::Hash& blockId, uint32_t& blockHeight) {
  std::lock_guard<decltype(m_blockchain_lock)> lk(m_blockchain_lock);
  auto it = m_transactionMap.find(txId);
  if (it == m_transactionMap.end()) {
    return false;
  } else {
    blockHeight = m_blocks[it->second.block].height;
    blockId = getBlockIdByHeight(blockHeight);
    return true;
  }
}

bool Blockchain::getAlreadyGeneratedCoins(const Crypto::Hash& hash, uint64_t& generatedCoins) {
  std::lock_guard<decltype(m_blockchain_lock)> lk(m_blockchain_lock);

  // try to find block in main chain
  uint32_t height = 0;
  if (m_blockIndex.getBlockHeight(hash, height)) {
    generatedCoins = m_blocks[height].already_generated_coins;
    return true;
  }

  // try to find block in alternative chain
  auto blockByHashIterator = m_alternative_chains.find(hash);
  if (blockByHashIterator != m_alternative_chains.end()) {
    generatedCoins = blockByHashIterator->second.already_generated_coins;
    return true;
  }

  logger(DEBUGGING) << "Can't find block with hash " << hash << " to get already generated coins.";
  return false;
}

bool Blockchain::getBlockSize(const Crypto::Hash& hash, size_t& size) {
  std::lock_guard<decltype(m_blockchain_lock)> lk(m_blockchain_lock);

  // try to find block in main chain
  uint32_t height = 0;
  if (m_blockIndex.getBlockHeight(hash, height)) {
    size = m_blocks[height].block_cumulative_size;
    return true;
  }

  // try to find block in alternative chain
  auto blockByHashIterator = m_alternative_chains.find(hash);
  if (blockByHashIterator != m_alternative_chains.end()) {
    size = blockByHashIterator->second.block_cumulative_size;
    return true;
  }

  logger(DEBUGGING) << "Can't find block with hash " << hash << " to get block size.";
  return false;
}

bool Blockchain::getMultisigOutputReference(const MultisignatureInput& txInMultisig, std::pair<Crypto::Hash, size_t>& outputReference) {
  std::lock_guard<decltype(m_blockchain_lock)> lk(m_blockchain_lock);
  MultisignatureOutputsContainer::const_iterator amountIter = m_multisignatureOutputs.find(txInMultisig.amount);
  if (amountIter == m_multisignatureOutputs.end()) {
    logger(DEBUGGING) << "Transaction contains multisignature input with invalid amount.";
    return false;
  }
  if (amountIter->second.size() <= txInMultisig.outputIndex) {
    logger(DEBUGGING) << "Transaction contains multisignature input with invalid outputIndex.";
    return false;
  }
  const MultisignatureOutputUsage& outputIndex = amountIter->second[txInMultisig.outputIndex];
  const Transaction& outputTransaction = m_blocks[outputIndex.transactionIndex.block].transactions[outputIndex.transactionIndex.transaction].tx;
  outputReference.first = getObjectHash(outputTransaction);
  outputReference.second = outputIndex.outputIndex;
  return true;
}

bool Blockchain::storeBlockchainIndices() {
  std::lock_guard<decltype(m_blockchain_lock)> lk(m_blockchain_lock);

  logger(INFO, BRIGHT_WHITE) << "Saving blockchain indices...";
  BlockchainIndicesSerializer ser(*this, getTailId(), logger.getLogger());

  if (!storeToBinaryFile(ser, appendPath(m_config_folder, m_currency.blockchinIndicesFileName()))) {
    logger(ERROR, BRIGHT_RED) << "Failed to save blockchain indices";
    return false;
  }

  return true;
}

bool Blockchain::loadBlockchainIndices() {
  std::lock_guard<decltype(m_blockchain_lock)> lk(m_blockchain_lock);

  logger(INFO, BRIGHT_WHITE) << "Loading blockchain indices for BlockchainExplorer...";
  BlockchainIndicesSerializer loader(*this, get_block_hash(m_blocks.back().bl), logger.getLogger());

  loadFromBinaryFile(loader, appendPath(m_config_folder, m_currency.blockchinIndicesFileName()));

  if (!loader.loaded()) {
    logger(WARNING, BRIGHT_YELLOW) << "No actual blockchain indices for BlockchainExplorer found, rebuilding...";
    std::chrono::steady_clock::time_point timePoint = std::chrono::steady_clock::now();

    m_paymentIdIndex.clear();
    m_timestampIndex.clear();
    m_generatedTransactionsIndex.clear();

    for (uint32_t b = 0; b < m_blocks.size(); ++b) {
      if (b % 1000 == 0) {
        logger(INFO, BRIGHT_WHITE) << "Height " << b << " of " << m_blocks.size();
      }
      const BlockEntry& block = m_blocks[b];
      m_timestampIndex.add(block.bl.timestamp, get_block_hash(block.bl));
      m_generatedTransactionsIndex.add(block.bl);
      for (uint16_t t = 0; t < block.transactions.size(); ++t) {
        const TransactionEntry& transaction = block.transactions[t];
        m_paymentIdIndex.add(transaction.tx);
      }
    }

    std::chrono::duration<double> duration = std::chrono::steady_clock::now() - timePoint;
    logger(INFO, BRIGHT_WHITE) << "Rebuilding blockchain indices took: " << duration.count();
  }
  return true;
}

bool Blockchain::getGeneratedTransactionsNumber(uint32_t height, uint64_t& generatedTransactions) {
  std::lock_guard<decltype(m_blockchain_lock)> lk(m_blockchain_lock);
  return m_generatedTransactionsIndex.find(height, generatedTransactions);
}

bool Blockchain::getOrphanBlockIdsByHeight(uint32_t height, std::vector<Crypto::Hash>& blockHashes) {
  std::lock_guard<decltype(m_blockchain_lock)> lk(m_blockchain_lock);
  return m_orthanBlocksIndex.find(height, blockHashes);
}

bool Blockchain::getBlockIdsByTimestamp(uint64_t timestampBegin, uint64_t timestampEnd, uint32_t blocksNumberLimit, std::vector<Crypto::Hash>& hashes, uint32_t& blocksNumberWithinTimestamps) {
  std::lock_guard<decltype(m_blockchain_lock)> lk(m_blockchain_lock);
  return m_timestampIndex.find(timestampBegin, timestampEnd, blocksNumberLimit, hashes, blocksNumberWithinTimestamps);
}

bool Blockchain::getTransactionIdsByPaymentId(const Crypto::Hash& paymentId, std::vector<Crypto::Hash>& transactionHashes) {
  std::lock_guard<decltype(m_blockchain_lock)> lk(m_blockchain_lock);
  return m_paymentIdIndex.find(paymentId, transactionHashes);
}

bool Blockchain::loadTransactions(const Block& block, std::vector<Transaction>& transactions) {
  transactions.resize(block.transactionHashes.size());
  size_t transactionSize;
  uint64_t fee;
  for (size_t i = 0; i < block.transactionHashes.size(); ++i) {
    if (!m_tx_pool.take_tx(block.transactionHashes[i], transactions[i], transactionSize, fee)) {
      tx_verification_context context;
      for (size_t j = 0; j < i; ++j) {
        if (!m_tx_pool.add_tx(transactions[i - 1 - j], context, true)) {
          throw std::runtime_error("Blockchain::loadTransactions, failed to add transaction to pool");
        }
      }

      return false;
    }
  }

  return true;
}

void Blockchain::saveTransactions(const std::vector<Transaction>& transactions) {
  tx_verification_context context;
  for (size_t i = 0; i < transactions.size(); ++i) {
    if (!m_tx_pool.add_tx(transactions[transactions.size() - 1 - i], context, true)) {
      logger(WARNING, BRIGHT_YELLOW) << "Blockchain::saveTransactions, failed to add transaction to pool";
    }
  }
}

bool Blockchain::addMessageQueue(MessageQueue<BlockchainMessage>& messageQueue) {
  return m_messageQueueList.insert(messageQueue);
}

bool Blockchain::removeMessageQueue(MessageQueue<BlockchainMessage>& messageQueue) {
  return m_messageQueueList.remove(messageQueue);
}

void Blockchain::sendMessage(const BlockchainMessage& message) {
  for (IntrusiveLinkedList<MessageQueue<BlockchainMessage>>::iterator iter = m_messageQueueList.begin(); iter != m_messageQueueList.end(); ++iter) {
    iter->push(message);
  }
}

bool Blockchain::isBlockInMainChain(const Crypto::Hash& blockId) {
  return m_blockIndex.hasBlock(blockId);
}

bool Blockchain::isInCheckpointZone(const uint32_t height) {
  return m_checkpoints.is_in_checkpoint_zone(height);
}

}<|MERGE_RESOLUTION|>--- conflicted
+++ resolved
@@ -694,7 +694,6 @@
   std::vector<difficulty_type> cumulative_difficulties;
   uint8_t BlockMajorVersion = getBlockMajorVersionForHeight(static_cast<uint32_t>(m_blocks.size()));
   size_t offset;
-<<<<<<< HEAD
   if (BlockMajorVersion == BLOCK_MAJOR_VERSION_2) {
 	 offset = m_blocks.size() - std::min(m_blocks.size(), static_cast<uint64_t>(m_currency.difficultyBlocksCount2()));
   } 
@@ -704,9 +703,6 @@
   else {
 	 offset = m_blocks.size() - std::min(m_blocks.size(), static_cast<uint64_t>(m_currency.difficultyBlocksCount()));
   }
-=======
-  offset = m_blocks.size() - std::min(m_blocks.size(), static_cast<uint64_t>(m_currency.difficultyBlocksCountByBlockVersion(BlockMajorVersion)));
->>>>>>> d24ea3e1
 
   if (offset == 0) {
     ++offset;
@@ -840,7 +836,6 @@
 //------------------------------------------------------------------
 // This function calculates the difficulty target for the block being added to an alternate chain.
 difficulty_type Blockchain::get_next_difficulty_for_alternative_chain(const std::list<blocks_ext_by_hash::iterator>& alt_chain, BlockEntry& bei) {
-<<<<<<< HEAD
 	std::vector<uint64_t> timestamps;
 	std::vector<difficulty_type> commulative_difficulties;
 	uint8_t BlockMajorVersion = getBlockMajorVersionForHeight(static_cast<uint32_t>(m_blocks.size()));
@@ -970,58 +965,6 @@
     }
 
   return m_currency.nextDifficulty(BlockMajorVersion, timestamps, commulative_difficulties);
-=======
-  std::vector<uint64_t> timestamps;
-  std::vector<difficulty_type> cumulative_difficulties;
-  uint8_t BlockMajorVersion = getBlockMajorVersionForHeight(static_cast<uint32_t>(m_blocks.size()));
-
-  // if the alt chain isn't long enough to calculate the difficulty target
-  // based on its blocks alone, need to get more blocks from the main chain
-  if (alt_chain.size() < m_currency.difficultyBlocksCountByBlockVersion(BlockMajorVersion)) {
-    std::lock_guard<decltype(m_blockchain_lock)> lk(m_blockchain_lock);
-    size_t main_chain_stop_offset = alt_chain.size() ? alt_chain.front()->second.height : bei.height;
-    size_t main_chain_count = m_currency.difficultyBlocksCountByBlockVersion(BlockMajorVersion) - std::min(m_currency.difficultyBlocksCountByBlockVersion(BlockMajorVersion), alt_chain.size());
-    main_chain_count = std::min(main_chain_count, main_chain_stop_offset);
-    size_t main_chain_start_offset = main_chain_stop_offset - main_chain_count;
-
-    if (!main_chain_start_offset)
-      ++main_chain_start_offset; //skip genesis block
-    
-    // get difficulties and timestamps from relevant main chain blocks
-    for (; main_chain_start_offset < main_chain_stop_offset; ++main_chain_start_offset) {
-      timestamps.push_back(m_blocks[main_chain_start_offset].bl.timestamp);
-      cumulative_difficulties.push_back(m_blocks[main_chain_start_offset].cumulative_difficulty);
-    }
-
-    // make sure we haven't accidentally grabbed too many blocks... ???
-    if (!((alt_chain.size() + timestamps.size()) <= m_currency.difficultyBlocksCountByBlockVersion(BlockMajorVersion))) {
-      logger(ERROR, BRIGHT_RED) << "Internal error, alt_chain.size()[" << alt_chain.size() << "] + timestamps.size()[" << timestamps.size() <<
-        "] NOT <= m_currency.difficultyBlocksCount()[" << m_currency.difficultyBlocksCountByBlockVersion(BlockMajorVersion) << ']'; return false;
-    }
-    for (auto it : alt_chain) {
-      timestamps.push_back(it->second.bl.timestamp);
-      cumulative_difficulties.push_back(it->second.cumulative_difficulty);
-    }
-  // if the alt chain is long enough for the difficulty calc, grab difficulties
-  // and timestamps from it alone
-  } else {
-    timestamps.resize(std::min(alt_chain.size(), m_currency.difficultyBlocksCountByBlockVersion(BlockMajorVersion)));
-	cumulative_difficulties.resize(std::min(alt_chain.size(), m_currency.difficultyBlocksCountByBlockVersion(BlockMajorVersion)));
-    size_t count = 0;
-    size_t max_i = timestamps.size() - 1;
-    // get difficulties and timestamps from most recent blocks in alt chain
-    BOOST_REVERSE_FOREACH(auto it, alt_chain) {
-      timestamps[max_i - count] = it->second.bl.timestamp;
-      cumulative_difficulties[max_i - count] = it->second.cumulative_difficulty;
-      count++;
-      if (count >= m_currency.difficultyBlocksCountByBlockVersion(BlockMajorVersion)) {
-        break;
-      }
-    }
-  }
-
-  return m_currency.nextDifficulty(BlockMajorVersion, timestamps, cumulative_difficulties);
->>>>>>> d24ea3e1
 }
 
 bool Blockchain::prevalidate_miner_transaction(const Block& b, uint32_t height) {
