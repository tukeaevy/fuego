// Copyright (c) 2012-2016, The CryptoNote developers, The Bytecoin developers, The Karbowanec developers
//
// This file is part of Bytecoin.
//
// Bytecoin is free software: you can redistribute it and/or modify
// it under the terms of the GNU Lesser General Public License as published by
// the Free Software Foundation, either version 3 of the License, or
// (at your option) any later version.
//
// Bytecoin is distributed in the hope that it will be useful,
// but WITHOUT ANY WARRANTY; without even the implied warranty of
// MERCHANTABILITY or FITNESS FOR A PARTICULAR PURPOSE.  See the
// GNU Lesser General Public License for more details.
//
// You should have received a copy of the GNU Lesser General Public License
// along with Bytecoin.  If not, see <http://www.gnu.org/licenses/>.

#include "Core.h"

#include <sstream>
#include <unordered_set>
#include "../CryptoNoteConfig.h"
#include "../Common/CommandLine.h"
#include "../Common/Util.h"
#include "../Common/Math.h"
#include "../Common/StringTools.h"
#include "../crypto/crypto.h"
#include "../CryptoNoteProtocol/CryptoNoteProtocolDefinitions.h"
#include "../Logging/LoggerRef.h"
#include "../Rpc/CoreRpcServerCommandsDefinitions.h"
#include "CryptoNoteFormatUtils.h"
#include "CryptoNoteTools.h"
#include "CryptoNoteStatInfo.h"
#include "Miner.h"
#include "TransactionExtra.h"
#include "IBlock.h"
#undef ERROR

using namespace Logging;
#include "CryptoNoteCore/CoreConfig.h"

using namespace  Common;

namespace CryptoNote {

class BlockWithTransactions : public IBlock {
public:
  virtual const Block& getBlock() const override {
    return block;
  }

  virtual size_t getTransactionCount() const override {
    return transactions.size();
  }

  virtual const Transaction& getTransaction(size_t index) const override {
    assert(index < transactions.size());
    return transactions[index];
  }

private:
  Block block;
  std::vector<Transaction> transactions;

  friend class core;
};

core::core(const Currency& currency, i_cryptonote_protocol* pprotocol, Logging::ILogger& logger, bool blockchainIndexesEnabled) :
m_currency(currency),
logger(logger, "core"),
m_mempool(currency, m_blockchain, m_timeProvider, logger, blockchainIndexesEnabled),
m_blockchain(currency, m_mempool, logger, blockchainIndexesEnabled),
m_miner(new miner(currency, *this, logger)),
m_starter_message_showed(false) {
  set_cryptonote_protocol(pprotocol);
  m_blockchain.addObserver(this);
    m_mempool.addObserver(this);
  }
  //-----------------------------------------------------------------------------------------------
  core::~core() {
  m_blockchain.removeObserver(this);
}

void core::set_cryptonote_protocol(i_cryptonote_protocol* pprotocol) {
  if (pprotocol)
    m_pprotocol = pprotocol;
  else
    m_pprotocol = &m_protocol_stub;
}
//-----------------------------------------------------------------------------------
void core::set_checkpoints(Checkpoints&& chk_pts) {
  m_blockchain.setCheckpoints(std::move(chk_pts));
}
//-----------------------------------------------------------------------------------
void core::init_options(boost::program_options::options_description& /*desc*/) {
}

bool core::handle_command_line(const boost::program_options::variables_map& vm) {
  m_config_folder = command_line::get_arg(vm, command_line::arg_data_dir);
  return true;
}

uint32_t core::get_current_blockchain_height() {
  return m_blockchain.getCurrentBlockchainHeight();
}

void core::get_blockchain_top(uint32_t& height, Crypto::Hash& top_id) {
  assert(m_blockchain.getCurrentBlockchainHeight() > 0);
  top_id = m_blockchain.getTailId(height);
}

bool core::get_blocks(uint32_t start_offset, uint32_t count, std::list<Block>& blocks, std::list<Transaction>& txs) {
  return m_blockchain.getBlocks(start_offset, count, blocks, txs);
}

bool core::get_blocks(uint32_t start_offset, uint32_t count, std::list<Block>& blocks) {
  return m_blockchain.getBlocks(start_offset, count, blocks);
}  
void core::getTransactions(const std::vector<Crypto::Hash>& txs_ids, std::list<Transaction>& txs, std::list<Crypto::Hash>& missed_txs, bool checkTxPool) {
  m_blockchain.getTransactions(txs_ids, txs, missed_txs, checkTxPool);
}

bool core::get_alternative_blocks(std::list<Block>& blocks) {
  return m_blockchain.getAlternativeBlocks(blocks);
}

size_t core::get_alternative_blocks_count() {
  return m_blockchain.getAlternativeBlocksCount();
  }
  //-----------------------------------------------------------------------------------------------
bool core::init(const CoreConfig& config, const MinerConfig& minerConfig, bool load_existing) {
    m_config_folder = config.configFolder;
    bool r = m_mempool.init(m_config_folder);
  if (!(r)) { logger(ERROR, BRIGHT_RED) << "Failed to initialize memory pool"; return false; }

  r = m_blockchain.init(m_config_folder, load_existing);
  if (!(r)) { logger(ERROR, BRIGHT_RED) << "Failed to initialize blockchain storage"; return false; }

    r = m_miner->init(minerConfig);
  if (!(r)) { logger(ERROR, BRIGHT_RED) << "Failed to initialize blockchain storage"; return false; }

  return load_state_data();
}

bool core::set_genesis_block(const Block& b) {
  return m_blockchain.resetAndSetGenesisBlock(b);
}

bool core::load_state_data() {
  // may be some code later
  return true;
}

bool core::deinit() {
  m_miner->stop();
  m_mempool.deinit();
  m_blockchain.deinit();
  return true;
}

size_t core::addChain(const std::vector<const IBlock*>& chain) {
  size_t blocksCounter = 0;

  for (const IBlock* block : chain) {
    bool allTransactionsAdded = true;
    for (size_t txNumber = 0; txNumber < block->getTransactionCount(); ++txNumber) {
      const Transaction& tx = block->getTransaction(txNumber);

      Crypto::Hash txHash = NULL_HASH;
      size_t blobSize = 0;
      getObjectHash(tx, txHash, blobSize);
      tx_verification_context tvc = boost::value_initialized<tx_verification_context>();

      if (!handleIncomingTransaction(tx, txHash, blobSize, tvc, true)) {
        logger(ERROR, BRIGHT_RED) << "core::addChain() failed to handle transaction " << txHash << " from block " << blocksCounter << "/" << chain.size();
        allTransactionsAdded = false;
        break;
      }
    }

    if (!allTransactionsAdded) {
      break;
    }

    block_verification_context bvc = boost::value_initialized<block_verification_context>();
    m_blockchain.addNewBlock(block->getBlock(), bvc);
    if (bvc.m_marked_as_orphaned || bvc.m_verifivation_failed) {
      logger(ERROR, BRIGHT_RED) << "core::addChain() failed to handle incoming block " << get_block_hash(block->getBlock()) <<
        ", " << blocksCounter << "/" << chain.size();
      break;
    }

    ++blocksCounter;
    // TODO m_dispatcher.yield()?
  }

  return blocksCounter;
}

bool core::handle_incoming_tx(const BinaryArray& tx_blob, tx_verification_context& tvc, bool keeped_by_block) { //Deprecated. Should be removed with CryptoNoteProtocolHandler.
  tvc = boost::value_initialized<tx_verification_context>();
  //want to process all transactions sequentially

  if (tx_blob.size() > m_currency.maxTxSize()) {
    logger(INFO) << "WRONG TRANSACTION BLOB, too big size " << tx_blob.size() << ", rejected";
    tvc.m_verifivation_failed = true;
    return false;
  }

  Crypto::Hash tx_hash = NULL_HASH;
  Crypto::Hash tx_prefixt_hash = NULL_HASH;
  Transaction tx;

  if (!parse_tx_from_blob(tx, tx_hash, tx_prefixt_hash, tx_blob)) {
    logger(INFO) << "WRONG TRANSACTION BLOB, Failed to parse, rejected";
    tvc.m_verifivation_failed = true;
    return false;
  }
  //std::cout << "!"<< tx.inputs.size() << std::endl;

  return handleIncomingTransaction(tx, tx_hash, tx_blob.size(), tvc, keeped_by_block);
}

bool core::get_stat_info(core_stat_info& st_inf) {
  st_inf.mining_speed = m_miner->get_speed();
  st_inf.alternative_blocks = m_blockchain.getAlternativeBlocksCount();
  st_inf.blockchain_height = m_blockchain.getCurrentBlockchainHeight();
  st_inf.tx_pool_size = m_mempool.get_transactions_count();
  st_inf.top_block_id_str = Common::podToHex(m_blockchain.getTailId());
  return true;
}

bool core::check_tx_mixin(const Transaction& tx) {
  size_t inputIndex = 0;
  for (const auto& txin : tx.inputs) {
    assert(inputIndex < tx.signatures.size());
    if (txin.type() == typeid(KeyInput)) {
      uint64_t txMixin = boost::get<KeyInput>(txin).outputIndexes.size();
      if (txMixin > CryptoNote::parameters::MAX_TX_MIXIN_SIZE) {
        logger(ERROR) << "Transaction " << getObjectHash(tx) << " has too large mixin count, rejected";
        return false;
      }
    }
  }
  return true;
}

bool core::check_tx_fee(const Transaction& tx, size_t blobSize, tx_verification_context& tvc) {
	uint64_t inputs_amount = 0;
	if (!get_inputs_money_amount(tx, inputs_amount)) {
		tvc.m_verifivation_failed = true;
		return false;
	}

	uint64_t outputs_amount = get_outs_money_amount(tx);

	if (outputs_amount > inputs_amount) {
		logger(DEBUGGING) << "transaction use more money then it has: use " << m_currency.formatAmount(outputs_amount) <<
			", have " << m_currency.formatAmount(inputs_amount);
		tvc.m_verifivation_failed = true;
		return false;
	}

	Crypto::Hash h = NULL_HASH;
	getObjectHash(tx, h, blobSize);
	const uint64_t fee = inputs_amount - outputs_amount;
	bool isFusionTransaction = fee == 0 && m_currency.isFusionTransaction(tx, blobSize);
	if (!isFusionTransaction && fee < m_currency.minimumFee()) {
		logger(DEBUGGING) << "transaction fee is not enough: " << m_currency.formatAmount(fee) <<
			", minimum fee: " << m_currency.formatAmount(m_currency.minimumFee());
		tvc.m_verifivation_failed = true;
		tvc.m_tx_fee_too_small = true;
		return false;
	}

	return true;
}

bool core::check_tx_semantic(const Transaction& tx, bool keeped_by_block) {
  if (!tx.inputs.size()) {
    logger(ERROR) << "tx with empty inputs, rejected for tx id= " << getObjectHash(tx);
    return false;
  }

  if (!check_inputs_types_supported(tx)) {
    logger(ERROR) << "unsupported input types for tx id= " << getObjectHash(tx);
    return false;
  }

  std::string errmsg;
  if (!check_outs_valid(tx, &errmsg)) {
    logger(ERROR) << "tx with invalid outputs, rejected for tx id= " << getObjectHash(tx) << ": " << errmsg;
    return false;
  }

  if (!check_money_overflow(tx)) {
    logger(ERROR) << "tx have money overflow, rejected for tx id= " << getObjectHash(tx);
    return false;
  }

  uint64_t amount_in = 0;
  get_inputs_money_amount(tx, amount_in);
  uint64_t amount_out = get_outs_money_amount(tx);

  if (amount_in < amount_out) {
    logger(ERROR) << "tx with wrong amounts: ins " << amount_in << ", outs " << amount_out << ", rejected for tx id= " << getObjectHash(tx);
    return false;
  }

  //check if tx use different key images
  if (!check_tx_inputs_keyimages_diff(tx)) {
    logger(ERROR) << "tx has a few inputs with identical keyimages";
    return false;
  }

  if (!checkMultisignatureInputsDiff(tx)) {
    logger(ERROR) << "tx has a few multisignature inputs with identical output indexes";
    return false;
  }

  return true;
}

bool core::check_tx_inputs_keyimages_diff(const Transaction& tx) {

  // parameters used for the additional key_image check
  static const Crypto::KeyImage Z = { { 0x00, 0x00, 0x00, 0x00, 0x00, 0x00, 0x00, 0x00, 0x00, 0x00, 0x00, 0x00, 0x00, 0x00, 0x00, 0x00, 0x00, 0x00, 0x00, 0x00, 0x00, 0x00, 0x00, 0x00, 0x00, 0x00, 0x00, 0x00, 0x00, 0x00, 0x00, 0x00 } };
  static const Crypto::KeyImage I = { { 0x01, 0x00, 0x00, 0x00, 0x00, 0x00, 0x00, 0x00, 0x00, 0x00, 0x00, 0x00, 0x00, 0x00, 0x00, 0x00, 0x00, 0x00, 0x00, 0x00, 0x00, 0x00, 0x00, 0x00, 0x00, 0x00, 0x00, 0x00, 0x00, 0x00, 0x00, 0x00 } };
  static const Crypto::KeyImage L = { { 0xed, 0xd3, 0xf5, 0x5c, 0x1a, 0x63, 0x12, 0x58, 0xd6, 0x9c, 0xf7, 0xa2, 0xde, 0xf9, 0xde, 0x14, 0x00, 0x00, 0x00, 0x00, 0x00, 0x00, 0x00, 0x00, 0x00, 0x00, 0x00, 0x00, 0x00, 0x00, 0x00, 0x10 } };

  std::unordered_set<Crypto::KeyImage> ki;
  std::set<std::pair<uint64_t, uint32_t>> outputsUsage;
  for (const auto& input : tx.inputs) {
    if (input.type() == typeid(KeyInput)) {
      const KeyInput& in = boost::get<KeyInput>(input);
      if (!ki.insert(in.keyImage).second) {
        logger(ERROR) << "Transaction has identical key images";
          return false;
      }

      if (in.outputIndexes.empty()) {
        logger(ERROR) << "Transaction's input uses empty output";
        return false;
      }

	  // additional key_image check
	  // Fix discovered by Monero Lab and suggested by "fluffypony" (bitcointalk.org)
	  if (!(scalarmultKey(in.keyImage, L) == I)) {
		  logger(ERROR) << "Transaction uses key image not in the valid domain";
		  return false;
	  }

      // outputIndexes are packed here, first is absolute, others are offsets to previous,
      // so first can be zero, others can't
      if (std::find(++std::begin(in.outputIndexes), std::end(in.outputIndexes), 0) != std::end(in.outputIndexes)) {
        logger(ERROR) << "Transaction has identical output indexes";
        return false;
      }
    }
  }
  return true;
}

size_t core::get_blockchain_total_transactions() {
  return m_blockchain.getTotalTransactions();
}

//bool core::get_outs(uint64_t amount, std::list<Crypto::PublicKey>& pkeys)
//{
//  return m_blockchain.get_outs(amount, pkeys);
//}

bool core::add_new_tx(const Transaction& tx, const Crypto::Hash& tx_hash, size_t blob_size, tx_verification_context& tvc, bool keeped_by_block) {
  //Locking on m_mempool and m_blockchain closes possibility to add tx to memory pool which is already in blockchain 
  std::lock_guard<decltype(m_mempool)> lk(m_mempool);
  LockedBlockchainStorage lbs(m_blockchain);

  if (m_blockchain.haveTransaction(tx_hash)) {
    logger(TRACE) << "tx " << tx_hash << " is already in blockchain";
    return true;
  }

  if (m_mempool.have_tx(tx_hash)) {
    logger(TRACE) << "tx " << tx_hash << " is already in transaction pool";
    return true;
  }

  return m_mempool.add_tx(tx, tx_hash, blob_size, tvc, keeped_by_block);
}

bool core::get_block_template(Block& b, const AccountPublicAddress& adr, difficulty_type& diffic, uint32_t& height, const BinaryArray& ex_nonce) {
  size_t median_size;
  uint64_t already_generated_coins;

  {
    LockedBlockchainStorage blockchainLock(m_blockchain);
    height = m_blockchain.getCurrentBlockchainHeight();
    diffic = m_blockchain.getDifficultyForNextBlock();
    if (!(diffic)) {
      logger(ERROR, BRIGHT_RED) << "difficulty overhead.";
      return false;
    }

    b = boost::value_initialized<Block>();
    b.majorVersion = m_blockchain.getBlockMajorVersionForHeight(height);

    if (b.majorVersion == BLOCK_MAJOR_VERSION_1) {
      b.minorVersion = m_currency.upgradeHeight(BLOCK_MAJOR_VERSION_2) == UpgradeDetectorBase::UNDEF_HEIGHT ? BLOCK_MINOR_VERSION_1 : BLOCK_MINOR_VERSION_0;
    } else if (b.majorVersion >= BLOCK_MAJOR_VERSION_2) {
      if (m_currency.upgradeHeight(BLOCK_MAJOR_VERSION_3) == UpgradeDetectorBase::UNDEF_HEIGHT) {
        b.minorVersion = b.majorVersion == BLOCK_MAJOR_VERSION_2 ? BLOCK_MINOR_VERSION_1 : BLOCK_MINOR_VERSION_0;
      } else {
        b.minorVersion = BLOCK_MINOR_VERSION_0;
      }

      b.parentBlock.majorVersion = BLOCK_MAJOR_VERSION_1;
      b.parentBlock.majorVersion = BLOCK_MINOR_VERSION_0;
      b.parentBlock.transactionCount = 1;
      TransactionExtraMergeMiningTag mm_tag = boost::value_initialized<decltype(mm_tag)>();

      if (!appendMergeMiningTagToExtra(b.parentBlock.baseTransaction.extra, mm_tag)) {
        logger(ERROR, BRIGHT_RED) << "Failed to append merge mining tag to extra of the parent block miner transaction";
        return false;
      }
    }

    b.previousBlockHash = get_tail_id();
    b.timestamp = time(NULL);

<<<<<<< HEAD
    // Don't generate a block template with invalid timestamp
    // Fix by Jagerman
    // https://github.com/graft-project/GraftNetwork/pull/118/commits
=======
	   // Courtesy of Jagerman
    // https://github.com/graft-project/GraftNetwork/pull/118/commits
    //
    // If some other node has submitted enough blocks with forged future
    // timestamps, legitimate nodes end up providing their pools with a block
    // template that cannot be accepted -- it fails the requirement that a block
    // timestamp be greater than the median of the recent block window.
    // 
    // This fix allows the node to increase the timestamp to the median (i.e. the
    // minimum required) if the timestamp would be rejected so that it doesn't
    // end up handing out impossible-to-accept block templates.
    //
    // Most importantly, this prohibits an attacker from stalling all
    // legitimate pools by submitting fake timestamps to the network.
>>>>>>> fbaf544b

    if(height >= m_currency.timestampCheckWindow()) {
      std::vector<uint64_t> timestamps;
      for(size_t offset = height - m_currency.timestampCheckWindow(); offset < height; ++offset) {
<<<<<<< HEAD
        timestamps.push_back(m_blockchain.getBlockTimestamp(offset));
=======
        Crypto::Hash id = getBlockIdByHeight(offset);
        Block bl;
        if (getBlockByHash(id, bl))
           timestamps.push_back(bl.timestamp);
>>>>>>> fbaf544b
      }
      uint64_t median_ts = Common::medianValue(timestamps);
      if (b.timestamp < median_ts) {
          b.timestamp = median_ts;
      }
    }

    median_size = m_blockchain.getCurrentCumulativeBlocksizeLimit() / 2;
    already_generated_coins = m_blockchain.getCoinsInCirculation();
  }

  size_t txs_size;
  uint64_t fee;
  if (!m_mempool.fill_block_template(b, median_size, m_currency.maxBlockCumulativeSize(height), already_generated_coins,
    txs_size, fee)) {
    return false;
  }

  /*
     two-phase miner transaction generation: we don't know exact block size until we prepare block, but we don't know reward until we know
     block size, so first miner transaction generated with fake amount of money, and with phase we know think we know expected block size
     */
  //make blocks coin-base tx looks close to real coinbase tx to get truthful blob size
  bool r = m_currency.constructMinerTx(b.majorVersion, height, median_size, already_generated_coins, txs_size, fee, adr, b.baseTransaction, ex_nonce, 11);
  if (!r) { 
    logger(ERROR, BRIGHT_RED) << "Failed to construct miner tx, first chance"; 
    return false; 
  }

  size_t cumulative_size = txs_size + getObjectBinarySize(b.baseTransaction);
  for (size_t try_count = 0; try_count != 10; ++try_count) {
    r = m_currency.constructMinerTx(b.majorVersion, height, median_size, already_generated_coins, cumulative_size, fee, adr, b.baseTransaction, ex_nonce, 11);

    if (!(r)) { logger(ERROR, BRIGHT_RED) << "Failed to construct miner tx, second chance"; return false; }
    size_t coinbase_blob_size = getObjectBinarySize(b.baseTransaction);
    if (coinbase_blob_size > cumulative_size - txs_size) {
      cumulative_size = txs_size + coinbase_blob_size;
      continue;
    }

    if (coinbase_blob_size < cumulative_size - txs_size) {
      size_t delta = cumulative_size - txs_size - coinbase_blob_size;
      b.baseTransaction.extra.insert(b.baseTransaction.extra.end(), delta, 0);
      //here  could be 1 byte difference, because of extra field counter is varint, and it can become from 1-byte len to 2-bytes len.
      if (cumulative_size != txs_size + getObjectBinarySize(b.baseTransaction)) {
        if (!(cumulative_size + 1 == txs_size + getObjectBinarySize(b.baseTransaction))) { logger(ERROR, BRIGHT_RED) << "unexpected case: cumulative_size=" << cumulative_size << " + 1 is not equal txs_cumulative_size=" << txs_size << " + get_object_blobsize(b.baseTransaction)=" << getObjectBinarySize(b.baseTransaction); return false; }
        b.baseTransaction.extra.resize(b.baseTransaction.extra.size() - 1);
        if (cumulative_size != txs_size + getObjectBinarySize(b.baseTransaction)) {
          //fuck, not lucky, -1 makes varint-counter size smaller, in that case we continue to grow with cumulative_size
          logger(TRACE, BRIGHT_RED) <<
            "Miner tx creation have no luck with delta_extra size = " << delta << " and " << delta - 1;
          cumulative_size += delta - 1;
          continue;
        }
        logger(DEBUGGING, BRIGHT_GREEN) <<
          "Setting extra for block: " << b.baseTransaction.extra.size() << ", try_count=" << try_count;
      }
    }
    if (!(cumulative_size == txs_size + getObjectBinarySize(b.baseTransaction))) { logger(ERROR, BRIGHT_RED) << "unexpected case: cumulative_size=" << cumulative_size << " is not equal txs_cumulative_size=" << txs_size << " + get_object_blobsize(b.baseTransaction)=" << getObjectBinarySize(b.baseTransaction); return false; }

    return true;
  }

  logger(ERROR, BRIGHT_RED) <<
    "Failed to create_block_template with " << 10 << " tries";
  return false;
}

std::vector<Crypto::Hash> core::findBlockchainSupplement(const std::vector<Crypto::Hash>& remoteBlockIds, size_t maxCount,
  uint32_t& totalBlockCount, uint32_t& startBlockIndex) {

  assert(!remoteBlockIds.empty());
  assert(remoteBlockIds.back() == m_blockchain.getBlockIdByHeight(0));

  return m_blockchain.findBlockchainSupplement(remoteBlockIds, maxCount, totalBlockCount, startBlockIndex);
}

void core::print_blockchain(uint32_t start_index, uint32_t end_index) {
  m_blockchain.print_blockchain(start_index, end_index);
}

void core::print_blockchain_index() {
  m_blockchain.print_blockchain_index();
}

void core::print_blockchain_outs(const std::string& file) {
  m_blockchain.print_blockchain_outs(file);
}

bool core::get_random_outs_for_amounts(const COMMAND_RPC_GET_RANDOM_OUTPUTS_FOR_AMOUNTS::request& req, COMMAND_RPC_GET_RANDOM_OUTPUTS_FOR_AMOUNTS::response& res) {
  return m_blockchain.getRandomOutsByAmount(req, res);
}

bool core::get_tx_outputs_gindexs(const Crypto::Hash& tx_id, std::vector<uint32_t>& indexs) {
  return m_blockchain.getTransactionOutputGlobalIndexes(tx_id, indexs);
}

bool core::getOutByMSigGIndex(uint64_t amount, uint64_t gindex, MultisignatureOutput& out) {
  return m_blockchain.get_out_by_msig_gindex(amount, gindex, out);
}

void core::pause_mining() {
  m_miner->pause();
}

void core::update_block_template_and_resume_mining() {
  update_miner_block_template();
  m_miner->resume();
}

bool core::handle_block_found(Block& b) {
  block_verification_context bvc = boost::value_initialized<block_verification_context>();
  handle_incoming_block(b, bvc, true, true);

  if (bvc.m_verifivation_failed) {
    logger(ERROR) << "mined block failed verification";
  }

  return bvc.m_added_to_main_chain;
}

void core::on_synchronized() {
  m_miner->on_synchronized();
}

bool core::getPoolChanges(const Crypto::Hash& tailBlockId, const std::vector<Crypto::Hash>& knownTxsIds,
                          std::vector<Transaction>& addedTxs, std::vector<Crypto::Hash>& deletedTxsIds) {
  getPoolChanges(knownTxsIds, addedTxs, deletedTxsIds);
  return tailBlockId == m_blockchain.getTailId();
}

bool core::getPoolChangesLite(const Crypto::Hash& tailBlockId, const std::vector<Crypto::Hash>& knownTxsIds,
        std::vector<TransactionPrefixInfo>& addedTxs, std::vector<Crypto::Hash>& deletedTxsIds) {
  std::vector<Transaction> added;
  bool returnStatus = getPoolChanges(tailBlockId, knownTxsIds, added, deletedTxsIds);

  for (const auto& tx: added) {
    TransactionPrefixInfo tpi;
    tpi.txPrefix = tx;
    tpi.txHash = getObjectHash(tx);

    addedTxs.push_back(std::move(tpi));
  }

  return returnStatus;
}

void core::getPoolChanges(const std::vector<Crypto::Hash>& knownTxsIds, std::vector<Transaction>& addedTxs,
                          std::vector<Crypto::Hash>& deletedTxsIds) {
  std::vector<Crypto::Hash> addedTxsIds;
  auto guard = m_mempool.obtainGuard();
  m_mempool.get_difference(knownTxsIds, addedTxsIds, deletedTxsIds);
  std::vector<Crypto::Hash> misses;
  m_mempool.getTransactions(addedTxsIds, addedTxs, misses);
  assert(misses.empty());
}

bool core::handle_incoming_block_blob(const BinaryArray& block_blob, block_verification_context& bvc, bool control_miner, bool relay_block) {
  if (block_blob.size() > m_currency.maxBlockBlobSize()) {
    logger(INFO) << "WRONG BLOCK BLOB, too big size " << block_blob.size() << ", rejected";
    bvc.m_verifivation_failed = true;
    return false;
  }

  Block b;
  if (!fromBinaryArray(b, block_blob)) {
    logger(INFO) << "Failed to parse and validate new block";
    bvc.m_verifivation_failed = true;
    return false;
  }

  return handle_incoming_block(b, bvc, control_miner, relay_block);
}

bool core::handle_incoming_block(const Block& b, block_verification_context& bvc, bool control_miner, bool relay_block) {
  if (control_miner) {
    pause_mining();
  }

  m_blockchain.addNewBlock(b, bvc);

  if (control_miner) {
    update_block_template_and_resume_mining();
  }

  if (relay_block && bvc.m_added_to_main_chain) {
    std::list<Crypto::Hash> missed_txs;
    std::list<Transaction> txs;
    m_blockchain.getTransactions(b.transactionHashes, txs, missed_txs);
    if (!missed_txs.empty() && getBlockIdByHeight(get_block_height(b)) != get_block_hash(b)) {
      logger(INFO) << "Block added, but it seems that reorganize just happened after that, do not relay this block";
    } else {
      if (!(txs.size() == b.transactionHashes.size() && missed_txs.empty())) {
        logger(ERROR, BRIGHT_RED) << "can't find some transactions in found block:" <<
          get_block_hash(b) << " txs.size()=" << txs.size() << ", b.transactionHashes.size()=" << b.transactionHashes.size() << ", missed_txs.size()" << missed_txs.size(); return false;
      }

      NOTIFY_NEW_BLOCK::request arg;
      arg.hop = 0;
      arg.current_blockchain_height = m_blockchain.getCurrentBlockchainHeight();
      BinaryArray blockBa;
      bool r = toBinaryArray(b, blockBa);
      if (!(r)) { logger(ERROR, BRIGHT_RED) << "failed to serialize block"; return false; }
      arg.b.block = asString(blockBa);
      for (auto& tx : txs) {
        arg.b.txs.push_back(asString(toBinaryArray(tx)));
      }

      m_pprotocol->relay_block(arg);
    }
  }

  return true;
}

Crypto::Hash core::get_tail_id() {
  return m_blockchain.getTailId();
}

size_t core::get_pool_transactions_count() {
  return m_mempool.get_transactions_count();
}

bool core::have_block(const Crypto::Hash& id) {
  return m_blockchain.haveBlock(id);
}

bool core::parse_tx_from_blob(Transaction& tx, Crypto::Hash& tx_hash, Crypto::Hash& tx_prefix_hash, const BinaryArray& blob) {
  return parseAndValidateTransactionFromBinaryArray(blob, tx, tx_hash, tx_prefix_hash);
}

bool core::check_tx_syntax(const Transaction& tx) {
  return true;
}

std::vector<Transaction> core::getPoolTransactions() {
  std::list<Transaction> txs;
  m_mempool.get_transactions(txs);

  std::vector<Transaction> result;
  for (auto& tx : txs) {
    result.emplace_back(std::move(tx));
  }
  return result;
}

std::list<CryptoNote::tx_memory_pool::TransactionDetails> core::getMemoryPool() const {
  //std::list<CryptoNote::tx_memory_pool::TransactionDetails> txs;
  //m_mempool.getMemoryPool(txs);
  //return txs;
	return m_mempool.getMemoryPool();
}

std::vector<Crypto::Hash> core::buildSparseChain() {
  assert(m_blockchain.getCurrentBlockchainHeight() != 0);
  return m_blockchain.buildSparseChain();
}

std::vector<Crypto::Hash> core::buildSparseChain(const Crypto::Hash& startBlockId) {
  LockedBlockchainStorage lbs(m_blockchain);
  assert(m_blockchain.haveBlock(startBlockId));
  return m_blockchain.buildSparseChain(startBlockId);
}

bool core::handle_get_objects(NOTIFY_REQUEST_GET_OBJECTS::request& arg, NOTIFY_RESPONSE_GET_OBJECTS::request& rsp) { //Deprecated. Should be removed with CryptoNoteProtocolHandler.
  return m_blockchain.handleGetObjects(arg, rsp);
}

Crypto::Hash core::getBlockIdByHeight(uint32_t height) {
  LockedBlockchainStorage lbs(m_blockchain);
  if (height < m_blockchain.getCurrentBlockchainHeight()) {
    return m_blockchain.getBlockIdByHeight(height);
  } else {
    return NULL_HASH;
  }
}

bool core::getBlockByHash(const Crypto::Hash &h, Block &blk) {
  return m_blockchain.getBlockByHash(h, blk);
}

bool core::getBlockHeight(const Crypto::Hash& blockId, uint32_t& blockHeight) {
  return m_blockchain.getBlockHeight(blockId, blockHeight);
}

//void core::get_all_known_block_ids(std::list<Crypto::Hash> &main, std::list<Crypto::Hash> &alt, std::list<Crypto::Hash> &invalid) {
//  m_blockchain.get_all_known_block_ids(main, alt, invalid);
//}

std::string core::print_pool(bool short_format) {
  return m_mempool.print_pool(short_format);
}

bool core::update_miner_block_template() {
  m_miner->on_block_chain_update();
  return true;
}

bool core::on_idle() {
  if (!m_starter_message_showed) {
    logger(INFO) << ENDL << "**********************************************************************" << ENDL
      << "The daemon will start synchronizing with the network. It may take up to several hours." << ENDL
      << ENDL
      << "You can set the level of process detailization* through \"set_log <level>\" command*, where <level> is between 0 (no details) and 4 (very verbose)." << ENDL
      << ENDL
      << "Use \"help\" command to see the list of available commands." << ENDL
      << ENDL
      << "Note: in case you need to interrupt the process, use \"exit\" command. Otherwise, the current progress won't be saved." << ENDL
      << "**********************************************************************";
    m_starter_message_showed = true;
  }

  m_miner->on_idle();
  m_mempool.on_idle();
  return true;
}

bool core::addObserver(ICoreObserver* observer) {
  return m_observerManager.add(observer);
}

bool core::removeObserver(ICoreObserver* observer) {
  return m_observerManager.remove(observer);
}

void core::blockchainUpdated() {
  m_observerManager.notify(&ICoreObserver::blockchainUpdated);
}

void core::txDeletedFromPool() {
  poolUpdated();
}

void core::poolUpdated() {
  m_observerManager.notify(&ICoreObserver::poolUpdated);
}

bool core::queryBlocks(const std::vector<Crypto::Hash>& knownBlockIds, uint64_t timestamp,
  uint32_t& resStartHeight, uint32_t& resCurrentHeight, uint32_t& resFullOffset, std::vector<BlockFullInfo>& entries) {

  LockedBlockchainStorage lbs(m_blockchain);

  uint32_t currentHeight = lbs->getCurrentBlockchainHeight();
  uint32_t startOffset = 0;
  uint32_t startFullOffset = 0;

  if (!findStartAndFullOffsets(knownBlockIds, timestamp, startOffset, startFullOffset)) {
    return false;
  }

  resFullOffset = startFullOffset;
  std::vector<Crypto::Hash> blockIds = findIdsForShortBlocks(startOffset, startFullOffset);
  entries.reserve(blockIds.size());

  for (const auto& id : blockIds) {
    entries.push_back(BlockFullInfo());
    entries.back().block_id = id;
  }

  resCurrentHeight = currentHeight;
  resStartHeight = startOffset;

  uint32_t blocksLeft = static_cast<uint32_t>(std::min(BLOCKS_IDS_SYNCHRONIZING_DEFAULT_COUNT - entries.size(), size_t(BLOCKS_SYNCHRONIZING_DEFAULT_COUNT)));

  if (blocksLeft == 0) {
    return true;
  }

  std::list<Block> blocks;
  lbs->getBlocks(startFullOffset, blocksLeft, blocks);

  for (auto& b : blocks) {
    BlockFullInfo item;

    item.block_id = get_block_hash(b);

    if (b.timestamp >= timestamp) {
      // query transactions
      std::list<Transaction> txs;
      std::list<Crypto::Hash> missedTxs;
      lbs->getTransactions(b.transactionHashes, txs, missedTxs);

      // fill data
      block_complete_entry& completeEntry = item;
      completeEntry.block = asString(toBinaryArray(b));
      for (auto& tx : txs) {
        completeEntry.txs.push_back(asString(toBinaryArray(tx)));
      }
    }

    entries.push_back(std::move(item));
  }

  return true;
}

bool core::findStartAndFullOffsets(const std::vector<Crypto::Hash>& knownBlockIds, uint64_t timestamp, uint32_t& startOffset, uint32_t& startFullOffset) {
  LockedBlockchainStorage lbs(m_blockchain);

  if (knownBlockIds.empty()) {
    logger(ERROR, BRIGHT_RED) << "knownBlockIds is empty";
    return false;
  }

  if (knownBlockIds.back() != m_blockchain.getBlockIdByHeight(0)) {
    logger(ERROR, BRIGHT_RED) << "knownBlockIds doesn't end with genesis block hash: " << knownBlockIds.back();
    return false;
  }

  startOffset = lbs->findBlockchainSupplement(knownBlockIds);
  if (!lbs->getLowerBound(timestamp, startOffset, startFullOffset)) {
    startFullOffset = startOffset;
  }

  return true;
}

std::vector<Crypto::Hash> core::findIdsForShortBlocks(uint32_t startOffset, uint32_t startFullOffset) {
  assert(startOffset <= startFullOffset);

  LockedBlockchainStorage lbs(m_blockchain);

  std::vector<Crypto::Hash> result;
  if (startOffset < startFullOffset) {
    result = lbs->getBlockIds(startOffset, std::min(static_cast<uint32_t>(BLOCKS_IDS_SYNCHRONIZING_DEFAULT_COUNT), startFullOffset - startOffset));
  }

  return result;
}

bool core::queryBlocksLite(const std::vector<Crypto::Hash>& knownBlockIds, uint64_t timestamp, uint32_t& resStartHeight,
  uint32_t& resCurrentHeight, uint32_t& resFullOffset, std::vector<BlockShortInfo>& entries) {
  LockedBlockchainStorage lbs(m_blockchain);

  resCurrentHeight = lbs->getCurrentBlockchainHeight();
  resStartHeight = 0;
  resFullOffset = 0;

  if (!findStartAndFullOffsets(knownBlockIds, timestamp, resStartHeight, resFullOffset)) {
    return false;
  }

  std::vector<Crypto::Hash> blockIds = findIdsForShortBlocks(resStartHeight, resFullOffset);
  entries.reserve(blockIds.size());

  for (const auto& id : blockIds) {
    entries.push_back(BlockShortInfo());
    entries.back().blockId = id;
  }

  uint32_t blocksLeft = static_cast<uint32_t>(std::min(BLOCKS_IDS_SYNCHRONIZING_DEFAULT_COUNT - entries.size(), size_t(BLOCKS_SYNCHRONIZING_DEFAULT_COUNT)));

  if (blocksLeft == 0) {
    return true;
  }

  std::list<Block> blocks;
  lbs->getBlocks(resFullOffset, blocksLeft, blocks);

  for (auto& b : blocks) {
    BlockShortInfo item;

    item.blockId = get_block_hash(b);

    if (b.timestamp >= timestamp) {
      std::list<Transaction> txs;
      std::list<Crypto::Hash> missedTxs;
      lbs->getTransactions(b.transactionHashes, txs, missedTxs);

      item.block = asString(toBinaryArray(b));

      for (const auto& tx: txs) {
        TransactionPrefixInfo info;
        info.txPrefix = tx;
        info.txHash = getObjectHash(tx);

        item.txPrefixes.push_back(std::move(info));
      }
    }

    entries.push_back(std::move(item));
  }

  return true;
}

bool core::getBackwardBlocksSizes(uint32_t fromHeight, std::vector<size_t>& sizes, size_t count) {
  return m_blockchain.getBackwardBlocksSize(fromHeight, sizes, count);
}

bool core::getBlockSize(const Crypto::Hash& hash, size_t& size) {
  return m_blockchain.getBlockSize(hash, size);
}

bool core::getAlreadyGeneratedCoins(const Crypto::Hash& hash, uint64_t& generatedCoins) {
  return m_blockchain.getAlreadyGeneratedCoins(hash, generatedCoins);
}

bool core::getBlockReward(uint8_t blockMajorVersion, size_t medianSize, size_t currentBlockSize, uint64_t alreadyGeneratedCoins, uint64_t fee,
                          uint64_t& reward, int64_t& emissionChange) {
  return m_currency.getBlockReward(blockMajorVersion, medianSize, currentBlockSize, alreadyGeneratedCoins, fee, reward, emissionChange);
}

bool core::scanOutputkeysForIndices(const KeyInput& txInToKey, std::list<std::pair<Crypto::Hash, size_t>>& outputReferences) {
  struct outputs_visitor
  {
    std::list<std::pair<Crypto::Hash, size_t>>& m_resultsCollector;
    outputs_visitor(std::list<std::pair<Crypto::Hash, size_t>>& resultsCollector):m_resultsCollector(resultsCollector){}
    bool handle_output(const Transaction& tx, const TransactionOutput& out, size_t transactionOutputIndex)
    {
      m_resultsCollector.push_back(std::make_pair(getObjectHash(tx), transactionOutputIndex));
      return true;
    }
  };
    
  outputs_visitor vi(outputReferences);
    
  return m_blockchain.scanOutputKeysForIndexes(txInToKey, vi);
}

bool core::getBlockDifficulty(uint32_t height, difficulty_type& difficulty) {
  difficulty = m_blockchain.blockDifficulty(height);
  return true;
}

bool core::getBlockContainingTx(const Crypto::Hash& txId, Crypto::Hash& blockId, uint32_t& blockHeight) {
  return m_blockchain.getBlockContainingTransaction(txId, blockId, blockHeight);
}

bool core::getMultisigOutputReference(const MultisignatureInput& txInMultisig, std::pair<Crypto::Hash, size_t>& outputReference) {
  return m_blockchain.getMultisigOutputReference(txInMultisig, outputReference);
}

bool core::getGeneratedTransactionsNumber(uint32_t height, uint64_t& generatedTransactions) {
  return m_blockchain.getGeneratedTransactionsNumber(height, generatedTransactions);
}

bool core::getOrphanBlocksByHeight(uint32_t height, std::vector<Block>& blocks) {
  std::vector<Crypto::Hash> blockHashes;
  if (!m_blockchain.getOrphanBlockIdsByHeight(height, blockHashes)) {
    return false;
  }
  for (const Crypto::Hash& hash : blockHashes) {
    Block blk;
    if (!getBlockByHash(hash, blk)) {
      return false;
    }
    blocks.push_back(std::move(blk));
  }
  return true;
}

bool core::getBlocksByTimestamp(uint64_t timestampBegin, uint64_t timestampEnd, uint32_t blocksNumberLimit, std::vector<Block>& blocks, uint32_t& blocksNumberWithinTimestamps) {
  std::vector<Crypto::Hash> blockHashes;
  if (!m_blockchain.getBlockIdsByTimestamp(timestampBegin, timestampEnd, blocksNumberLimit, blockHashes, blocksNumberWithinTimestamps)) {
    return false;
  }
  for (const Crypto::Hash& hash : blockHashes) {
    Block blk;
    if (!getBlockByHash(hash, blk)) {
      return false;
    }
    blocks.push_back(std::move(blk));
  }
  return true;
}

bool core::getPoolTransactionsByTimestamp(uint64_t timestampBegin, uint64_t timestampEnd, uint32_t transactionsNumberLimit, std::vector<Transaction>& transactions, uint64_t& transactionsNumberWithinTimestamps) {
  std::vector<Crypto::Hash> poolTransactionHashes;
  if (!m_mempool.getTransactionIdsByTimestamp(timestampBegin, timestampEnd, transactionsNumberLimit, poolTransactionHashes, transactionsNumberWithinTimestamps)) {
    return false;
  }
  std::list<Transaction> txs;
  std::list<Crypto::Hash> missed_txs;

  getTransactions(poolTransactionHashes, txs, missed_txs, true);
  if (missed_txs.size() > 0) {
    return false;
  }

  transactions.insert(transactions.end(), txs.begin(), txs.end());
  return true;
}

bool core::getTransactionsByPaymentId(const Crypto::Hash& paymentId, std::vector<Transaction>& transactions) {
  std::vector<Crypto::Hash> blockchainTransactionHashes;
  m_blockchain.getTransactionIdsByPaymentId(paymentId, blockchainTransactionHashes);

  std::vector<Crypto::Hash> poolTransactionHashes;
  m_mempool.getTransactionIdsByPaymentId(paymentId, poolTransactionHashes);

  std::list<Transaction> txs;
  std::list<Crypto::Hash> missed_txs;

  if (!poolTransactionHashes.empty()) {
    blockchainTransactionHashes.insert(blockchainTransactionHashes.end(), poolTransactionHashes.begin(), poolTransactionHashes.end());
  }

  if (blockchainTransactionHashes.empty()) {
    return false;
  }

  getTransactions(blockchainTransactionHashes, txs, missed_txs, true);
    if (missed_txs.size() > 0) {
      return false;
  }

  transactions.insert(transactions.end(), txs.begin(), txs.end());
  return true;
}

std::error_code core::executeLocked(const std::function<std::error_code()>& func) {
  std::lock_guard<decltype(m_mempool)> lk(m_mempool);
  LockedBlockchainStorage lbs(m_blockchain);

  return func();
}

uint64_t core::getNextBlockDifficulty() {
  return m_blockchain.getDifficultyForNextBlock();
}

uint64_t core::getTotalGeneratedAmount() {
  return m_blockchain.getCoinsInCirculation();
}

bool core::handleIncomingTransaction(const Transaction& tx, const Crypto::Hash& txHash, size_t blobSize, tx_verification_context& tvc, bool keptByBlock) {
  if (!check_tx_syntax(tx)) {
    logger(INFO) << "WRONG TRANSACTION BLOB, Failed to check tx " << txHash << " syntax, rejected";
    tvc.m_verifivation_failed = true;
    return false;
  }

  // is in checkpoint zone
  if (!m_blockchain.isInCheckpointZone(get_current_blockchain_height())) {
	  if (!check_tx_fee(tx, blobSize, tvc)) {
		  tvc.m_verifivation_failed = true;
		  return false;
	  }

	  if (!check_tx_mixin(tx)) {
		  logger(INFO) << "Transaction verification failed: mixin count for transaction " << txHash << " is too large, rejected";
		  tvc.m_verifivation_failed = true;
		  return false;
	  }
  }

  if (!check_tx_semantic(tx, keptByBlock)) {
    logger(INFO) << "WRONG TRANSACTION BLOB, Failed to check tx " << txHash << " semantic, rejected";
    tvc.m_verifivation_failed = true;
    return false;
  }

  bool r = add_new_tx(tx, txHash, blobSize, tvc, keptByBlock);
  if (tvc.m_verifivation_failed) {
    if (!tvc.m_tx_fee_too_small) {
      logger(ERROR) << "Transaction verification failed: " << txHash;
    } else {
      logger(INFO) << "Transaction verification failed: " << txHash;
    }
  } else if (tvc.m_verifivation_impossible) {
    logger(ERROR) << "Transaction verification impossible: " << txHash;
  }

  if (tvc.m_added_to_pool) {
    logger(DEBUGGING) << "tx added: " << txHash;
    poolUpdated();
  }

  return r;
}

std::unique_ptr<IBlock> core::getBlock(const Crypto::Hash& blockId) {
  std::lock_guard<decltype(m_mempool)> lk(m_mempool);
  LockedBlockchainStorage lbs(m_blockchain);

  std::unique_ptr<BlockWithTransactions> blockPtr(new BlockWithTransactions());
  if (!lbs->getBlockByHash(blockId, blockPtr->block)) {
    logger(DEBUGGING) << "Can't find block: " << blockId;
    return std::unique_ptr<BlockWithTransactions>(nullptr);
  }

  blockPtr->transactions.reserve(blockPtr->block.transactionHashes.size());
  std::vector<Crypto::Hash> missedTxs;
  lbs->getTransactions(blockPtr->block.transactionHashes, blockPtr->transactions, missedTxs, true);
  assert(missedTxs.empty() || !lbs->isBlockInMainChain(blockId)); //if can't find transaction for blockchain block -> error

  if (!missedTxs.empty()) {
    logger(DEBUGGING) << "Can't find transactions for block: " << blockId;
    return std::unique_ptr<BlockWithTransactions>(nullptr);
  }

  return std::move(blockPtr);
}

bool core::addMessageQueue(MessageQueue<BlockchainMessage>& messageQueue) {
  return m_blockchain.addMessageQueue(messageQueue);
}

bool core::removeMessageQueue(MessageQueue<BlockchainMessage>& messageQueue) {
  return m_blockchain.removeMessageQueue(messageQueue);
}

}<|MERGE_RESOLUTION|>--- conflicted
+++ resolved
@@ -427,14 +427,11 @@
     b.previousBlockHash = get_tail_id();
     b.timestamp = time(NULL);
 
-<<<<<<< HEAD
-    // Don't generate a block template with invalid timestamp
-    // Fix by Jagerman
+
+    
+    // Courtesy of Jagerman
     // https://github.com/graft-project/GraftNetwork/pull/118/commits
-=======
-	   // Courtesy of Jagerman
-    // https://github.com/graft-project/GraftNetwork/pull/118/commits
-    //
+ 
     // If some other node has submitted enough blocks with forged future
     // timestamps, legitimate nodes end up providing their pools with a block
     // template that cannot be accepted -- it fails the requirement that a block
@@ -446,19 +443,13 @@
     //
     // Most importantly, this prohibits an attacker from stalling all
     // legitimate pools by submitting fake timestamps to the network.
->>>>>>> fbaf544b
+
 
     if(height >= m_currency.timestampCheckWindow()) {
       std::vector<uint64_t> timestamps;
       for(size_t offset = height - m_currency.timestampCheckWindow(); offset < height; ++offset) {
-<<<<<<< HEAD
+
         timestamps.push_back(m_blockchain.getBlockTimestamp(offset));
-=======
-        Crypto::Hash id = getBlockIdByHeight(offset);
-        Block bl;
-        if (getBlockByHash(id, bl))
-           timestamps.push_back(bl.timestamp);
->>>>>>> fbaf544b
       }
       uint64_t median_ts = Common::medianValue(timestamps);
       if (b.timestamp < median_ts) {
