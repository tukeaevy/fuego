--- conflicted
+++ resolved
@@ -1,8 +1,3 @@
-<<<<<<< HEAD
-// Copyright (c) 2011-2016 The Cryptonote developers
-// Distributed under the MIT/X11 software license, see the accompanying
-// file COPYING or http://www.opensource.org/licenses/mit-license.php.
-=======
 // Copyright (c) 2012-2016, The CryptoNote developers, The Bytecoin developers
 //
 // This file is part of Bytecoin.
@@ -19,7 +14,6 @@
 //
 // You should have received a copy of the GNU Lesser General Public License
 // along with Bytecoin.  If not, see <http://www.gnu.org/licenses/>.
->>>>>>> 231db527
 
 #include "Core.h"
 
@@ -333,10 +327,6 @@
     }
 
     b = boost::value_initialized<Block>();
-<<<<<<< HEAD
-    b.majorVersion = BLOCK_MAJOR_VERSION_1;
-    b.minorVersion = BLOCK_MINOR_VERSION_0;
-=======
     b.majorVersion = m_blockchain.getBlockMajorVersionForHeight(height);
 
     if (b.majorVersion == BLOCK_MAJOR_VERSION_1) {
@@ -358,7 +348,6 @@
         return false;
       }
     }
->>>>>>> 231db527
 
     b.previousBlockHash = get_tail_id();
     b.timestamp = time(NULL);
@@ -379,11 +368,7 @@
      block size, so first miner transaction generated with fake amount of money, and with phase we know think we know expected block size
      */
   //make blocks coin-base tx looks close to real coinbase tx to get truthful blob size
-<<<<<<< HEAD
-  bool r = m_currency.constructMinerTx(height, median_size, already_generated_coins, txs_size, fee, adr, b.baseTransaction, ex_nonce, 11);
-=======
   bool r = m_currency.constructMinerTx(b.majorVersion, height, median_size, already_generated_coins, txs_size, fee, adr, b.baseTransaction, ex_nonce, 11);
->>>>>>> 231db527
   if (!r) { 
     logger(ERROR, BRIGHT_RED) << "Failed to construct miner tx, first chance"; 
     return false; 
@@ -391,11 +376,7 @@
 
   size_t cumulative_size = txs_size + getObjectBinarySize(b.baseTransaction);
   for (size_t try_count = 0; try_count != 10; ++try_count) {
-<<<<<<< HEAD
-    r = m_currency.constructMinerTx(height, median_size, already_generated_coins, cumulative_size, fee, adr, b.baseTransaction, ex_nonce, 11);
-=======
     r = m_currency.constructMinerTx(b.majorVersion, height, median_size, already_generated_coins, cumulative_size, fee, adr, b.baseTransaction, ex_nonce, 11);
->>>>>>> 231db527
 
     if (!(r)) { logger(ERROR, BRIGHT_RED) << "Failed to construct miner tx, second chance"; return false; }
     size_t coinbase_blob_size = getObjectBinarySize(b.baseTransaction);
@@ -855,15 +836,9 @@
   return m_blockchain.getAlreadyGeneratedCoins(hash, generatedCoins);
 }
 
-<<<<<<< HEAD
-bool core::getBlockReward(size_t medianSize, size_t currentBlockSize, uint64_t alreadyGeneratedCoins, uint64_t fee,
-                          uint64_t& reward, int64_t& emissionChange) {
-  return m_currency.getBlockReward(medianSize, currentBlockSize, alreadyGeneratedCoins, fee, reward, emissionChange);
-=======
 bool core::getBlockReward(uint8_t blockMajorVersion, size_t medianSize, size_t currentBlockSize, uint64_t alreadyGeneratedCoins, uint64_t fee,
                           uint64_t& reward, int64_t& emissionChange) {
   return m_currency.getBlockReward(blockMajorVersion, medianSize, currentBlockSize, alreadyGeneratedCoins, fee, reward, emissionChange);
->>>>>>> 231db527
 }
 
 bool core::scanOutputkeysForIndices(const KeyInput& txInToKey, std::list<std::pair<Crypto::Hash, size_t>>& outputReferences) {
