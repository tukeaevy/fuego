--- conflicted
+++ resolved
@@ -1,8 +1,3 @@
-<<<<<<< HEAD
-// Copyright (c) 2011-2016 The Cryptonote developers
-// Distributed under the MIT/X11 software license, see the accompanying
-// file COPYING or http://www.opensource.org/licenses/mit-license.php.
-=======
 // Copyright (c) 2012-2016, The CryptoNote developers, The Bytecoin developers
 //
 // This file is part of Bytecoin.
@@ -19,7 +14,6 @@
 //
 // You should have received a copy of the GNU Lesser General Public License
 // along with Bytecoin.  If not, see <http://www.gnu.org/licenses/>.
->>>>>>> 231db527
 
 #pragma once
 
@@ -75,6 +69,7 @@
 std::string short_hash_str(const Crypto::Hash& h);
 
 bool get_block_hashing_blob(const Block& b, BinaryArray& blob);
+bool get_parent_block_hashing_blob(const Block& b, BinaryArray& blob);
 bool get_aux_block_header_hash(const Block& b, Crypto::Hash& res);
 bool get_block_hash(const Block& b, Crypto::Hash& res);
 Crypto::Hash get_block_hash(const Block& b);
