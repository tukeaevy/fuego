<<<<<<< HEAD
// Copyright (c) 2011-2016 The Cryptonote developers
// Distributed under the MIT/X11 software license, see the accompanying
// file COPYING or http://www.opensource.org/licenses/mit-license.php.
=======
// Copyright (c) 2012-2016, The CryptoNote developers, The Bytecoin developers
//
// This file is part of Bytecoin.
//
// Bytecoin is free software: you can redistribute it and/or modify
// it under the terms of the GNU Lesser General Public License as published by
// the Free Software Foundation, either version 3 of the License, or
// (at your option) any later version.
//
// Bytecoin is distributed in the hope that it will be useful,
// but WITHOUT ANY WARRANTY; without even the implied warranty of
// MERCHANTABILITY or FITNESS FOR A PARTICULAR PURPOSE.  See the
// GNU Lesser General Public License for more details.
//
// You should have received a copy of the GNU Lesser General Public License
// along with Bytecoin.  If not, see <http://www.gnu.org/licenses/>.
>>>>>>> 231db527

#pragma once

#include <boost/utility/value_init.hpp>
#include <CryptoNote.h>

namespace CryptoNote {
  const Crypto::Hash NULL_HASH = boost::value_initialized<Crypto::Hash>();
  const Crypto::PublicKey NULL_PUBLIC_KEY = boost::value_initialized<Crypto::PublicKey>();
  const Crypto::SecretKey NULL_SECRET_KEY = boost::value_initialized<Crypto::SecretKey>();

  KeyPair generateKeyPair();
}<|MERGE_RESOLUTION|>--- conflicted
+++ resolved
@@ -1,8 +1,3 @@
-<<<<<<< HEAD
-// Copyright (c) 2011-2016 The Cryptonote developers
-// Distributed under the MIT/X11 software license, see the accompanying
-// file COPYING or http://www.opensource.org/licenses/mit-license.php.
-=======
 // Copyright (c) 2012-2016, The CryptoNote developers, The Bytecoin developers
 //
 // This file is part of Bytecoin.
@@ -19,7 +14,6 @@
 //
 // You should have received a copy of the GNU Lesser General Public License
 // along with Bytecoin.  If not, see <http://www.gnu.org/licenses/>.
->>>>>>> 231db527
 
 #pragma once
 
@@ -32,4 +26,22 @@
   const Crypto::SecretKey NULL_SECRET_KEY = boost::value_initialized<Crypto::SecretKey>();
 
   KeyPair generateKeyPair();
+
+  struct ParentBlockSerializer {
+    ParentBlockSerializer(ParentBlock& parentBlock, uint64_t& timestamp, uint32_t& nonce, bool hashingSerialization, bool headerOnly) :
+      m_parentBlock(parentBlock), m_timestamp(timestamp), m_nonce(nonce), m_hashingSerialization(hashingSerialization), m_headerOnly(headerOnly) {
+    }
+
+    ParentBlock& m_parentBlock;
+    uint64_t& m_timestamp;
+    uint32_t& m_nonce;
+    bool m_hashingSerialization;
+    bool m_headerOnly;
+  };
+
+  inline ParentBlockSerializer makeParentBlockSerializer(const Block& b, bool hashingSerialization, bool headerOnly) {
+    Block& blockRef = const_cast<Block&>(b);
+    return ParentBlockSerializer(blockRef.parentBlock, blockRef.timestamp, blockRef.nonce, hashingSerialization, headerOnly);
+  }
+
 }