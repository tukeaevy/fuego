--- conflicted
+++ resolved
@@ -1,8 +1,3 @@
-<<<<<<< HEAD
-// Copyright (c) 2011-2016 The Cryptonote developers
-// Distributed under the MIT/X11 software license, see the accompanying
-// file COPYING or http://www.opensource.org/licenses/mit-license.php.
-=======
 // Copyright (c) 2012-2016, The CryptoNote developers, The Bytecoin developers
 //
 // This file is part of Bytecoin.
@@ -19,7 +14,6 @@
 //
 // You should have received a copy of the GNU Lesser General Public License
 // along with Bytecoin.  If not, see <http://www.gnu.org/licenses/>.
->>>>>>> 231db527
 
 #pragma once
 
