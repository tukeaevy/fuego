// {DRGL} Kills White Walkers
//
// 2018 {DRÆGONGLASS}
// <http://www.ZirtysPerzys.org> 
// Copyright (c) 2012-2016, The CryptoNote developers, The Bytecoin developers
// Copyright (c) 2014-2016 XDN developers
// Copyright (c) 2016-2018 Karbowanec
// This file is part of Bytecoin.
// Bytecoin is free software: you can redistribute it and/or modify
// it under the terms of the GNU Lesser General Public License as published by
// the Free Software Foundation, either version 3 of the License, or
// (at your option) any later version.
// Bytecoin is distributed in the hope that it will be useful,
// but WITHOUT ANY WARRANTY; without even the implied warranty of
// MERCHANTABILITY or FITNESS FOR A PARTICULAR PURPOSE.  See the
// GNU Lesser General Public License for more details.
// You should have received a copy of the GNU Lesser General Public License
// along with Bytecoin.  If not, see <http://www.gnu.org/licenses/>.

#include "HttpResponse.h"

#include <stdexcept>

namespace {

const char* getStatusString(CryptoNote::HttpResponse::HTTP_STATUS status) {
  switch (status) {
  case CryptoNote::HttpResponse::STATUS_200:
    return "200 OK";
  case CryptoNote::HttpResponse::STATUS_401:
    return "401 Unauthorized";
  case CryptoNote::HttpResponse::STATUS_404:
    return "404 Not Found";
  case CryptoNote::HttpResponse::STATUS_500:
    return "500 Internal Server Error";
  default:
    throw std::runtime_error("Unknown HTTP status code is given");
  }

  return ""; //unaccessible
}

const char* getErrorBody(CryptoNote::HttpResponse::HTTP_STATUS status) {
  switch (status) {
  case CryptoNote::HttpResponse::STATUS_401:
    return "Authorization required\n";
  case CryptoNote::HttpResponse::STATUS_404:
    return "Requested url is not found\n";
  case CryptoNote::HttpResponse::STATUS_500:
    return "Internal server error is occurred\n";
  default:
    throw std::runtime_error("Error body for given status is not available");
  }

  return ""; //unaccessible
}

} //namespace

namespace CryptoNote {

HttpResponse::HttpResponse() {
  status = STATUS_200;
<<<<<<< HEAD
  headers["Server"] = " {{{{ DRGL }}}} |HTTP";
=======
  headers["Server"] = "{{{{DRGL}}}} HTTP server";
>>>>>>> 1d8ef88e
  headers["Access-Control-Allow-Origin"] = "*";
}

void HttpResponse::setStatus(HTTP_STATUS s) {
  status = s;

  if (status != HttpResponse::STATUS_200) {
    setBody(getErrorBody(status));
  }
}

void HttpResponse::addHeader(const std::string& name, const std::string& value) {
  headers[name] = value;
}

void HttpResponse::setBody(const std::string& b) {
  body = b;
  if (!body.empty()) {
    headers["Content-Length"] = std::to_string(body.size());
  } else {
    headers.erase("Content-Length");
  }
}

std::ostream& HttpResponse::printHttpResponse(std::ostream& os) const {
  os << "HTTP/1.1 " << getStatusString(status) << "\r\n";

  for (auto pair: headers) {
    os << pair.first << ": " << pair.second << "\r\n";
  }
  os << "\r\n";

  if (!body.empty()) {
    os << body;
  }

  return os;
}

} //namespace CryptoNote<|MERGE_RESOLUTION|>--- conflicted
+++ resolved
@@ -1,5 +1,6 @@
+
 // {DRGL} Kills White Walkers
-//
+
 // 2018 {DRÆGONGLASS}
 // <http://www.ZirtysPerzys.org> 
 // Copyright (c) 2012-2016, The CryptoNote developers, The Bytecoin developers
@@ -34,7 +35,7 @@
   case CryptoNote::HttpResponse::STATUS_500:
     return "500 Internal Server Error";
   default:
-    throw std::runtime_error("Unknown HTTP status code is given");
+    throw std::runtime_error("Unknown HTTP status code given");
   }
 
   return ""; //unaccessible
@@ -61,11 +62,7 @@
 
 HttpResponse::HttpResponse() {
   status = STATUS_200;
-<<<<<<< HEAD
   headers["Server"] = " {{{{ DRGL }}}} |HTTP";
-=======
-  headers["Server"] = "{{{{DRGL}}}} HTTP server";
->>>>>>> 1d8ef88e
   headers["Access-Control-Allow-Origin"] = "*";
 }
 
