<<<<<<< HEAD
// Copyright (c) 2011-2016 The Cryptonote developers
// Distributed under the MIT/X11 software license, see the accompanying
// file COPYING or http://www.opensource.org/licenses/mit-license.php.
=======
// Copyright (c) 2012-2016, The CryptoNote developers, The Bytecoin developers
// Copyright (c) 2016, The Forknote developers
// Copyright (c) 2016, The Karbowanec developers
// This file is part of Bytecoin.
//
// Bytecoin is free software: you can redistribute it and/or modify
// it under the terms of the GNU Lesser General Public License as published by
// the Free Software Foundation, either version 3 of the License, or
// (at your option) any later version.
//
// Bytecoin is distributed in the hope that it will be useful,
// but WITHOUT ANY WARRANTY; without even the implied warranty of
// MERCHANTABILITY or FITNESS FOR A PARTICULAR PURPOSE.  See the
// GNU Lesser General Public License for more details.
//
// You should have received a copy of the GNU Lesser General Public License
// along with Bytecoin.  If not, see <http://www.gnu.org/licenses/>.
>>>>>>> 231db527

#include "version.h"

#include <boost/filesystem.hpp>
#include <boost/program_options.hpp>

#include "DaemonCommandsHandler.h"

#include "Common/SignalHandler.h"
#include "Common/PathTools.h"
#include "crypto/hash.h"
#include "CryptoNoteCore/CryptoNoteTools.h"
#include "CryptoNoteCore/Core.h"
#include "CryptoNoteCore/CoreConfig.h"
#include "CryptoNoteCore/CryptoNoteTools.h"
#include "CryptoNoteCore/Currency.h"
#include "CryptoNoteCore/MinerConfig.h"
#include "CryptoNoteProtocol/CryptoNoteProtocolHandler.h"
#include "P2p/NetNode.h"
#include "P2p/NetNodeConfig.h"
#include "Rpc/RpcServer.h"
#include "Rpc/RpcServerConfig.h"
#include "version.h"

#include "Logging/ConsoleLogger.h"
#include <Logging/LoggerManager.h>

#if defined(WIN32)
#include <crtdbg.h>
#endif

using Common::JsonValue;
using namespace CryptoNote;
using namespace Logging;

namespace po = boost::program_options;

namespace
{
  const command_line::arg_descriptor<std::string> arg_config_file = {"config-file", "Specify configuration file", std::string(CryptoNote::CRYPTONOTE_NAME) + ".conf"};
  const command_line::arg_descriptor<bool>        arg_os_version  = {"os-version", ""};
  const command_line::arg_descriptor<std::string> arg_log_file    = {"log-file", "", ""};
  const command_line::arg_descriptor<int>         arg_log_level   = {"log-level", "", 2}; // info level
  const command_line::arg_descriptor<bool>        arg_console     = {"no-console", "Disable daemon console commands"};
  const command_line::arg_descriptor<bool>        arg_restricted_rpc = {"restricted-rpc", "Restrict RPC to view only commands to prevent abuse"};
  const command_line::arg_descriptor<bool>        arg_enable_blockchain_indexes = { "enable-blockchain-indexes", "Enable blockchain indexes", false };
  const command_line::arg_descriptor<bool>        arg_print_genesis_tx = { "print-genesis-tx", "Prints genesis' block tx hex to insert it to config and exits" };
  const command_line::arg_descriptor<std::string> arg_enable_cors = { "enable-cors", "Adds header 'Access-Control-Allow-Origin' to the daemon's RPC responses. Uses the value as domain. Use * for all", "" };
  const command_line::arg_descriptor<std::string> arg_set_fee_address = { "fee-address", "Sets fee address for light wallets to the daemon's RPC responses.", "" };
  const command_line::arg_descriptor<bool>        arg_testnet_on  = {"testnet", "Used to deploy test nets. Checkpoints and hardcoded seeds are ignored, "
    "network id is changed. Use it with --data-dir flag. The wallet must be launched with --testnet flag.", false};
  const command_line::arg_descriptor<bool>        arg_print_genesis_tx = { "print-genesis-tx", "Prints genesis' block tx hex to insert it to config and exits" };
}

bool command_line_preprocessor(const boost::program_options::variables_map& vm, LoggerRef& logger);
void print_genesis_tx_hex(const po::variables_map& vm, LoggerManager& logManager) {
  CryptoNote::Transaction tx = CryptoNote::CurrencyBuilder(logManager).generateGenesisTransaction();
  std::string tx_hex = Common::toHex(CryptoNote::toBinaryArray(tx));
  std::cout << "Add this line into your coin configuration file as is: " << std::endl;
  std::cout << "\"GENESIS_COINBASE_TX_HEX\":\"" << tx_hex << "\"," << std::endl;
  return;
}

void print_genesis_tx_hex() {
  Logging::ConsoleLogger logger;
  CryptoNote::Transaction tx = CryptoNote::CurrencyBuilder(logger).generateGenesisTransaction();
  CryptoNote::BinaryArray txb = CryptoNote::toBinaryArray(tx);
  std::string tx_hex = Common::toHex(txb);

  std::cout << "Insert this line into your coin configuration file as is: " << std::endl;
  std::cout << "const char GENESIS_COINBASE_TX_HEX[] = \"" << tx_hex << "\";" << std::endl;

  return;
}

JsonValue buildLoggerConfiguration(Level level, const std::string& logfile) {
  JsonValue loggerConfiguration(JsonValue::OBJECT);
  loggerConfiguration.insert("globalLevel", static_cast<int64_t>(level));

  JsonValue& cfgLoggers = loggerConfiguration.insert("loggers", JsonValue::ARRAY);

  JsonValue& fileLogger = cfgLoggers.pushBack(JsonValue::OBJECT);
  fileLogger.insert("type", "file");
  fileLogger.insert("filename", logfile);
  fileLogger.insert("level", static_cast<int64_t>(TRACE));

  JsonValue& consoleLogger = cfgLoggers.pushBack(JsonValue::OBJECT);
  consoleLogger.insert("type", "console");
  consoleLogger.insert("level", static_cast<int64_t>(TRACE));
  consoleLogger.insert("pattern", "%D %T %L ");

  return loggerConfiguration;
}


int main(int argc, char* argv[])
{

#ifdef WIN32
  _CrtSetDbgFlag ( _CRTDBG_ALLOC_MEM_DF | _CRTDBG_LEAK_CHECK_DF );
#endif

  LoggerManager logManager;
  LoggerRef logger(logManager, "daemon");

  try {

    po::options_description desc_cmd_only("Command line options");
    po::options_description desc_cmd_sett("Command line options and settings options");

    command_line::add_arg(desc_cmd_only, command_line::arg_help);
    command_line::add_arg(desc_cmd_only, command_line::arg_version);
    command_line::add_arg(desc_cmd_only, arg_os_version);
    // tools::get_default_data_dir() can't be called during static initialization
    command_line::add_arg(desc_cmd_only, command_line::arg_data_dir, Tools::getDefaultDataDirectory());
    command_line::add_arg(desc_cmd_only, arg_config_file);

    command_line::add_arg(desc_cmd_sett, arg_log_file);
    command_line::add_arg(desc_cmd_sett, arg_log_level);
    command_line::add_arg(desc_cmd_sett, arg_console);
	command_line::add_arg(desc_cmd_sett, arg_restricted_rpc);
    command_line::add_arg(desc_cmd_sett, arg_testnet_on);
<<<<<<< HEAD
    command_line::add_arg(desc_cmd_sett, arg_print_genesis_tx);
=======
	command_line::add_arg(desc_cmd_sett, arg_enable_cors);
	command_line::add_arg(desc_cmd_sett, arg_set_fee_address);
	command_line::add_arg(desc_cmd_sett, arg_enable_blockchain_indexes);
	command_line::add_arg(desc_cmd_sett, arg_print_genesis_tx);
>>>>>>> 231db527

    RpcServerConfig::initOptions(desc_cmd_sett);
    CoreConfig::initOptions(desc_cmd_sett);
    NetNodeConfig::initOptions(desc_cmd_sett);
    MinerConfig::initOptions(desc_cmd_sett);

    po::options_description desc_options("Allowed options");
    desc_options.add(desc_cmd_only).add(desc_cmd_sett);

    po::variables_map vm;
    bool r = command_line::handle_error_helper(desc_options, [&]()
    {
      po::store(po::parse_command_line(argc, argv, desc_options), vm);

      if (command_line::get_arg(vm, command_line::arg_help))
      {
        std::cout << CryptoNote::CRYPTONOTE_NAME << " v" << PROJECT_VERSION_LONG << ENDL << ENDL;
        std::cout << desc_options << std::endl;
        return false;
      }

      if (command_line::get_arg(vm, arg_print_genesis_tx)) {
        print_genesis_tx_hex();
        return false;
      }

      std::string data_dir = command_line::get_arg(vm, command_line::arg_data_dir);
      std::string config = command_line::get_arg(vm, arg_config_file);

      boost::filesystem::path data_dir_path(data_dir);
      boost::filesystem::path config_path(config);
      if (!config_path.has_parent_path()) {
        config_path = data_dir_path / config_path;
      }

      boost::system::error_code ec;
      if (boost::filesystem::exists(config_path, ec)) {
        po::store(po::parse_config_file<char>(config_path.string<std::string>().c_str(), desc_cmd_sett), vm);
      }
      po::notify(vm);
      if (command_line::get_arg(vm, arg_print_genesis_tx)) {
        print_genesis_tx_hex(vm, logManager);
        return false;
      }
      return true;
    });

    if (!r)
      return 1;
  
    auto modulePath = Common::NativePathToGeneric(argv[0]);
    auto cfgLogFile = Common::NativePathToGeneric(command_line::get_arg(vm, arg_log_file));

    if (cfgLogFile.empty()) {
      cfgLogFile = Common::ReplaceExtenstion(modulePath, ".log");
    } else {
      if (!Common::HasParentPath(cfgLogFile)) {
        cfgLogFile = Common::CombinePath(Common::GetPathDirectory(modulePath), cfgLogFile);
      }
    }

    Level cfgLogLevel = static_cast<Level>(static_cast<int>(Logging::ERROR) + command_line::get_arg(vm, arg_log_level));

    // configure logging
    logManager.configure(buildLoggerConfiguration(cfgLogLevel, cfgLogFile));

    logger(INFO) << CryptoNote::CRYPTONOTE_NAME << " v" << PROJECT_VERSION_LONG;

    if (command_line_preprocessor(vm, logger)) {
      return 0;
    }

    logger(INFO) << "Module folder: " << argv[0];

    bool testnet_mode = command_line::get_arg(vm, arg_testnet_on);
    if (testnet_mode) {
      logger(INFO) << "Starting in testnet mode!";
    }

    //create objects and link them
    CryptoNote::CurrencyBuilder currencyBuilder(logManager);
    currencyBuilder.testnet(testnet_mode);
<<<<<<< HEAD

=======
>>>>>>> 231db527
    try {
      currencyBuilder.currency();
    } catch (std::exception&) {
      std::cout << "GENESIS_COINBASE_TX_HEX constant has an incorrect value. Please launch: " << CryptoNote::CRYPTONOTE_NAME << "d --" << arg_print_genesis_tx.name;
      return 1;
    }
<<<<<<< HEAD

=======
>>>>>>> 231db527
    CryptoNote::Currency currency = currencyBuilder.currency();
    CryptoNote::core ccore(currency, nullptr, logManager, command_line::get_arg(vm, arg_enable_blockchain_indexes));

    CryptoNote::Checkpoints checkpoints(logManager);
    for (const auto& cp : CryptoNote::CHECKPOINTS) {
      checkpoints.add_checkpoint(cp.height, cp.blockId);
    }

    if (!testnet_mode) {
      ccore.set_checkpoints(std::move(checkpoints));
    }

    CoreConfig coreConfig;
    coreConfig.init(vm);
    NetNodeConfig netNodeConfig;
    netNodeConfig.init(vm);
    netNodeConfig.setTestnet(testnet_mode);
    MinerConfig minerConfig;
    minerConfig.init(vm);
    RpcServerConfig rpcConfig;
    rpcConfig.init(vm);

    if (!coreConfig.configFolderDefaulted) {
      if (!Tools::directoryExists(coreConfig.configFolder)) {
        throw std::runtime_error("Directory does not exist: " + coreConfig.configFolder);
      }
    } else {
      if (!Tools::create_directories_if_necessary(coreConfig.configFolder)) {
        throw std::runtime_error("Can't create directory: " + coreConfig.configFolder);
      }
    }

    System::Dispatcher dispatcher;

    CryptoNote::CryptoNoteProtocolHandler cprotocol(currency, dispatcher, ccore, nullptr, logManager);
    CryptoNote::NodeServer p2psrv(dispatcher, cprotocol, logManager);
    CryptoNote::RpcServer rpcServer(dispatcher, logManager, ccore, p2psrv, cprotocol);

    cprotocol.set_p2p_endpoint(&p2psrv);
    ccore.set_cryptonote_protocol(&cprotocol);
    DaemonCommandsHandler dch(ccore, p2psrv, logManager);

    // initialize objects
    logger(INFO) << "Initializing p2p server...";
    if (!p2psrv.init(netNodeConfig)) {
      logger(ERROR, BRIGHT_RED) << "Failed to initialize p2p server.";
      return 1;
    }
    logger(INFO) << "P2p server initialized OK";

    //logger(INFO) << "Initializing core rpc server...";
    //if (!rpc_server.init(vm)) {
    //  logger(ERROR, BRIGHT_RED) << "Failed to initialize core rpc server.";
    //  return 1;
    //}
    // logger(INFO, BRIGHT_GREEN) << "Core rpc server initialized OK on port: " << rpc_server.get_binded_port();

    // initialize core here
    logger(INFO) << "Initializing core...";
    if (!ccore.init(coreConfig, minerConfig, true)) {
      logger(ERROR, BRIGHT_RED) << "Failed to initialize core";
      return 1;
    }
    logger(INFO) << "Core initialized OK";

    // start components
    if (!command_line::has_arg(vm, arg_console)) {
      dch.start_handling();
    }

    logger(INFO) << "Starting core rpc server on address " << rpcConfig.getBindAddress();
    rpcServer.start(rpcConfig.bindIp, rpcConfig.bindPort);
	rpcServer.restrictRPC(command_line::get_arg(vm, arg_restricted_rpc));
	rpcServer.enableCors(command_line::get_arg(vm, arg_enable_cors));
	rpcServer.setFeeAddress(command_line::get_arg(vm, arg_set_fee_address));
    logger(INFO) << "Core rpc server started ok";

    Tools::SignalHandler::install([&dch, &p2psrv] {
      dch.stop_handling();
      p2psrv.sendStopSignal();
    });

    logger(INFO) << "Starting p2p net loop...";
    p2psrv.run();
    logger(INFO) << "p2p net loop stopped";

    dch.stop_handling();

    //stop components
    logger(INFO) << "Stopping core rpc server...";
    rpcServer.stop();

    //deinitialize components
    logger(INFO) << "Deinitializing core...";
    ccore.deinit();
    logger(INFO) << "Deinitializing p2p...";
    p2psrv.deinit();

    ccore.set_cryptonote_protocol(NULL);
    cprotocol.set_p2p_endpoint(NULL);

  } catch (const std::exception& e) {
    logger(ERROR, BRIGHT_RED) << "Exception: " << e.what();
    return 1;
  }

  logger(INFO) << "Node stopped.";
  return 0;
}

bool command_line_preprocessor(const boost::program_options::variables_map &vm, LoggerRef &logger) {
  bool exit = false;

  if (command_line::get_arg(vm, command_line::arg_version)) {
    std::cout << CryptoNote::CRYPTONOTE_NAME << " v" << PROJECT_VERSION_LONG << ENDL;
    exit = true;
  }
  if (command_line::get_arg(vm, arg_os_version)) {
    std::cout << "OS: " << Tools::get_os_version_string() << ENDL;
    exit = true;
  }

  if (exit) {
    return true;
  }

  return false;
}<|MERGE_RESOLUTION|>--- conflicted
+++ resolved
@@ -1,8 +1,3 @@
-<<<<<<< HEAD
-// Copyright (c) 2011-2016 The Cryptonote developers
-// Distributed under the MIT/X11 software license, see the accompanying
-// file COPYING or http://www.opensource.org/licenses/mit-license.php.
-=======
 // Copyright (c) 2012-2016, The CryptoNote developers, The Bytecoin developers
 // Copyright (c) 2016, The Forknote developers
 // Copyright (c) 2016, The Karbowanec developers
@@ -20,7 +15,6 @@
 //
 // You should have received a copy of the GNU Lesser General Public License
 // along with Bytecoin.  If not, see <http://www.gnu.org/licenses/>.
->>>>>>> 231db527
 
 #include "version.h"
 
@@ -35,7 +29,6 @@
 #include "CryptoNoteCore/CryptoNoteTools.h"
 #include "CryptoNoteCore/Core.h"
 #include "CryptoNoteCore/CoreConfig.h"
-#include "CryptoNoteCore/CryptoNoteTools.h"
 #include "CryptoNoteCore/Currency.h"
 #include "CryptoNoteCore/MinerConfig.h"
 #include "CryptoNoteProtocol/CryptoNoteProtocolHandler.h"
@@ -45,7 +38,6 @@
 #include "Rpc/RpcServerConfig.h"
 #include "version.h"
 
-#include "Logging/ConsoleLogger.h"
 #include <Logging/LoggerManager.h>
 
 #if defined(WIN32)
@@ -72,7 +64,6 @@
   const command_line::arg_descriptor<std::string> arg_set_fee_address = { "fee-address", "Sets fee address for light wallets to the daemon's RPC responses.", "" };
   const command_line::arg_descriptor<bool>        arg_testnet_on  = {"testnet", "Used to deploy test nets. Checkpoints and hardcoded seeds are ignored, "
     "network id is changed. Use it with --data-dir flag. The wallet must be launched with --testnet flag.", false};
-  const command_line::arg_descriptor<bool>        arg_print_genesis_tx = { "print-genesis-tx", "Prints genesis' block tx hex to insert it to config and exits" };
 }
 
 bool command_line_preprocessor(const boost::program_options::variables_map& vm, LoggerRef& logger);
@@ -84,18 +75,6 @@
   return;
 }
 
-void print_genesis_tx_hex() {
-  Logging::ConsoleLogger logger;
-  CryptoNote::Transaction tx = CryptoNote::CurrencyBuilder(logger).generateGenesisTransaction();
-  CryptoNote::BinaryArray txb = CryptoNote::toBinaryArray(tx);
-  std::string tx_hex = Common::toHex(txb);
-
-  std::cout << "Insert this line into your coin configuration file as is: " << std::endl;
-  std::cout << "const char GENESIS_COINBASE_TX_HEX[] = \"" << tx_hex << "\";" << std::endl;
-
-  return;
-}
-
 JsonValue buildLoggerConfiguration(Level level, const std::string& logfile) {
   JsonValue loggerConfiguration(JsonValue::OBJECT);
   loggerConfiguration.insert("globalLevel", static_cast<int64_t>(level));
@@ -143,14 +122,10 @@
     command_line::add_arg(desc_cmd_sett, arg_console);
 	command_line::add_arg(desc_cmd_sett, arg_restricted_rpc);
     command_line::add_arg(desc_cmd_sett, arg_testnet_on);
-<<<<<<< HEAD
-    command_line::add_arg(desc_cmd_sett, arg_print_genesis_tx);
-=======
 	command_line::add_arg(desc_cmd_sett, arg_enable_cors);
 	command_line::add_arg(desc_cmd_sett, arg_set_fee_address);
 	command_line::add_arg(desc_cmd_sett, arg_enable_blockchain_indexes);
 	command_line::add_arg(desc_cmd_sett, arg_print_genesis_tx);
->>>>>>> 231db527
 
     RpcServerConfig::initOptions(desc_cmd_sett);
     CoreConfig::initOptions(desc_cmd_sett);
@@ -172,11 +147,6 @@
         return false;
       }
 
-      if (command_line::get_arg(vm, arg_print_genesis_tx)) {
-        print_genesis_tx_hex();
-        return false;
-      }
-
       std::string data_dir = command_line::get_arg(vm, command_line::arg_data_dir);
       std::string config = command_line::get_arg(vm, arg_config_file);
 
@@ -233,20 +203,12 @@
     //create objects and link them
     CryptoNote::CurrencyBuilder currencyBuilder(logManager);
     currencyBuilder.testnet(testnet_mode);
-<<<<<<< HEAD
-
-=======
->>>>>>> 231db527
     try {
       currencyBuilder.currency();
     } catch (std::exception&) {
       std::cout << "GENESIS_COINBASE_TX_HEX constant has an incorrect value. Please launch: " << CryptoNote::CRYPTONOTE_NAME << "d --" << arg_print_genesis_tx.name;
       return 1;
     }
-<<<<<<< HEAD
-
-=======
->>>>>>> 231db527
     CryptoNote::Currency currency = currencyBuilder.currency();
     CryptoNote::core ccore(currency, nullptr, logManager, command_line::get_arg(vm, arg_enable_blockchain_indexes));
 
