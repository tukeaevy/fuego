--- conflicted
+++ resolved
@@ -1,35 +1,21 @@
-<<<<<<< HEAD
-=======
+
 
 // {DRGL} Kills White Walkers
 
 // ©2018 {DRÆGONGLASS}
 // <http://www.ZirtysPerzys.org>
->>>>>>> 81bb81c2
 // Copyright (c) 2012-2016, The CryptoNote developers, The Bytecoin developers
 // Copyright (c) 2016, The Forknote developers
 // Copyright (c) 2016, The Karbowanec developers
 // This file is part of Bytecoin.
-<<<<<<< HEAD
-//
-=======
->>>>>>> 81bb81c2
 // Bytecoin is free software: you can redistribute it and/or modify
 // it under the terms of the GNU Lesser General Public License as published by
 // the Free Software Foundation, either version 3 of the License, or
 // (at your option) any later version.
-<<<<<<< HEAD
-//
-=======
->>>>>>> 81bb81c2
 // Bytecoin is distributed in the hope that it will be useful,
 // but WITHOUT ANY WARRANTY; without even the implied warranty of
 // MERCHANTABILITY or FITNESS FOR A PARTICULAR PURPOSE.  See the
 // GNU Lesser General Public License for more details.
-<<<<<<< HEAD
-//
-=======
->>>>>>> 81bb81c2
 // You should have received a copy of the GNU Lesser General Public License
 // along with Bytecoin.  If not, see <http://www.gnu.org/licenses/>.
 
@@ -74,34 +60,20 @@
   const command_line::arg_descriptor<std::string> arg_log_file    = {"log-file", "", ""};
   const command_line::arg_descriptor<int>         arg_log_level   = {"log-level", "", 2}; // info level
   const command_line::arg_descriptor<bool>        arg_console     = {"no-console", "Disable daemon console commands"};
-<<<<<<< HEAD
   const command_line::arg_descriptor<bool>        arg_restricted_rpc = {"restricted-rpc", "Restrict RPC to view only commands to prevent abuse"};
   const command_line::arg_descriptor<bool>        arg_enable_blockchain_indexes = { "enable-blockchain-indexes", "Enable blockchain indexes", false };
   const command_line::arg_descriptor<bool>        arg_print_genesis_tx = { "print-genesis-tx", "Prints genesis' block tx hex to insert it to config and exits" };
   const command_line::arg_descriptor<std::string> arg_enable_cors = { "enable-cors", "Adds header 'Access-Control-Allow-Origin' to the daemon's RPC responses. Uses the value as domain. Use * for all", "" };
   const command_line::arg_descriptor<std::string> arg_set_fee_address = { "fee-address", "Sets fee address for light wallets to the daemon's RPC responses.", "" };
-=======
-  const command_line::arg_descriptor<bool>        arg_restricted_rpc = {"restricted-rpc", "Disable daemon json handlers /start_mining, /stop_mining, /stop_daemon to prevent abuse"};
-  const command_line::arg_descriptor<bool>        arg_enable_blockchain_indexes = { "enable-blockchain-indexes", "Enable blockchain indexes", false };
-  const command_line::arg_descriptor<bool>        arg_print_genesis_tx = { "print-genesis-tx", "Prints genesis' block tx hex to insert it to config and exits" };
-  const command_line::arg_descriptor<std::string> arg_enable_cors = { "enable-cors", "Adds header 'Access-Control-Allow-Origin' to the daemon's RPC responses. Uses the value as domain. Use * for all", "" };
->>>>>>> 81bb81c2
   const command_line::arg_descriptor<bool>        arg_testnet_on  = {"testnet", "Used to deploy test nets. Checkpoints and hardcoded seeds are ignored, "
     "network id is changed. Use it with --data-dir flag. The wallet must be launched with --testnet flag.", false};
 }
 
 bool command_line_preprocessor(const boost::program_options::variables_map& vm, LoggerRef& logger);
-<<<<<<< HEAD
+
 void print_genesis_tx_hex(const po::variables_map& vm, LoggerManager& logManager) {
   CryptoNote::Transaction tx = CryptoNote::CurrencyBuilder(logManager).generateGenesisTransaction();
   std::string tx_hex = Common::toHex(CryptoNote::toBinaryArray(tx));
-  std::cout << "Add this line into your coin configuration file as is: " << std::endl;
-=======
-
-void print_genesis_tx_hex(const po::variables_map& vm, LoggerManager& logManager) {
-  CryptoNote::Transaction tx = CryptoNote::CurrencyBuilder(logManager).generateGenesisTransaction();
-  std::string tx_hex = Common::toHex(CryptoNote::toBinaryArray(tx));
->>>>>>> 81bb81c2
   std::cout << "\"GENESIS_COINBASE_TX_HEX\":\"" << tx_hex << "\"," << std::endl;
   return;
 }
@@ -148,23 +120,15 @@
     command_line::add_arg(desc_cmd_only, command_line::arg_data_dir, Tools::getDefaultDataDirectory());
     command_line::add_arg(desc_cmd_only, arg_config_file);
 
-    command_line::add_arg(desc_cmd_sett, arg_log_file);
-    command_line::add_arg(desc_cmd_sett, arg_log_level);
-    command_line::add_arg(desc_cmd_sett, arg_console);
-<<<<<<< HEAD
+        command_line::add_arg(desc_cmd_sett, arg_log_file);
+        command_line::add_arg(desc_cmd_sett, arg_log_level);
+        command_line::add_arg(desc_cmd_sett, arg_console);
 	command_line::add_arg(desc_cmd_sett, arg_restricted_rpc);
-    command_line::add_arg(desc_cmd_sett, arg_testnet_on);
+        command_line::add_arg(desc_cmd_sett, arg_testnet_on);
 	command_line::add_arg(desc_cmd_sett, arg_enable_cors);
 	command_line::add_arg(desc_cmd_sett, arg_set_fee_address);
 	command_line::add_arg(desc_cmd_sett, arg_enable_blockchain_indexes);
 	command_line::add_arg(desc_cmd_sett, arg_print_genesis_tx);
-=======
-  	command_line::add_arg(desc_cmd_sett, arg_restricted_rpc);
-    command_line::add_arg(desc_cmd_sett, arg_testnet_on);
-	  command_line::add_arg(desc_cmd_sett, arg_enable_cors);
-	  command_line::add_arg(desc_cmd_sett, arg_enable_blockchain_indexes);
-	  command_line::add_arg(desc_cmd_sett, arg_print_genesis_tx);
->>>>>>> 81bb81c2
 
     
     RpcServerConfig::initOptions(desc_cmd_sett);
@@ -323,11 +287,9 @@
     rpcServer.start(rpcConfig.bindIp, rpcConfig.bindPort);
 	rpcServer.restrictRPC(command_line::get_arg(vm, arg_restricted_rpc));
 	rpcServer.enableCors(command_line::get_arg(vm, arg_enable_cors));
-<<<<<<< HEAD
 	rpcServer.setFeeAddress(command_line::get_arg(vm, arg_set_fee_address));
-=======
->>>>>>> 81bb81c2
-    logger(INFO) << "Core rpc server started ok";
+
+    logger(INFO) << "Core rpc server started OK";
 
     Tools::SignalHandler::install([&dch, &p2psrv] {
       dch.stop_handling();
