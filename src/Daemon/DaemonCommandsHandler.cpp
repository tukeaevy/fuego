// Copyright (c) 2019-2021 Fuego Developers
// Copyright (c) 2018-2019 Conceal Network & Conceal Devs
// Copyright (c) 2016-2019 The Karbowanec developers
// Copyright (c) 2012-2018 The CryptoNote developers
//
// This file is part of Fuego.
//
// Fuego is free software distributed in the hope that it
// will be useful, but WITHOUT ANY WARRANTY; without even the
// implied warranty of MERCHANTABILITY or FITNESS FOR A PARTICULAR
// PURPOSE. You can redistribute it and/or modify it under the terms
// of the GNU General Public License v3 or later versions as published
// by the Free Software Foundation. Fuego includes elements written
// by third parties. See file labeled LICENSE for more details.
// You should have received a copy of the GNU General Public License
// along with Fuego. If not, see <https://www.gnu.org/licenses/>.

#include "DaemonCommandsHandler.h"
#include <ctime>
#include "P2p/NetNode.h"
#include "CryptoNoteCore/Miner.h"
#include "CryptoNoteCore/Core.h"
#include "CryptoNoteCore/Currency.h"
#include "CryptoNoteProtocol/CryptoNoteProtocolHandler.h"
#include "Serialization/SerializationTools.h"
#include "version.h"
#include <boost/format.hpp>
#include "math.h"

namespace
{
  template <typename T>
  static bool print_as_json(const T &obj)
  {
    std::cout << CryptoNote::storeToJson(obj) << ENDL;
    return true;
  }
} // namespace

DaemonCommandsHandler::DaemonCommandsHandler(CryptoNote::core& core, CryptoNote::NodeServer& srv, Logging::LoggerManager& log, const CryptoNote::ICryptoNoteProtocolQuery& protocol) :
  m_core(core), m_srv(srv), logger(log, "daemon"), m_logManager(log), protocolQuery(protocol) {
  m_consoleHandler.setHandler("exit", boost::bind(&DaemonCommandsHandler::exit, this, boost::arg<1>()), "Shutdown the daemon");
  m_consoleHandler.setHandler("help", boost::bind(&DaemonCommandsHandler::help, this, boost::arg<1>()), "Show this help");
  m_consoleHandler.setHandler("save", boost::bind(&DaemonCommandsHandler::save, this, boost::arg<1>()), "Save the Blockchain data safely");
  m_consoleHandler.setHandler("print_pl", boost::bind(&DaemonCommandsHandler::print_pl, this, boost::arg<1>()), "Print peer list");
  m_consoleHandler.setHandler("rollback_chain", boost::bind(&DaemonCommandsHandler::rollback_chain, this, boost::arg<1>()), "Rollback chain to specific height, rollback_chain <height>");
  m_consoleHandler.setHandler("print_cn", boost::bind(&DaemonCommandsHandler::print_cn, this, boost::arg<1>()), "Print connections");
  m_consoleHandler.setHandler("print_bc", boost::bind(&DaemonCommandsHandler::print_bc, this, boost::arg<1>()), "Print blockchain info in a given blocks range, print_bc <begin_height> [<end_height>]");
  m_consoleHandler.setHandler("print_block", boost::bind(&DaemonCommandsHandler::print_block, this, boost::arg<1>()), "Print block, print_block <block_hash> | <block_height>");
  m_consoleHandler.setHandler("status", boost::bind(&DaemonCommandsHandler::status, this, boost::arg<1>()), "Print statistics, print_stat <nothing=last> | <block_hash> | <block_height>");
  m_consoleHandler.setHandler("print_tx", boost::bind(&DaemonCommandsHandler::print_tx, this, boost::arg<1>()), "Print transaction, print_tx <transaction_hash>");
  m_consoleHandler.setHandler("start_mining", boost::bind(&DaemonCommandsHandler::start_mining, this, boost::arg<1>()), "Start mining for specified address, start_mining <addr> [threads=1]");
  m_consoleHandler.setHandler("stop_mining", boost::bind(&DaemonCommandsHandler::stop_mining, this, boost::arg<1>()), "Stop mining");
  m_consoleHandler.setHandler("print_pool", boost::bind(&DaemonCommandsHandler::print_pool, this, boost::arg<1>()), "Print transaction pool (long format)");
  m_consoleHandler.setHandler("print_pool_sh", boost::bind(&DaemonCommandsHandler::print_pool_sh, this, boost::arg<1>()), "Print transaction pool (short format)");
  m_consoleHandler.setHandler("show_hr", boost::bind(&DaemonCommandsHandler::show_hr, this, boost::arg<1>()), "Start showing hash rate");
  m_consoleHandler.setHandler("hide_hr", boost::bind(&DaemonCommandsHandler::hide_hr, this, boost::arg<1>()), "Stop showing hash rate");
  m_consoleHandler.setHandler("set_log", boost::bind(&DaemonCommandsHandler::set_log, this, boost::arg<1>()), "set_log <level> - Change current log level, <level> is a number 0-4");
  m_consoleHandler.setHandler("height", boost::bind(&DaemonCommandsHandler::print_height, this, boost::arg<1>()), "Print blockchain height");
  m_consoleHandler.setHandler("print_ban", boost::bind(&DaemonCommandsHandler::print_ban, this, boost::arg<1>()), "Print banned nodes");
  m_consoleHandler.setHandler("ban", boost::bind(&DaemonCommandsHandler::ban, this, boost::arg<1>()), "Ban a given <IP> for a given amount of <seconds>, ban <IP> [<seconds>]");
  m_consoleHandler.setHandler("unban", boost::bind(&DaemonCommandsHandler::unban, this, boost::arg<1>()), "Unban a given <IP>, unban <IP>");
}

//--------------------------------------------------------------------------------
std::string DaemonCommandsHandler::get_commands_str()
{
  std::stringstream ss;
  ss << "FUEGO  ||  " << PROJECT_VERSION_LONG << ENDL;
  ss << "Commands: " << ENDL;
  std::string usage = m_consoleHandler.getUsage();
  boost::replace_all(usage, "\n", "\n  ");
  usage.insert(0, "  ");
  ss << usage << ENDL;
  return ss.str();
}

//--------------------------------------------------------------------------------
std::string DaemonCommandsHandler::get_mining_speed(uint32_t hr) {
  if (hr>1e9) return (boost::format("%.2f GH/s") % (hr / 1e9)).str();
  if (hr>1e6) return (boost::format("%.2f MH/s") % (hr / 1e6)).str();
  if (hr>1e3) return (boost::format("%.2f kH/s") % (hr / 1e3)).str();
  return (boost::format("%.0f H/s") % hr).str();
}

//--------------------------------------------------------------------------------
float DaemonCommandsHandler::get_sync_percentage(uint64_t height, uint64_t target_height) {
  target_height = target_height ? target_height < height ? height : target_height : height;
  float pc = 100.0f * height / target_height;
  if (height < target_height && pc > 99.9f){
    return 99.9f; // to avoid 100% when not fully synced
  }
    return pc;
}

//--------------------------------------------------------------------------------
bool DaemonCommandsHandler::exit(const std::vector<std::string>& args) {
  m_consoleHandler.requestStop();
  m_srv.sendStopSignal();
  return true;
}

//--------------------------------------------------------------------------------
bool DaemonCommandsHandler::help(const std::vector<std::string> &args)
{
  std::cout << get_commands_str() << ENDL;
  return true;
}
//--------------------------------------------------------------------------------
bool DaemonCommandsHandler::save(const std::vector<std::string> &args)
{
  return m_core.saveBlockchain();
}
//--------------------------------------------------------------------------------
bool DaemonCommandsHandler::print_pl(const std::vector<std::string> &args)
{
  m_srv.log_peerlist();
  return true;
}
//--------------------------------------------------------------------------------
bool DaemonCommandsHandler::show_hr(const std::vector<std::string> &args)
{
  if (!m_core.get_miner().is_mining())
  {
    std::cout << "Mining is not started. You need to start mining before you can see hash rate." << ENDL;
  }
  else
  {
    m_core.get_miner().do_print_hashrate(true);
  }
  return true;
}
//--------------------------------------------------------------------------------
bool DaemonCommandsHandler::hide_hr(const std::vector<std::string> &args)
{
  m_core.get_miner().do_print_hashrate(false);
  return true;
}
//--------------------------------------------------------------------------------
bool DaemonCommandsHandler::print_bc_outs(const std::vector<std::string> &args)
{
  if (args.size() != 1)
  {
    std::cout << "need file path as parameter" << ENDL;
    return true;
  }
  m_core.print_blockchain_outs(args[0]);
  return true;
}
//--------------------------------------------------------------------------------
bool DaemonCommandsHandler::print_cn(const std::vector<std::string> &args)
{
  m_srv.get_payload_object().log_connections();
  return true;
}
//--------------------------------------------------------------------------------
bool DaemonCommandsHandler::print_bc(const std::vector<std::string> &args)
{
  if (!args.size())
  {
    std::cout << "need block index parameter" << ENDL;
    return false;
  }

  uint32_t start_index = 0;
  uint32_t end_index = 0;
  uint32_t end_block_parametr = m_core.get_current_blockchain_height();
  if (!Common::fromString(args[0], start_index))
  {
    std::cout << "wrong starter block index parameter" << ENDL;
    return false;
  }

  if (args.size() > 1 && !Common::fromString(args[1], end_index))
  {
    std::cout << "wrong end block index parameter" << ENDL;
    return false;
  }

  if (end_index == 0)
  {
    end_index = end_block_parametr;
  }

  if (end_index > end_block_parametr)
  {
    std::cout << "end block index parameter shouldn't be greater than " << end_block_parametr << ENDL;
    return false;
  }

  if (end_index <= start_index)
  {
    std::cout << "end block index should be greater than starter block index" << ENDL;
    return false;
  }

  m_core.print_blockchain(start_index, end_index);
  return true;
}
//--------------------------------------------------------------------------------
bool DaemonCommandsHandler::print_height(const std::vector<std::string> &args) {
  logger(Logging::INFO) << "Height: " << m_core.get_current_blockchain_height() << std::endl;
  return true;
}
bool DaemonCommandsHandler::print_bci(const std::vector<std::string> &args)
{
  m_core.print_blockchain_index();
  return true;
}

bool DaemonCommandsHandler::set_log(const std::vector<std::string> &args)
{
  if (args.size() != 1)
  {
    std::cout << "use: set_log <log_level_number_0-5>" << ENDL;
    return true;
  }

  uint16_t l = 0;
  if (!Common::fromString(args[0], l))
  {
    std::cout << "wrong number format, use: set_log <log_level_number_0-4>" << ENDL;
    return true;
  }

  ++l;

  if (l > Logging::TRACE)
  {
    std::cout << "wrong number range, use: set_log <log_level_number_0-4>" << ENDL;
    return true;
  }

  m_logManager.setMaxLevel(static_cast<Logging::Level>(l));
  return true;
}

//--------------------------------------------------------------------------------
bool DaemonCommandsHandler::print_block_by_height(uint32_t height)
{
  std::list<CryptoNote::Block> blocks;
  m_core.get_blocks(height, 1, blocks);

  if (1 == blocks.size())
  {
    std::cout << "block_id: " << get_block_hash(blocks.front()) << ENDL;
    print_as_json(blocks.front());
  }
  else
  {
    uint32_t current_height;
    Crypto::Hash top_id;
    m_core.get_blockchain_top(current_height, top_id);
    std::cout << "block wasn't found. Current block chain height: " << current_height << ", requested: " << height << std::endl;
    return false;
  }

  return true;
}

//--------------------------------------------------------------------------------
bool DaemonCommandsHandler::rollback_chain(const std::vector<std::string> &args)
{
  if (args.empty())
  {
    std::cout << "expected: rollback_chain <block_height>" << std::endl;
    return true;
  }

  const std::string &arg = args.front();
  uint32_t height = boost::lexical_cast<uint32_t>(arg);
  rollbackchainto(height);
  return true;
}

//--------------------------------------------------------------------------------
bool DaemonCommandsHandler::rollbackchainto(uint32_t height)
{
  m_core.rollback_chain_to(height);
  return true;
}
//--------------------------------------------------------------------------------
bool DaemonCommandsHandler::print_block_by_hash(const std::string &arg)
{
  Crypto::Hash block_hash;
  if (!parse_hash256(arg, block_hash))
  {
    return false;
  }

  std::list<Crypto::Hash> block_ids;
  block_ids.push_back(block_hash);
  std::list<CryptoNote::Block> blocks;
  std::list<Crypto::Hash> missed_ids;
  m_core.get_blocks(block_ids, blocks, missed_ids);

  if (1 == blocks.size())
  {
    print_as_json(blocks.front());
  }
  else
  {
    std::cout << "block wasn't found: " << arg << std::endl;
    return false;
  }

  return true;
}
//--------------------------------------------------------------------------------
uint64_t DaemonCommandsHandler::calculatePercent(const CryptoNote::Currency &currency, uint64_t value, uint64_t total)
{
  return static_cast<uint64_t>(100.0 * currency.coin() * static_cast<double>(value) / static_cast<double>(total));
}

bool DaemonCommandsHandler::status(const std::vector<std::string>& args) {
  uint32_t height = m_core.get_current_blockchain_height() - 1;
  uint64_t difficulty = m_core.getNextBlockDifficulty();
  size_t tx_pool_size = m_core.get_pool_transactions_count();
  size_t alt_blocks_count = m_core.get_alternative_blocks_count();
  uint32_t last_known_block_index = std::max(static_cast<uint32_t>(1), protocolQuery.getObservedHeight()) - 1;
  uint64_t hashrate = (uint32_t)round(difficulty / CryptoNote::parameters::DIFFICULTY_TARGET);
  std::time_t uptime = std::time(nullptr) - m_core.getStartTime();
  uint8_t majorVersion = m_core.getBlockMajorVersionForHeight(height);
  bool synced = ((uint32_t)height == (uint32_t)last_known_block_index);
  uint64_t totalCoinsInNetwork = m_core.coinsEmittedAtHeight(height);
  uint64_t totalCoinsOnDeposits = m_core.depositAmountAtHeight(height);
  uint64_t amountOfActiveCoins = totalCoinsInNetwork - totalCoinsOnDeposits;


std::cout << std::endl
<<<<<<< HEAD
         << "FUEGO |" << (m_core.currency().isTestnet() ? " LOCAL Testnet - " : " MAINNET | ")
=======
         << "FANGO |" << (m_core.currency().isTestnet() ? " LOCAL Testnet - " : " TESTNET | ")
>>>>>>> 69fffcfd
         << (synced ? "synced " : "syncing ") << height << "/" << last_known_block_index 
         << " (" << get_sync_percentage(height, last_known_block_index) << "%) "<< std::endl;
std::cout << "**************************************************"<< std::endl;
std::cout << "Network Hashrate: " << get_mining_speed(hashrate) << ", Difficulty: " << difficulty << std::endl;
std::cout << "Block Major version: " << (int)majorVersion << ", " << "Alt Blocks: " << alt_blocks_count << std::endl;
const auto &currency = m_core.currency();
std::cout << "Total active (unlocked) XFG :  " << currency.formatAmount(amountOfActiveCoins) << " (" << currency.formatAmount(calculatePercent(currency, amountOfActiveCoins, totalCoinsInNetwork)) << "%)" << std::endl;
std::cout << "Total XFG locked in COLD : " << currency.formatAmount(totalCoinsOnDeposits) << " (" << currency.formatAmount(calculatePercent(currency, totalCoinsOnDeposits, totalCoinsInNetwork)) << "%)" << std::endl;
std::cout << "Current amount of XFG in Network :  " << currency.formatAmount(totalCoinsInNetwork)<<" XFG"<< std::endl;
std::cout << "**************************************************"<< std::endl;
  return true;
}
//--------------------------------------------------------------------------------
bool DaemonCommandsHandler::print_block(const std::vector<std::string> &args)
{
  if (args.empty())
  {
    std::cout << "expected: print_block (<block_hash> | <block_height>)" << std::endl;
    return true;
  }

  const std::string &arg = args.front();
  try
  {
    uint32_t height = boost::lexical_cast<uint32_t>(arg);
    print_block_by_height(height);
  }
  catch (boost::bad_lexical_cast &)
  {
    print_block_by_hash(arg);
  }

  return true;
}
//--------------------------------------------------------------------------------
bool DaemonCommandsHandler::print_tx(const std::vector<std::string> &args)
{
  if (args.empty())
  {
    std::cout << "expected: print_tx <transaction hash>" << std::endl;
    return true;
  }

  const std::string &str_hash = args.front();
  Crypto::Hash tx_hash;
  if (!parse_hash256(str_hash, tx_hash))
  {
    return true;
  }

  std::vector<Crypto::Hash> tx_ids;
  tx_ids.push_back(tx_hash);
  std::list<CryptoNote::Transaction> txs;
  std::list<Crypto::Hash> missed_ids;
  m_core.getTransactions(tx_ids, txs, missed_ids, true);

  if (1 == txs.size())
  {
    print_as_json(txs.front());
  }
  else
  {
    std::cout << "transaction wasn't found: <" << str_hash << '>' << std::endl;
  }

  return true;
}
//--------------------------------------------------------------------------------
bool DaemonCommandsHandler::print_pool(const std::vector<std::string> &args)
{
  logger(Logging::INFO) << "Pool state: " << ENDL << m_core.print_pool(false);
  return true;
}
//--------------------------------------------------------------------------------
bool DaemonCommandsHandler::print_pool_sh(const std::vector<std::string> &args)
{
  logger(Logging::INFO) << "Pool state: " << ENDL << m_core.print_pool(true);
  return true;
}
//--------------------------------------------------------------------------------
bool DaemonCommandsHandler::start_mining(const std::vector<std::string> &args)
{
  if (!args.size())
  {
    std::cout << "Please specify wallet address to mine for: start_mining <addr> [threads=1]" << std::endl;
    return true;
  }

  CryptoNote::AccountPublicAddress adr;
  if (!m_core.currency().parseAccountAddressString(args.front(), adr))
  {
    std::cout << "target account address has wrong format" << std::endl;
    return true;
  }

  size_t threads_count = 1;
  if (args.size() > 1)
  {
    bool ok = Common::fromString(args[1], threads_count);
    threads_count = (ok && 0 < threads_count) ? threads_count : 1;
  }

  m_core.get_miner().start(adr, threads_count);
  return true;
}

//--------------------------------------------------------------------------------
bool DaemonCommandsHandler::stop_mining(const std::vector<std::string> &args)
{
  m_core.get_miner().stop();
  return true;
}

//--------------------------------------------------------------------------------
bool DaemonCommandsHandler::print_ban(const std::vector<std::string>& args) {
  m_srv.log_banlist();
  return true;
}

bool DaemonCommandsHandler::ban(const std::vector<std::string>& args)
{
  if (args.size() != 1 && args.size() != 2) return false;
  std::string addr = args[0];
  uint32_t ip;
  time_t seconds;
  if (args.size() > 1) {
    try {
      seconds = std::stoi(args[1]);
    } catch (const std::exception &e) {
      std::cout << "Incorrect time value: " << e.what() << std::endl;
      return false;
    }
    if (seconds == 0) {
      return false;
    }
  } 
  try {
    ip = Common::stringToIpAddress(addr);
  } catch (const std::exception &e) {
     std::cout << "Incorrect IP value: " << e.what() << std::endl;
     return false;
  }
  return m_srv.ban_host(ip, seconds);
}

bool DaemonCommandsHandler::unban(const std::vector<std::string>& args)
{
  if (args.size() != 1) return false;
  std::string addr = args[0];
  uint32_t ip;
  try {
    ip = Common::stringToIpAddress(addr);
  } catch (const std::exception &e) {
    std::cout << "Incorrect IP value: " << e.what() << std::endl;
    return false;
  }
  return m_srv.unban_host(ip);
}<|MERGE_RESOLUTION|>--- conflicted
+++ resolved
@@ -328,11 +328,9 @@
 
 
 std::cout << std::endl
-<<<<<<< HEAD
-         << "FUEGO |" << (m_core.currency().isTestnet() ? " LOCAL Testnet - " : " MAINNET | ")
-=======
-         << "FANGO |" << (m_core.currency().isTestnet() ? " LOCAL Testnet - " : " TESTNET | ")
->>>>>>> 69fffcfd
+
+         << "FUEGO |" << (m_core.currency().isTestnet() ? " LOCAL Testnet - " : " TESTNET | ")
+
          << (synced ? "synced " : "syncing ") << height << "/" << last_known_block_index 
          << " (" << get_sync_percentage(height, last_known_block_index) << "%) "<< std::endl;
 std::cout << "**************************************************"<< std::endl;
