--- conflicted
+++ resolved
@@ -4,13 +4,8 @@
 // ©2018 {DRÆGONGLASS}
 // <http://www.ZirtysPerzys.org>
 // Copyright (c) 2012-2016, The CryptoNote developers, The Bytecoin developers
-<<<<<<< HEAD
 // Copyright (c) 2016, The Forknote developers
 // Copyright (c) 2017-2018, The Karbo developers
-//
-=======
-// Copyright (c) 2016, The Forknote developers, The Karbowanec developers
->>>>>>> e832778f
 // This file is part of Bytecoin.
 // Bytecoin is free software: you can redistribute it and/or modify
 // it under the terms of the GNU Lesser General Public License as published by
@@ -778,7 +773,6 @@
   };
 };
 
-<<<<<<< HEAD
 struct COMMAND_RPC_GEN_PAYMENT_ID {
   typedef EMPTY_STRUCT request;
   
@@ -792,6 +786,3 @@
 };
 
 }
-=======
-}
->>>>>>> e832778f
