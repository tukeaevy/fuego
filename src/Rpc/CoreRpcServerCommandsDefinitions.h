--- conflicted
+++ resolved
@@ -1,9 +1,3 @@
-<<<<<<< HEAD
-// Copyright (c) 2011-2016 The Cryptonote developers
-// Distributed under the MIT/X11 software license, see the accompanying
-// file COPYING or http://www.opensource.org/licenses/mit-license.php.
-// Block explorer related changes Copyright (c) Forknote developers
-=======
 // Copyright (c) 2012-2016, The CryptoNote developers, The Bytecoin developers
 // Copyright (c) 2016, The Forknote developers
 //
@@ -21,7 +15,6 @@
 //
 // You should have received a copy of the GNU Lesser General Public License
 // along with Bytecoin.  If not, see <http://www.gnu.org/licenses/>.
->>>>>>> 231db527
 
 #pragma once
 
@@ -432,7 +425,6 @@
   }
 };
 
-// block explorer
 
 struct f_transaction_short_response {
   std::string hash;
@@ -530,106 +522,6 @@
   }
 };
 
-
-// end of block explorer
-
-
-struct f_transaction_short_response {
-  std::string hash;
-  uint64_t fee;
-  uint64_t amount_out;
-  uint64_t size;
-
-  void serialize(ISerializer &s) {
-    KV_MEMBER(hash)
-    KV_MEMBER(fee)
-    KV_MEMBER(amount_out)
-    KV_MEMBER(size)
-  }
-};
-
-struct f_transaction_details_response {
-  std::string hash;
-  size_t size;
-  std::string paymentId;
-  uint64_t mixin;
-  uint64_t fee;
-  uint64_t amount_out;
-
-  void serialize(ISerializer &s) {
-    KV_MEMBER(hash)
-    KV_MEMBER(size)
-    KV_MEMBER(paymentId)
-    KV_MEMBER(mixin)
-    KV_MEMBER(fee)
-    KV_MEMBER(amount_out)
-  }
-};
-
-struct f_block_short_response {
-  uint64_t timestamp;
-  uint32_t height;
-  std::string hash;
-  uint64_t tx_count;
-  uint64_t cumul_size;
-
-  void serialize(ISerializer &s) {
-    KV_MEMBER(timestamp)
-    KV_MEMBER(height)
-    KV_MEMBER(hash)
-    KV_MEMBER(cumul_size)
-    KV_MEMBER(tx_count)
-  }
-};
-
-struct f_block_details_response {
-  uint8_t major_version;
-  uint8_t minor_version;  
-  uint64_t timestamp;
-  std::string prev_hash;
-  uint32_t nonce;
-  bool orphan_status;
-  uint64_t height;
-  uint64_t depth;
-  std::string hash;
-  difficulty_type difficulty;
-  uint64_t reward;
-  uint64_t blockSize;
-  size_t sizeMedian;
-  uint64_t effectiveSizeMedian;
-  uint64_t transactionsCumulativeSize;
-  std::string alreadyGeneratedCoins;
-  uint64_t alreadyGeneratedTransactions;
-  uint64_t baseReward;
-  double penalty;
-  uint64_t totalFeeAmount;
-  std::vector<f_transaction_short_response> transactions;
-
-  void serialize(ISerializer &s) {
-    KV_MEMBER(major_version)
-    KV_MEMBER(minor_version)
-    KV_MEMBER(timestamp)
-    KV_MEMBER(prev_hash)
-    KV_MEMBER(nonce)
-    KV_MEMBER(orphan_status)
-    KV_MEMBER(height)
-    KV_MEMBER(depth)
-    KV_MEMBER(hash)
-    KV_MEMBER(difficulty)
-    KV_MEMBER(reward)
-    KV_MEMBER(blockSize)
-    KV_MEMBER(sizeMedian)
-    KV_MEMBER(effectiveSizeMedian)
-    KV_MEMBER(transactionsCumulativeSize)
-    KV_MEMBER(alreadyGeneratedCoins)
-    KV_MEMBER(alreadyGeneratedTransactions)
-    KV_MEMBER(baseReward)
-    KV_MEMBER(penalty)
-    KV_MEMBER(transactions)
-    KV_MEMBER(totalFeeAmount)
-  }
-};
-
 struct COMMAND_RPC_GET_LAST_BLOCK_HEADER {
   typedef EMPTY_STRUCT request;
   typedef BLOCK_HEADER_RESPONSE response;
@@ -661,13 +553,6 @@
   typedef BLOCK_HEADER_RESPONSE response;
 };
 
-<<<<<<< HEAD
-
-// block explorer
-
-
-=======
->>>>>>> 231db527
 struct F_COMMAND_RPC_GET_BLOCKS_LIST {
   struct request {
     uint64_t height;
@@ -745,14 +630,6 @@
     }
   };
 };
-<<<<<<< HEAD
-   
-
-// end of block explorer
-
-
-=======
->>>>>>> 231db527
 
 struct COMMAND_RPC_QUERY_BLOCKS {
   struct request {
