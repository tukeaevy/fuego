

// {DRGL} Kills White Walkers

// 2018 {DRÆGONGLASS}
// <http://www.ZirtysPerzys.org>
// Copyright (c) 2012-2016, The CryptoNote developers, The Bytecoin developers
// Copyright (c) 2016, The Forknote developers
// Copyright (c) 2016-2018, The Karbowanec developers
//
// This file is part of Bytecoin.
//
// Bytecoin is free software: you can redistribute it and/or modify
// it under the terms of the GNU Lesser General Public License as published by
// the Free Software Foundation, either version 3 of the License, or
// (at your option) any later version.
//
// Bytecoin is distributed in the hope that it will be useful,
// but WITHOUT ANY WARRANTY; without even the implied warranty of
// MERCHANTABILITY or FITNESS FOR A PARTICULAR PURPOSE.  See the
// GNU Lesser General Public License for more details.
//
// You should have received a copy of the GNU Lesser General Public License
// along with Bytecoin.  If not, see <http://www.gnu.org/licenses/>.

#include "RpcServer.h"
#include "version.h"

#include <future>
#include <unordered_map>

// CryptoNote
#include "Common/StringTools.h"
#include "CryptoNoteCore/CryptoNoteTools.h"
#include "CryptoNoteCore/CryptoNoteFormatUtils.h"
#include "CryptoNoteCore/Core.h"
#include "CryptoNoteCore/IBlock.h"
#include "CryptoNoteCore/Miner.h"
#include "CryptoNoteCore/TransactionExtra.h"

#include "CryptoNoteProtocol/ICryptoNoteProtocolQuery.h"

#include "P2p/NetNode.h"

#include "CoreRpcServerErrorCodes.h"
#include "JsonRpc.h"

#undef ERROR

using namespace Logging;
using namespace Crypto;
using namespace Common;

namespace CryptoNote {

namespace {

template <typename Command>
RpcServer::HandlerFunction binMethod(bool (RpcServer::*handler)(typename Command::request const&, typename Command::response&)) {
  return [handler](RpcServer* obj, const HttpRequest& request, HttpResponse& response) {

    boost::value_initialized<typename Command::request> req;
    boost::value_initialized<typename Command::response> res;

    if (!loadFromBinaryKeyValue(static_cast<typename Command::request&>(req), request.getBody())) {
      return false;
    }

    bool result = (obj->*handler)(req, res);
    response.setBody(storeToBinaryKeyValue(res.data()));
    return result;
  };
}

template <typename Command>
RpcServer::HandlerFunction jsonMethod(bool (RpcServer::*handler)(typename Command::request const&, typename Command::response&)) {
  return [handler](RpcServer* obj, const HttpRequest& request, HttpResponse& response) {

    boost::value_initialized<typename Command::request> req;
    boost::value_initialized<typename Command::response> res;

    if (!loadFromJson(static_cast<typename Command::request&>(req), request.getBody())) {
      return false;
    }

    bool result = (obj->*handler)(req, res);
    response.setBody(storeToJson(res.data()));
    return result;
  };
}

}
  
std::unordered_map<std::string, RpcServer::RpcHandler<RpcServer::HandlerFunction>> RpcServer::s_handlers = {
  
  // binary handlers
  { "/getblocks.bin", { binMethod<COMMAND_RPC_GET_BLOCKS_FAST>(&RpcServer::on_get_blocks), false } },
  { "/queryblocks.bin", { binMethod<COMMAND_RPC_QUERY_BLOCKS>(&RpcServer::on_query_blocks), false } },
  { "/queryblockslite.bin", { binMethod<COMMAND_RPC_QUERY_BLOCKS_LITE>(&RpcServer::on_query_blocks_lite), false } },
  { "/get_o_indexes.bin", { binMethod<COMMAND_RPC_GET_TX_GLOBAL_OUTPUTS_INDEXES>(&RpcServer::on_get_indexes), false } },
  { "/getrandom_outs.bin", { binMethod<COMMAND_RPC_GET_RANDOM_OUTPUTS_FOR_AMOUNTS>(&RpcServer::on_get_random_outs), false } },
  { "/get_pool_changes.bin", { binMethod<COMMAND_RPC_GET_POOL_CHANGES>(&RpcServer::onGetPoolChanges), false } },
  { "/get_pool_changes_lite.bin", { binMethod<COMMAND_RPC_GET_POOL_CHANGES_LITE>(&RpcServer::onGetPoolChangesLite), false } },

  // json handlers
  { "/getinfo", { jsonMethod<COMMAND_RPC_GET_INFO>(&RpcServer::on_get_info), true } },
  { "/getheight", { jsonMethod<COMMAND_RPC_GET_HEIGHT>(&RpcServer::on_get_height), true } },
  { "/gettransactions", { jsonMethod<COMMAND_RPC_GET_TRANSACTIONS>(&RpcServer::on_get_transactions), false } },
  { "/sendrawtransaction", { jsonMethod<COMMAND_RPC_SEND_RAW_TX>(&RpcServer::on_send_raw_tx), false } },
  { "/feeaddress", { jsonMethod<COMMAND_RPC_GET_FEE_ADDRESS>(&RpcServer::on_get_fee_address), true } },
  { "/peers", { jsonMethod<COMMAND_RPC_GET_PEER_LIST>(&RpcServer::on_get_peer_list), true } },
  { "/paymentid", { jsonMethod<COMMAND_RPC_GEN_PAYMENT_ID>(&RpcServer::on_get_payment_id), true } },
  
  // disabled in restricted rpc mode
  { "/start_mining", { jsonMethod<COMMAND_RPC_START_MINING>(&RpcServer::on_start_mining), false } },
  { "/stop_mining", { jsonMethod<COMMAND_RPC_STOP_MINING>(&RpcServer::on_stop_mining), false } },
  { "/stop_daemon", { jsonMethod<COMMAND_RPC_STOP_DAEMON>(&RpcServer::on_stop_daemon), true } },

  // json rpc
  { "/json_rpc", { std::bind(&RpcServer::processJsonRpcRequest, std::placeholders::_1, std::placeholders::_2, std::placeholders::_3), true } }
};

RpcServer::RpcServer(System::Dispatcher& dispatcher, Logging::ILogger& log, core& c, NodeServer& p2p, const ICryptoNoteProtocolQuery& protocolQuery) :
  HttpServer(dispatcher, log), logger(log, "RpcServer"), m_core(c), m_p2p(p2p), m_protocolQuery(protocolQuery) {
}

void RpcServer::processRequest(const HttpRequest& request, HttpResponse& response) {
  logger(TRACE) << "RPC request came: \n" << request << std::endl;

  auto url = request.getUrl();

  auto it = s_handlers.find(url);
  if (it == s_handlers.end()) {
    response.setStatus(HttpResponse::STATUS_404);
    return;
  }

  if (!it->second.allowBusyCore && !isCoreReady()) {
    response.setStatus(HttpResponse::STATUS_500);
    response.setBody("Core is busy");
    return;
  }

  it->second.handler(this, request, response);
}

bool RpcServer::processJsonRpcRequest(const HttpRequest& request, HttpResponse& response) {

  using namespace JsonRpc;

  response.addHeader("Content-Type", "application/json");
  if (!m_cors_domain.empty()) {
	response.addHeader("Access-Control-Allow-Origin", m_cors_domain);
  }	

  JsonRpcRequest jsonRequest;
  JsonRpcResponse jsonResponse;

  try {
    logger(TRACE) << "JSON-RPC request: " << request.getBody();
    jsonRequest.parseRequest(request.getBody());
    jsonResponse.setId(jsonRequest.getId()); // copy id

    static std::unordered_map<std::string, RpcServer::RpcHandler<JsonMemberMethod>> jsonRpcHandlers = {
	
      { "getblockcount", { makeMemberMethod(&RpcServer::on_getblockcount), true } },
      { "on_getblockhash", { makeMemberMethod(&RpcServer::on_getblockhash), false } },
      { "getblocktemplate", { makeMemberMethod(&RpcServer::on_getblocktemplate), false } },
      { "getcurrencyid", { makeMemberMethod(&RpcServer::on_get_currency_id), true } },
      { "submitblock", { makeMemberMethod(&RpcServer::on_submitblock), false } },
      { "getlastblockheader", { makeMemberMethod(&RpcServer::on_get_last_block_header), false } },
      { "getblockheaderbyhash", { makeMemberMethod(&RpcServer::on_get_block_header_by_hash), false } },
      { "getblockheaderbyheight", { makeMemberMethod(&RpcServer::on_get_block_header_by_height), false } },
      { "f_blocks_list_json", { makeMemberMethod(&RpcServer::f_on_blocks_list_json), false } },
      { "f_block_json", { makeMemberMethod(&RpcServer::f_on_block_json), false } },
      { "f_transaction_json", { makeMemberMethod(&RpcServer::f_on_transaction_json), false } },
	  { "f_pool_json", { makeMemberMethod(&RpcServer::f_on_pool_json), false } },
	  { "f_mempool_json", { makeMemberMethod(&RpcServer::f_on_mempool_json), false } },
	  { "k_transactions_by_payment_id", { makeMemberMethod(&RpcServer::k_on_transactions_by_payment_id), false } }

    };

    auto it = jsonRpcHandlers.find(jsonRequest.getMethod());
    if (it == jsonRpcHandlers.end()) {
      throw JsonRpcError(JsonRpc::errMethodNotFound);
    }

    if (!it->second.allowBusyCore && !isCoreReady()) {
      throw JsonRpcError(CORE_RPC_ERROR_CODE_CORE_BUSY, "Core is busy");
    }

    it->second.handler(this, jsonRequest, jsonResponse);

  } catch (const JsonRpcError& err) {
    jsonResponse.setError(err);
  } catch (const std::exception& e) {
    jsonResponse.setError(JsonRpcError(JsonRpc::errInternalError, e.what()));
  }

  response.setBody(jsonResponse.getBody());
  logger(TRACE) << "JSON-RPC response: " << jsonResponse.getBody();
  return true;
}

bool RpcServer::restrictRPC(const bool is_restricted) {
  m_restricted_rpc = is_restricted;
  return true;
}

bool RpcServer::enableCors(const std::string domain) {
  m_cors_domain = domain;
  return true;
}

bool RpcServer::setFeeAddress(const std::string fee_address) {
  m_fee_address = fee_address;
  return true;
}

bool RpcServer::isCoreReady() {
  return m_core.currency().isTestnet() || m_p2p.get_payload_object().isSynchronized();
}

//
// Binary handlers
//

bool RpcServer::on_get_blocks(const COMMAND_RPC_GET_BLOCKS_FAST::request& req, COMMAND_RPC_GET_BLOCKS_FAST::response& res) {
  // TODO code duplication see InProcessNode::doGetNewBlocks()
  if (req.block_ids.empty()) {
    res.status = "Failed";
    return false;
  }

  if (req.block_ids.back() != m_core.getBlockIdByHeight(0)) {
    res.status = "Failed";
    return false;
  }

  uint32_t totalBlockCount;
  uint32_t startBlockIndex;
  std::vector<Crypto::Hash> supplement = m_core.findBlockchainSupplement(req.block_ids, COMMAND_RPC_GET_BLOCKS_FAST_MAX_COUNT, totalBlockCount, startBlockIndex);

  res.current_height = totalBlockCount;
  res.start_height = startBlockIndex;

  for (const auto& blockId : supplement) {
    assert(m_core.have_block(blockId));
    auto completeBlock = m_core.getBlock(blockId);
    assert(completeBlock != nullptr);

    res.blocks.resize(res.blocks.size() + 1);
    res.blocks.back().block = asString(toBinaryArray(completeBlock->getBlock()));

    res.blocks.back().txs.reserve(completeBlock->getTransactionCount());
    for (size_t i = 0; i < completeBlock->getTransactionCount(); ++i) {
      res.blocks.back().txs.push_back(asString(toBinaryArray(completeBlock->getTransaction(i))));
    }
  }

  res.status = CORE_RPC_STATUS_OK;
  return true;
}

bool RpcServer::on_query_blocks(const COMMAND_RPC_QUERY_BLOCKS::request& req, COMMAND_RPC_QUERY_BLOCKS::response& res) {
  uint32_t startHeight;
  uint32_t currentHeight;
  uint32_t fullOffset;

  if (!m_core.queryBlocks(req.block_ids, req.timestamp, startHeight, currentHeight, fullOffset, res.items)) {
    res.status = "Failed to perform query";
    return false;
  }

  res.start_height = startHeight;
  res.current_height = currentHeight;
  res.full_offset = fullOffset;
  res.status = CORE_RPC_STATUS_OK;
  return true;
}

bool RpcServer::on_query_blocks_lite(const COMMAND_RPC_QUERY_BLOCKS_LITE::request& req, COMMAND_RPC_QUERY_BLOCKS_LITE::response& res) {
  uint32_t startHeight;
  uint32_t currentHeight;
  uint32_t fullOffset;
  if (!m_core.queryBlocksLite(req.blockIds, req.timestamp, startHeight, currentHeight, fullOffset, res.items)) {
    res.status = "Failed to perform query";
    return false;
  }

  res.startHeight = startHeight;
  res.currentHeight = currentHeight;
  res.fullOffset = fullOffset;
  res.status = CORE_RPC_STATUS_OK;
  return true;
}

bool RpcServer::on_get_indexes(const COMMAND_RPC_GET_TX_GLOBAL_OUTPUTS_INDEXES::request& req, COMMAND_RPC_GET_TX_GLOBAL_OUTPUTS_INDEXES::response& res) {
  std::vector<uint32_t> outputIndexes;
  if (!m_core.get_tx_outputs_gindexs(req.txid, outputIndexes)) {
    res.status = "Failed";
    return true;
  }

  res.o_indexes.assign(outputIndexes.begin(), outputIndexes.end());
  res.status = CORE_RPC_STATUS_OK;
  logger(TRACE) << "COMMAND_RPC_GET_TX_GLOBAL_OUTPUTS_INDEXES: [" << res.o_indexes.size() << "]";
  return true;
}

bool RpcServer::on_get_random_outs(const COMMAND_RPC_GET_RANDOM_OUTPUTS_FOR_AMOUNTS::request& req, COMMAND_RPC_GET_RANDOM_OUTPUTS_FOR_AMOUNTS::response& res) {
  res.status = "Failed";
  if (!m_core.get_random_outs_for_amounts(req, res)) {
    return true;
  }

  res.status = CORE_RPC_STATUS_OK;

  std::stringstream ss;
  typedef COMMAND_RPC_GET_RANDOM_OUTPUTS_FOR_AMOUNTS::outs_for_amount outs_for_amount;
  typedef COMMAND_RPC_GET_RANDOM_OUTPUTS_FOR_AMOUNTS::out_entry out_entry;

  std::for_each(res.outs.begin(), res.outs.end(), [&](outs_for_amount& ofa)  {
    ss << "[" << ofa.amount << "]:";

    assert(ofa.outs.size() && "internal error: ofa.outs.size() is empty");

    std::for_each(ofa.outs.begin(), ofa.outs.end(), [&](out_entry& oe)
    {
      ss << oe.global_amount_index << " ";
    });
    ss << ENDL;
  });
  std::string s = ss.str();
  logger(TRACE) << "COMMAND_RPC_GET_RANDOM_OUTPUTS_FOR_AMOUNTS: " << ENDL << s;
  res.status = CORE_RPC_STATUS_OK;
  return true;
}

bool RpcServer::onGetPoolChanges(const COMMAND_RPC_GET_POOL_CHANGES::request& req, COMMAND_RPC_GET_POOL_CHANGES::response& rsp) {
  rsp.status = CORE_RPC_STATUS_OK;
  std::vector<CryptoNote::Transaction> addedTransactions;
  rsp.isTailBlockActual = m_core.getPoolChanges(req.tailBlockId, req.knownTxsIds, addedTransactions, rsp.deletedTxsIds);
  for (auto& tx : addedTransactions) {
    BinaryArray txBlob;
    if (!toBinaryArray(tx, txBlob)) {
      rsp.status = "Internal error";
      break;;
    }

    rsp.addedTxs.emplace_back(std::move(txBlob));
  }
  return true;
}


bool RpcServer::onGetPoolChangesLite(const COMMAND_RPC_GET_POOL_CHANGES_LITE::request& req, COMMAND_RPC_GET_POOL_CHANGES_LITE::response& rsp) {
  rsp.status = CORE_RPC_STATUS_OK;
  rsp.isTailBlockActual = m_core.getPoolChangesLite(req.tailBlockId, req.knownTxsIds, rsp.addedTxs, rsp.deletedTxsIds);

  return true;
}

//
// JSON handlers
//

bool RpcServer::on_get_info(const COMMAND_RPC_GET_INFO::request& req, COMMAND_RPC_GET_INFO::response& res) {
  res.height = m_core.get_current_blockchain_height();
  res.difficulty = m_core.getNextBlockDifficulty();
  res.tx_count = m_core.get_blockchain_total_transactions() - res.height; //without coinbase
  res.tx_pool_size = m_core.get_pool_transactions_count();
  res.alt_blocks_count = m_core.get_alternative_blocks_count();
  uint64_t total_conn = m_p2p.get_connections_count();
  res.outgoing_connections_count = m_p2p.get_outgoing_connections_count();
  res.incoming_connections_count = total_conn - res.outgoing_connections_count;
  res.white_peerlist_size = m_p2p.getPeerlistManager().get_white_peers_count();
  res.grey_peerlist_size = m_p2p.getPeerlistManager().get_gray_peers_count();
  res.last_known_block_index = std::max(static_cast<uint32_t>(1), m_protocolQuery.getObservedHeight()) - 1;
  res.version = PROJECT_VERSION_LONG;
  if (m_fee_address.empty()) {
	  res.fee_address = "";
  }
  else {
	  res.fee_address = m_fee_address;
  }
  res.status = CORE_RPC_STATUS_OK;
  return true;
}

bool RpcServer::on_get_height(const COMMAND_RPC_GET_HEIGHT::request& req, COMMAND_RPC_GET_HEIGHT::response& res) {
  res.height = m_core.get_current_blockchain_height();
  res.status = CORE_RPC_STATUS_OK;
  return true;
}

bool RpcServer::on_get_transactions(const COMMAND_RPC_GET_TRANSACTIONS::request& req, COMMAND_RPC_GET_TRANSACTIONS::response& res) {
  std::vector<Hash> vh;
  for (const auto& tx_hex_str : req.txs_hashes) {
    BinaryArray b;
    if (!fromHex(tx_hex_str, b))
    {
      res.status = "Failed to parse hex representation of transaction hash";
      return true;
    }
    if (b.size() != sizeof(Hash))
    {
      res.status = "Failed, size of data mismatch";
    }
    vh.push_back(*reinterpret_cast<const Hash*>(b.data()));
  }
  std::list<Hash> missed_txs;
  std::list<Transaction> txs;
  m_core.getTransactions(vh, txs, missed_txs);

  for (auto& tx : txs) {
    res.txs_as_hex.push_back(toHex(toBinaryArray(tx)));
  }

  for (const auto& miss_tx : missed_txs) {
    res.missed_tx.push_back(Common::podToHex(miss_tx));
  }

  res.status = CORE_RPC_STATUS_OK;
  return true;
}

bool RpcServer::on_send_raw_tx(const COMMAND_RPC_SEND_RAW_TX::request& req, COMMAND_RPC_SEND_RAW_TX::response& res) {
  BinaryArray tx_blob;
  if (!fromHex(req.tx_as_hex, tx_blob))
  {
    logger(INFO) << "[on_send_raw_tx]: Failed to parse tx from hexbuff: " << req.tx_as_hex;
    res.status = "Failed";
    return true;
  }

  Crypto::Hash transactionHash = Crypto::cn_fast_hash(tx_blob.data(), tx_blob.size());
  logger(DEBUGGING) << "transaction " << transactionHash << " came in on_send_raw_tx";

  tx_verification_context tvc = boost::value_initialized<tx_verification_context>();
  if (!m_core.handle_incoming_tx(tx_blob, tvc, false))
  {
    logger(INFO) << "[on_send_raw_tx]: Failed to process tx";
    res.status = "Failed";
    return true;
  }

  if (tvc.m_verifivation_failed)
  {
    logger(INFO) << "[on_send_raw_tx]: tx verification failed";
    res.status = "Failed";
    return true;
  }

  if (!tvc.m_should_be_relayed)
  {
    logger(INFO) << "[on_send_raw_tx]: tx accepted, but not relayed";
    res.status = "Not relayed";
    return true;
  }


  NOTIFY_NEW_TRANSACTIONS::request r;
  r.txs.push_back(asString(tx_blob));
  m_core.get_protocol()->relay_transactions(r);
  //TODO: make sure that tx has reached other nodes here, probably wait to receive reflections from other nodes
  res.status = CORE_RPC_STATUS_OK;
  return true;
}

bool RpcServer::on_start_mining(const COMMAND_RPC_START_MINING::request& req, COMMAND_RPC_START_MINING::response& res) {
  if (m_restricted_rpc) {
	res.status = "Failed, restricted handle";
	return false;
  }
  
  AccountPublicAddress adr;
  if (!m_core.currency().parseAccountAddressString(req.miner_address, adr)) {
    res.status = "Failed, wrong address";
    return true;
  }

  if (!m_core.get_miner().start(adr, static_cast<size_t>(req.threads_count))) {
    res.status = "Failed, mining not started";
    return true;
  }

  res.status = CORE_RPC_STATUS_OK;
  return true;
}

bool RpcServer::on_stop_mining(const COMMAND_RPC_STOP_MINING::request& req, COMMAND_RPC_STOP_MINING::response& res) {
  if (m_restricted_rpc) {
	res.status = "Failed, restricted handle";
	return false;
  }

  if (!m_core.get_miner().stop()) {
    res.status = "Failed, mining not stopped";
    return true;
  }
  res.status = CORE_RPC_STATUS_OK;
  return true;
}

bool RpcServer::on_stop_daemon(const COMMAND_RPC_STOP_DAEMON::request& req, COMMAND_RPC_STOP_DAEMON::response& res) {
  if (m_restricted_rpc) {
	res.status = "Failed, restricted handle";
	return false;
  }
  if (m_core.currency().isTestnet()) {
    m_p2p.sendStopSignal();
    res.status = CORE_RPC_STATUS_OK;
  } else {
    res.status = CORE_RPC_ERROR_CODE_INTERNAL_ERROR;
    return false;
  }
  return true;
}

bool RpcServer::on_get_fee_address(const COMMAND_RPC_GET_FEE_ADDRESS::request& req, COMMAND_RPC_GET_FEE_ADDRESS::response& res) {
  if (m_fee_address.empty()) {
	res.status = "Node's fee address is not set";
	return false; 
  }
  res.fee_address = m_fee_address;
  res.status = CORE_RPC_STATUS_OK;
  return true;
}

bool RpcServer::on_get_peer_list(const COMMAND_RPC_GET_PEER_LIST::request& req, COMMAND_RPC_GET_PEER_LIST::response& res) {
	std::list<PeerlistEntry> pl_wite;
	std::list<PeerlistEntry> pl_gray;
	m_p2p.getPeerlistManager().get_peerlist_full(pl_gray, pl_wite);
	for (const auto& pe : pl_wite) {
		std::stringstream ss;
		ss << pe.adr;
		res.peers.push_back(ss.str());
	}
	res.status = CORE_RPC_STATUS_OK;
	return true;
}

bool RpcServer::on_get_payment_id(const COMMAND_RPC_GEN_PAYMENT_ID::request& req, COMMAND_RPC_GEN_PAYMENT_ID::response& res) {
  std::string pid;
  try {
    pid = Common::podToHex(Crypto::rand<Crypto::Hash>());
  } catch (const std::exception& e) {
    throw JsonRpc::JsonRpcError{ CORE_RPC_ERROR_CODE_INTERNAL_ERROR, "Internal error: can't generate Payment ID" };
  }
  res.payment_id = pid;
  return true;
}

//------------------------------------------------------------------------------------------------------------------------------
// JSON RPC methods
//------------------------------------------------------------------------------------------------------------------------------

bool RpcServer::f_on_blocks_list_json(const F_COMMAND_RPC_GET_BLOCKS_LIST::request& req, F_COMMAND_RPC_GET_BLOCKS_LIST::response& res) {
  if (m_core.get_current_blockchain_height() <= req.height) {
    throw JsonRpc::JsonRpcError{ CORE_RPC_ERROR_CODE_TOO_BIG_HEIGHT,
      std::string("To big height: ") + std::to_string(req.height) + ", current blockchain height = " + std::to_string(m_core.get_current_blockchain_height()) };
  }

  uint32_t print_blocks_count = 30;
  uint32_t last_height = req.height - print_blocks_count;
  if (req.height <= print_blocks_count)  {
    last_height = 0;
  } 

  for (uint32_t i = req.height; i >= last_height; i--) {
    Hash block_hash = m_core.getBlockIdByHeight(static_cast<uint32_t>(i));
    Block blk;
    if (!m_core.getBlockByHash(block_hash, blk)) {
      throw JsonRpc::JsonRpcError{ CORE_RPC_ERROR_CODE_INTERNAL_ERROR,
        "Internal error: can't get block by height. Height = " + std::to_string(i) + '.' };
    }

    size_t tx_cumulative_block_size;
    m_core.getBlockSize(block_hash, tx_cumulative_block_size);
    size_t blokBlobSize = getObjectBinarySize(blk);
    size_t minerTxBlobSize = getObjectBinarySize(blk.baseTransaction);
    difficulty_type blockDiff;
    m_core.getBlockDifficulty(static_cast<uint32_t>(i), blockDiff);

    f_block_short_response block_short;
    block_short.cumul_size = blokBlobSize + tx_cumulative_block_size - minerTxBlobSize;
    block_short.timestamp = blk.timestamp;
    block_short.height = i;
    block_short.hash = Common::podToHex(block_hash);
    block_short.cumul_size = blokBlobSize + tx_cumulative_block_size - minerTxBlobSize;
    block_short.tx_count = blk.transactionHashes.size() + 1;
	block_short.difficulty = blockDiff;

    res.blocks.push_back(block_short);

    if (i == 0)
      break;
  }

  res.status = CORE_RPC_STATUS_OK;
  return true;
}

bool RpcServer::f_on_block_json(const F_COMMAND_RPC_GET_BLOCK_DETAILS::request& req, F_COMMAND_RPC_GET_BLOCK_DETAILS::response& res) {
  Hash hash;

  try {
    uint32_t height = boost::lexical_cast<uint32_t>(req.hash);
    hash = m_core.getBlockIdByHeight(height);
  } catch (boost::bad_lexical_cast &) {
    if (!parse_hash256(req.hash, hash)) {
      throw JsonRpc::JsonRpcError{
        CORE_RPC_ERROR_CODE_WRONG_PARAM,
        "Failed to parse hex representation of block hash. Hex = " + req.hash + '.' };
    }
  }

  Block blk;
  if (!m_core.getBlockByHash(hash, blk)) {
    throw JsonRpc::JsonRpcError{
      CORE_RPC_ERROR_CODE_INTERNAL_ERROR,
      "Internal error: can't get block by hash. Hash = " + req.hash + '.' };
  }

  if (blk.baseTransaction.inputs.front().type() != typeid(BaseInput)) {
    throw JsonRpc::JsonRpcError{
      CORE_RPC_ERROR_CODE_INTERNAL_ERROR,
      "Internal error: coinbase transaction in the block has the wrong type" };
  }

  block_header_response block_header;
  res.block.height = boost::get<BaseInput>(blk.baseTransaction.inputs.front()).blockIndex;

  Crypto::Hash tmp_hash = m_core.getBlockIdByHeight(res.block.height);
  bool is_orphaned = hash != tmp_hash;
  fill_block_header_response(blk, is_orphaned, res.block.height, hash, block_header);

  res.block.major_version = block_header.major_version;
  res.block.minor_version = block_header.minor_version;
  res.block.timestamp = block_header.timestamp;
  res.block.prev_hash = block_header.prev_hash;
  res.block.nonce = block_header.nonce;
  res.block.hash = block_header.hash;
  res.block.depth = block_header.depth;
  m_core.getBlockDifficulty(static_cast<uint32_t>(res.block.height), res.block.difficulty);

  res.block.reward = block_header.reward;

  std::vector<size_t> blocksSizes;
  if (!m_core.getBackwardBlocksSizes(res.block.height, blocksSizes, parameters::CRYPTONOTE_REWARD_BLOCKS_WINDOW)) {
    return false;
  }
  res.block.sizeMedian = Common::medianValue(blocksSizes);

  size_t blockSize = 0;
  if (!m_core.getBlockSize(hash, blockSize)) {
    return false;
  }
  res.block.transactionsCumulativeSize = blockSize;

  size_t blokBlobSize = getObjectBinarySize(blk);
  size_t minerTxBlobSize = getObjectBinarySize(blk.baseTransaction);
  res.block.blockSize = blokBlobSize + res.block.transactionsCumulativeSize - minerTxBlobSize;

  uint64_t alreadyGeneratedCoins;
  if (!m_core.getAlreadyGeneratedCoins(hash, alreadyGeneratedCoins)) {
    return false;
  }
  res.block.alreadyGeneratedCoins = std::to_string(alreadyGeneratedCoins);

  if (!m_core.getGeneratedTransactionsNumber(res.block.height, res.block.alreadyGeneratedTransactions)) {
    return false;
  }

  uint64_t prevBlockGeneratedCoins = 0;
  if (res.block.height > 0) {
    if (!m_core.getAlreadyGeneratedCoins(blk.previousBlockHash, prevBlockGeneratedCoins)) {
      return false;
    }
  }
  uint64_t maxReward = 0;
  uint64_t currentReward = 0;
  int64_t emissionChange = 0;
  size_t blockGrantedFullRewardZone =  CryptoNote::parameters::CRYPTONOTE_BLOCK_GRANTED_FULL_REWARD_ZONE;
  res.block.effectiveSizeMedian = std::max(res.block.sizeMedian, blockGrantedFullRewardZone);

  if (!m_core.getBlockReward(res.block.major_version, res.block.sizeMedian, 0, prevBlockGeneratedCoins, 0, maxReward, emissionChange)) {
    return false;
  }
  if (!m_core.getBlockReward(res.block.major_version, res.block.sizeMedian, res.block.transactionsCumulativeSize, prevBlockGeneratedCoins, 0, currentReward, emissionChange)) {
    return false;
  }

  res.block.baseReward = maxReward;
  if (maxReward == 0 && currentReward == 0) {
    res.block.penalty = static_cast<double>(0);
  } else {
    if (maxReward < currentReward) {
      return false;
    }
    res.block.penalty = static_cast<double>(maxReward - currentReward) / static_cast<double>(maxReward);
  }

  // Base transaction adding
  f_transaction_short_response transaction_short;
  transaction_short.hash = Common::podToHex(getObjectHash(blk.baseTransaction));
  transaction_short.fee = 0;
  transaction_short.amount_out = get_outs_money_amount(blk.baseTransaction);
  transaction_short.size = getObjectBinarySize(blk.baseTransaction);
  res.block.transactions.push_back(transaction_short);


  std::list<Crypto::Hash> missed_txs;
  std::list<Transaction> txs;
  m_core.getTransactions(blk.transactionHashes, txs, missed_txs);

  res.block.totalFeeAmount = 0;

  for (const Transaction& tx : txs) {
    f_transaction_short_response transaction_short;
    uint64_t amount_in = 0;
    get_inputs_money_amount(tx, amount_in);
    uint64_t amount_out = get_outs_money_amount(tx);

    transaction_short.hash = Common::podToHex(getObjectHash(tx));
    transaction_short.fee = amount_in - amount_out;
    transaction_short.amount_out = amount_out;
    transaction_short.size = getObjectBinarySize(tx);
    res.block.transactions.push_back(transaction_short);

    res.block.totalFeeAmount += transaction_short.fee;
  }

  res.status = CORE_RPC_STATUS_OK;
  return true;
}

bool RpcServer::f_on_transaction_json(const F_COMMAND_RPC_GET_TRANSACTION_DETAILS::request& req, F_COMMAND_RPC_GET_TRANSACTION_DETAILS::response& res) {
  Hash hash;

  if (!parse_hash256(req.hash, hash)) {
    throw JsonRpc::JsonRpcError{
      CORE_RPC_ERROR_CODE_WRONG_PARAM,
      "Failed to parse hex representation of transaction hash. Hex = " + req.hash + '.' };
  }

  std::vector<Crypto::Hash> tx_ids;
  tx_ids.push_back(hash);

  std::list<Crypto::Hash> missed_txs;
  std::list<Transaction> txs;
  m_core.getTransactions(tx_ids, txs, missed_txs, true);

  if (1 == txs.size()) {
    res.tx = txs.front();
  } else {
    throw JsonRpc::JsonRpcError{
      CORE_RPC_ERROR_CODE_WRONG_PARAM,
      "transaction wasn't found. Hash = " + req.hash + '.' };
  }

  Crypto::Hash blockHash;
  uint32_t blockHeight;
  if (m_core.getBlockContainingTx(hash, blockHash, blockHeight)) {
    Block blk;
    if (m_core.getBlockByHash(blockHash, blk)) {
      size_t tx_cumulative_block_size;
      m_core.getBlockSize(blockHash, tx_cumulative_block_size);
      size_t blokBlobSize = getObjectBinarySize(blk);
      size_t minerTxBlobSize = getObjectBinarySize(blk.baseTransaction);
      f_block_short_response block_short;

      block_short.cumul_size = blokBlobSize + tx_cumulative_block_size - minerTxBlobSize;
      block_short.timestamp = blk.timestamp;
      block_short.height = blockHeight;
      block_short.hash = Common::podToHex(blockHash);
      block_short.cumul_size = blokBlobSize + tx_cumulative_block_size - minerTxBlobSize;
      block_short.tx_count = blk.transactionHashes.size() + 1;
      res.block = block_short;
    }
  }

  uint64_t amount_in = 0;
  get_inputs_money_amount(res.tx, amount_in);
  uint64_t amount_out = get_outs_money_amount(res.tx);

  res.txDetails.hash = Common::podToHex(getObjectHash(res.tx));
  res.txDetails.fee = amount_in - amount_out;
  if (amount_in == 0)
    res.txDetails.fee = 0;
  res.txDetails.amount_out = amount_out;
  res.txDetails.size = getObjectBinarySize(res.tx);

  uint64_t mixin;
  if (!f_getMixin(res.tx, mixin)) {
    return false;
  }
  res.txDetails.mixin = mixin;

  Crypto::Hash paymentId;
  if (CryptoNote::getPaymentIdFromTxExtra(res.tx.extra, paymentId)) {
    res.txDetails.paymentId = Common::podToHex(paymentId);
  } else {
    res.txDetails.paymentId = "";
  }

  res.status = CORE_RPC_STATUS_OK;
  return true;
}

bool RpcServer::f_on_pool_json(const F_COMMAND_RPC_GET_POOL::request& req, F_COMMAND_RPC_GET_POOL::response& res) {
  auto pool = m_core.getPoolTransactions();
  for (const Transaction tx : pool) {
    f_transaction_short_response transaction_short;
<<<<<<< HEAD
  
    uint64_t amount_in = getInputAmount(tx);
    uint64_t amount_out = getOutputAmount(tx);
  
=======
  
    uint64_t amount_in = getInputAmount(tx);
    uint64_t amount_out = getOutputAmount(tx);
  
>>>>>>> c355b881
    transaction_short.hash = Common::podToHex(getObjectHash(tx));
    transaction_short.fee = amount_in < amount_out + parameters::MINIMUM_FEE ? parameters::MINIMUM_FEE : amount_in - amount_out;
    transaction_short.amount_out = amount_out;
    transaction_short.size = getObjectBinarySize(tx);
    res.transactions.push_back(transaction_short);  
  }
  res.status = CORE_RPC_STATUS_OK;
  return true;
}

bool RpcServer::f_on_mempool_json(const COMMAND_RPC_GET_MEMPOOL::request& req, COMMAND_RPC_GET_MEMPOOL::response& res) {
  auto pool = m_core.getMemoryPool();
  for (const CryptoNote::tx_memory_pool::TransactionDetails txd : pool) {
    f_mempool_transaction_response mempool_transaction;
    uint64_t amount_out = getOutputAmount(txd.tx);

    mempool_transaction.hash = Common::podToHex(txd.id);
    mempool_transaction.fee = txd.fee;
    mempool_transaction.amount_out = amount_out;
    mempool_transaction.size = txd.blobSize;
	mempool_transaction.receiveTime = txd.receiveTime;
    mempool_transaction.keptByBlock = txd.keptByBlock;
    mempool_transaction.max_used_block_height = txd.maxUsedBlock.height;
    mempool_transaction.max_used_block_id = Common::podToHex(txd.maxUsedBlock.id);
    mempool_transaction.last_failed_height = txd.lastFailedBlock.height;
    mempool_transaction.last_failed_id = Common::podToHex(txd.lastFailedBlock.id);
	res.mempool.push_back(mempool_transaction);
  }
  res.status = CORE_RPC_STATUS_OK;
  return true;
}

bool RpcServer::f_getMixin(const Transaction& transaction, uint64_t& mixin) {
  mixin = 0;
  for (const TransactionInput& txin : transaction.inputs) {
    if (txin.type() != typeid(KeyInput)) {
      continue;
    }
    uint64_t currentMixin = boost::get<KeyInput>(txin).outputIndexes.size();
    if (currentMixin > mixin) {
      mixin = currentMixin;
    }
  }
  return true;
}

bool RpcServer::k_on_transactions_by_payment_id(const K_COMMAND_RPC_GET_TRANSACTIONS_BY_PAYMENT_ID::request& req, K_COMMAND_RPC_GET_TRANSACTIONS_BY_PAYMENT_ID::response& res) {
	if (!req.payment_id.size()) {
		throw JsonRpc::JsonRpcError{ CORE_RPC_ERROR_CODE_WRONG_PARAM, "Wrong parameters, expected payment_id" };
	}
	logger(Logging::INFO, Logging::WHITE) << "RPC request came: Search by Payment ID: " << req.payment_id;

	Crypto::Hash paymentId;
	std::vector<Transaction> transactions;

	if (!parse_hash256(req.payment_id, paymentId)) {
		throw JsonRpc::JsonRpcError{
			CORE_RPC_ERROR_CODE_WRONG_PARAM,
			"Failed to parse Payment ID: " + req.payment_id + '.' };
	}

	if (!m_core.getTransactionsByPaymentId(paymentId, transactions)) {
		throw JsonRpc::JsonRpcError{
			CORE_RPC_ERROR_CODE_INTERNAL_ERROR,
			"Internal error: can't get transactions by Payment ID: " + req.payment_id + '.' };
	}

	for (const Transaction& tx : transactions) {
		f_transaction_short_response transaction_short;
		uint64_t amount_in = 0;
		get_inputs_money_amount(tx, amount_in);
		uint64_t amount_out = get_outs_money_amount(tx);

		transaction_short.hash = Common::podToHex(getObjectHash(tx));
		transaction_short.fee = amount_in - amount_out;
		transaction_short.amount_out = amount_out;
		transaction_short.size = getObjectBinarySize(tx);
		res.transactions.push_back(transaction_short);
	}

	res.status = CORE_RPC_STATUS_OK;
	return true;
}

bool RpcServer::on_getblockcount(const COMMAND_RPC_GETBLOCKCOUNT::request& req, COMMAND_RPC_GETBLOCKCOUNT::response& res) {
  res.count = m_core.get_current_blockchain_height();
  res.status = CORE_RPC_STATUS_OK;
  return true;
}

bool RpcServer::on_getblockhash(const COMMAND_RPC_GETBLOCKHASH::request& req, COMMAND_RPC_GETBLOCKHASH::response& res) {
  if (req.size() != 1) {
    throw JsonRpc::JsonRpcError{ CORE_RPC_ERROR_CODE_WRONG_PARAM, "Wrong parameters, expected height" };
  }

  uint32_t h = static_cast<uint32_t>(req[0]);
  Crypto::Hash blockId = m_core.getBlockIdByHeight(h);
  if (blockId == NULL_HASH) {
    throw JsonRpc::JsonRpcError{ 
      CORE_RPC_ERROR_CODE_TOO_BIG_HEIGHT,
      std::string("To big height: ") + std::to_string(h) + ", current blockchain height = " + std::to_string(m_core.get_current_blockchain_height())
    };
  }

  res = Common::podToHex(blockId);
  return true;
}

namespace {
  uint64_t slow_memmem(void* start_buff, size_t buflen, void* pat, size_t patlen)
  {
    void* buf = start_buff;
    void* end = (char*)buf + buflen - patlen;
    while ((buf = memchr(buf, ((char*)pat)[0], buflen)))
    {
      if (buf>end)
        return 0;
      if (memcmp(buf, pat, patlen) == 0)
        return (char*)buf - (char*)start_buff;
      buf = (char*)buf + 1;
    }
    return 0;
  }
}

bool RpcServer::on_getblocktemplate(const COMMAND_RPC_GETBLOCKTEMPLATE::request& req, COMMAND_RPC_GETBLOCKTEMPLATE::response& res) {
  if (req.reserve_size > TX_EXTRA_NONCE_MAX_COUNT) {
    throw JsonRpc::JsonRpcError{ CORE_RPC_ERROR_CODE_TOO_BIG_RESERVE_SIZE, "To big reserved size, maximum 255" };
  }

  AccountPublicAddress acc = boost::value_initialized<AccountPublicAddress>();

  if (!req.wallet_address.size() || !m_core.currency().parseAccountAddressString(req.wallet_address, acc)) {
    throw JsonRpc::JsonRpcError{ CORE_RPC_ERROR_CODE_WRONG_WALLET_ADDRESS, "Failed to parse wallet address" };
  }

  Block b = boost::value_initialized<Block>();
  CryptoNote::BinaryArray blob_reserve;
  blob_reserve.resize(req.reserve_size, 0);
  if (!m_core.get_block_template(b, acc, res.difficulty, res.height, blob_reserve)) {
    logger(ERROR) << "Failed to create block template";
    throw JsonRpc::JsonRpcError{ CORE_RPC_ERROR_CODE_INTERNAL_ERROR, "Internal error: failed to create block template" };
  }

  BinaryArray block_blob = toBinaryArray(b);
  PublicKey tx_pub_key = CryptoNote::getTransactionPublicKeyFromExtra(b.baseTransaction.extra);
  if (tx_pub_key == NULL_PUBLIC_KEY) {
    logger(ERROR) << "Failed to find tx pub key in coinbase extra";
    throw JsonRpc::JsonRpcError{ CORE_RPC_ERROR_CODE_INTERNAL_ERROR, "Internal error: failed to find tx pub key in coinbase extra" };
  }

  if (0 < req.reserve_size) {
    res.reserved_offset = slow_memmem((void*)block_blob.data(), block_blob.size(), &tx_pub_key, sizeof(tx_pub_key));
    if (!res.reserved_offset) {
      logger(ERROR) << "Failed to find tx pub key in blockblob";
      throw JsonRpc::JsonRpcError{ CORE_RPC_ERROR_CODE_INTERNAL_ERROR, "Internal error: failed to create block template" };
    }
    res.reserved_offset += sizeof(tx_pub_key) + 3; //3 bytes: tag for TX_EXTRA_TAG_PUBKEY(1 byte), tag for TX_EXTRA_NONCE(1 byte), counter in TX_EXTRA_NONCE(1 byte)
    if (res.reserved_offset + req.reserve_size > block_blob.size()) {
      logger(ERROR) << "Failed to calculate offset for reserved bytes";
      throw JsonRpc::JsonRpcError{ CORE_RPC_ERROR_CODE_INTERNAL_ERROR, "Internal error: failed to create block template" };
    }
  } else {
    res.reserved_offset = 0;
  }

  BinaryArray hashing_blob;
  if (!get_block_hashing_blob(b, hashing_blob)) {
	  logger(ERROR) << "Failed to get blockhashing_blob";
	  throw JsonRpc::JsonRpcError{ CORE_RPC_ERROR_CODE_INTERNAL_ERROR, "Internal error: failed to get blockhashing_blob" };
  }

  res.blocktemplate_blob = toHex(block_blob);
  res.blockhashing_blob = toHex(hashing_blob);
  res.status = CORE_RPC_STATUS_OK;

  return true;
}

bool RpcServer::on_get_currency_id(const COMMAND_RPC_GET_CURRENCY_ID::request& /*req*/, COMMAND_RPC_GET_CURRENCY_ID::response& res) {
  Hash currencyId = m_core.currency().genesisBlockHash();
  res.currency_id_blob = Common::podToHex(currencyId);
  return true;
}

bool RpcServer::on_submitblock(const COMMAND_RPC_SUBMITBLOCK::request& req, COMMAND_RPC_SUBMITBLOCK::response& res) {
  if (req.size() != 1) {
    throw JsonRpc::JsonRpcError{ CORE_RPC_ERROR_CODE_WRONG_PARAM, "Wrong param" };
  }

  BinaryArray blockblob;
  if (!fromHex(req[0], blockblob)) {
    throw JsonRpc::JsonRpcError{ CORE_RPC_ERROR_CODE_WRONG_BLOCKBLOB, "Wrong block blob" };
  }

  block_verification_context bvc = boost::value_initialized<block_verification_context>();

  m_core.handle_incoming_block_blob(blockblob, bvc, true, true);

  if (!bvc.m_added_to_main_chain) {
    throw JsonRpc::JsonRpcError{ CORE_RPC_ERROR_CODE_BLOCK_NOT_ACCEPTED, "Block not accepted" };
  }

  res.status = CORE_RPC_STATUS_OK;
  return true;
}


namespace {
  uint64_t get_block_reward(const Block& blk) {
    uint64_t reward = 0;
    for (const TransactionOutput& out : blk.baseTransaction.outputs) {
      reward += out.amount;
    }
    return reward;
  }
}

void RpcServer::fill_block_header_response(const Block& blk, bool orphan_status, uint64_t height, const Hash& hash, block_header_response& responce) {
  responce.major_version = blk.majorVersion;
  responce.minor_version = blk.minorVersion;
  responce.timestamp = blk.timestamp;
  responce.prev_hash = Common::podToHex(blk.previousBlockHash);
  responce.nonce = blk.nonce;
  responce.orphan_status = orphan_status;
  responce.height = height;
  responce.depth = m_core.get_current_blockchain_height() - height - 1;
  responce.hash = Common::podToHex(hash);
  m_core.getBlockDifficulty(static_cast<uint32_t>(height), responce.difficulty);
  responce.reward = get_block_reward(blk);
}

bool RpcServer::on_get_last_block_header(const COMMAND_RPC_GET_LAST_BLOCK_HEADER::request& req, COMMAND_RPC_GET_LAST_BLOCK_HEADER::response& res) {
  uint32_t last_block_height;
  Hash last_block_hash;
  
  m_core.get_blockchain_top(last_block_height, last_block_hash);

  Block last_block;
  if (!m_core.getBlockByHash(last_block_hash, last_block)) {
    throw JsonRpc::JsonRpcError{ CORE_RPC_ERROR_CODE_INTERNAL_ERROR, "Internal error: can't get last block hash." };
  }
  Crypto::Hash tmp_hash = m_core.getBlockIdByHeight(last_block_height);
  bool is_orphaned = last_block_hash != tmp_hash;
  fill_block_header_response(last_block, is_orphaned, last_block_height, last_block_hash, res.block_header);
  res.status = CORE_RPC_STATUS_OK;
  return true;
}

bool RpcServer::on_get_block_header_by_hash(const COMMAND_RPC_GET_BLOCK_HEADER_BY_HASH::request& req, COMMAND_RPC_GET_BLOCK_HEADER_BY_HASH::response& res) {
  Hash block_hash;

  if (!parse_hash256(req.hash, block_hash)) {
    throw JsonRpc::JsonRpcError{
      CORE_RPC_ERROR_CODE_WRONG_PARAM,
      "Failed to parse hex representation of block hash. Hex = " + req.hash + '.' };
  }

  Block blk;
  if (!m_core.getBlockByHash(block_hash, blk)) {
    throw JsonRpc::JsonRpcError{
      CORE_RPC_ERROR_CODE_INTERNAL_ERROR,
      "Internal error: can't get block by hash. Hash = " + req.hash + '.' };
  }

  if (blk.baseTransaction.inputs.front().type() != typeid(BaseInput)) {
    throw JsonRpc::JsonRpcError{
      CORE_RPC_ERROR_CODE_INTERNAL_ERROR,
      "Internal error: coinbase transaction in the block has the wrong type" };
  }

  uint64_t block_height = boost::get<BaseInput>(blk.baseTransaction.inputs.front()).blockIndex;
  Crypto::Hash tmp_hash = m_core.getBlockIdByHeight(block_height);
  bool is_orphaned = block_hash != tmp_hash;
  fill_block_header_response(blk, is_orphaned, block_height, block_hash, res.block_header);
  res.status = CORE_RPC_STATUS_OK;
  return true;
}

bool RpcServer::on_get_block_header_by_height(const COMMAND_RPC_GET_BLOCK_HEADER_BY_HEIGHT::request& req, COMMAND_RPC_GET_BLOCK_HEADER_BY_HEIGHT::response& res) {
  if (m_core.get_current_blockchain_height() <= req.height) {
    throw JsonRpc::JsonRpcError{ CORE_RPC_ERROR_CODE_TOO_BIG_HEIGHT,
      std::string("To big height: ") + std::to_string(req.height) + ", current blockchain height = " + std::to_string(m_core.get_current_blockchain_height()) };
  }

  Hash block_hash = m_core.getBlockIdByHeight(static_cast<uint32_t>(req.height));
  Block blk;
  if (!m_core.getBlockByHash(block_hash, blk)) {
    throw JsonRpc::JsonRpcError{ CORE_RPC_ERROR_CODE_INTERNAL_ERROR,
      "Internal error: can't get block by height. Height = " + std::to_string(req.height) + '.' };
  }
  
  Crypto::Hash tmp_hash = m_core.getBlockIdByHeight(req.height);
  bool is_orphaned = block_hash != tmp_hash;
  fill_block_header_response(blk, is_orphaned, req.height, block_hash, res.block_header);
  res.status = CORE_RPC_STATUS_OK;
  return true;
}


}
<|MERGE_RESOLUTION|>--- conflicted
+++ resolved
@@ -813,17 +813,10 @@
   auto pool = m_core.getPoolTransactions();
   for (const Transaction tx : pool) {
     f_transaction_short_response transaction_short;
-<<<<<<< HEAD
   
     uint64_t amount_in = getInputAmount(tx);
     uint64_t amount_out = getOutputAmount(tx);
   
-=======
-  
-    uint64_t amount_in = getInputAmount(tx);
-    uint64_t amount_out = getOutputAmount(tx);
-  
->>>>>>> c355b881
     transaction_short.hash = Common::podToHex(getObjectHash(tx));
     transaction_short.fee = amount_in < amount_out + parameters::MINIMUM_FEE ? parameters::MINIMUM_FEE : amount_in - amount_out;
     transaction_short.amount_out = amount_out;
