--- conflicted
+++ resolved
@@ -1,9 +1,3 @@
-<<<<<<< HEAD
-// Copyright (c) 2011-2016 The Cryptonote developers
-// Distributed under the MIT/X11 software license, see the accompanying
-// file COPYING or http://www.opensource.org/licenses/mit-license.php.
-// Block explorer related changes Copyright (c) Forknote developers
-=======
 // Copyright (c) 2012-2016, The CryptoNote developers, The Bytecoin developers
 // Copyright (c) 2016, The Forknote developers
 // Copyright (c) 2016, The Karbowanec developers
@@ -22,7 +16,6 @@
 //
 // You should have received a copy of the GNU Lesser General Public License
 // along with Bytecoin.  If not, see <http://www.gnu.org/licenses/>.
->>>>>>> 231db527
 
 #include "RpcServer.h"
 
@@ -144,8 +137,7 @@
 bool RpcServer::processJsonRpcRequest(const HttpRequest& request, HttpResponse& response) {
 
   using namespace JsonRpc;
-  
-  response.addHeader("Access-Control-Allow-Origin", "*");
+
   response.addHeader("Content-Type", "application/json");
   if (!m_cors_domain.empty()) {
 	response.addHeader("Access-Control-Allow-Origin", m_cors_domain);
@@ -161,17 +153,6 @@
 
     static std::unordered_map<std::string, RpcServer::RpcHandler<JsonMemberMethod>> jsonRpcHandlers = {
 	
-<<<<<<< HEAD
-	// block explorer
-	{ "f_blocks_list_json", { makeMemberMethod(&RpcServer::f_on_blocks_list_json), false } },
-    { "f_block_json", { makeMemberMethod(&RpcServer::f_on_block_json), false } },
-    { "f_transaction_json", { makeMemberMethod(&RpcServer::f_on_transaction_json), false } },
-    { "f_pool_json", { makeMemberMethod(&RpcServer::f_on_pool_json), false } },
-	// end of block explorer
-	
-		
-=======
->>>>>>> 231db527
       { "getblockcount", { makeMemberMethod(&RpcServer::on_getblockcount), true } },
       { "on_getblockhash", { makeMemberMethod(&RpcServer::on_getblockhash), false } },
       { "getblocktemplate", { makeMemberMethod(&RpcServer::on_getblocktemplate), false } },
@@ -531,11 +512,6 @@
 // JSON RPC methods
 //------------------------------------------------------------------------------------------------------------------------------
 
-<<<<<<< HEAD
-// block explorer
-
-=======
->>>>>>> 231db527
 bool RpcServer::f_on_blocks_list_json(const F_COMMAND_RPC_GET_BLOCKS_LIST::request& req, F_COMMAND_RPC_GET_BLOCKS_LIST::response& res) {
   if (m_core.get_current_blockchain_height() <= req.height) {
     throw JsonRpc::JsonRpcError{ CORE_RPC_ERROR_CODE_TOO_BIG_HEIGHT,
@@ -659,17 +635,10 @@
   size_t blockGrantedFullRewardZone =  CryptoNote::parameters::CRYPTONOTE_BLOCK_GRANTED_FULL_REWARD_ZONE;
   res.block.effectiveSizeMedian = std::max(res.block.sizeMedian, blockGrantedFullRewardZone);
 
-<<<<<<< HEAD
-  if (!m_core.getBlockReward(res.block.sizeMedian, 0, prevBlockGeneratedCoins, 0, maxReward, emissionChange)) {
-    return false;
-  }
-  if (!m_core.getBlockReward(res.block.sizeMedian, res.block.transactionsCumulativeSize, prevBlockGeneratedCoins, 0, currentReward, emissionChange)) {
-=======
   if (!m_core.getBlockReward(res.block.major_version, res.block.sizeMedian, 0, prevBlockGeneratedCoins, 0, maxReward, emissionChange)) {
     return false;
   }
   if (!m_core.getBlockReward(res.block.major_version, res.block.sizeMedian, res.block.transactionsCumulativeSize, prevBlockGeneratedCoins, 0, currentReward, emissionChange)) {
->>>>>>> 231db527
     return false;
   }
 
@@ -812,11 +781,6 @@
 }
 
 
-<<<<<<< HEAD
-// end of block explorer
-
-=======
->>>>>>> 231db527
 bool RpcServer::on_getblockcount(const COMMAND_RPC_GETBLOCKCOUNT::request& req, COMMAND_RPC_GETBLOCKCOUNT::response& res) {
   res.count = m_core.get_current_blockchain_height();
   res.status = CORE_RPC_STATUS_OK;
