--- conflicted
+++ resolved
@@ -1,29 +1,23 @@
-// (c) 2018 {DRGL}
-<<<<<<< HEAD
+
+// {DRGL} Kills White Walkers
+
+// ©2018 {DRÆGONGLASS}
+// <http://www.ZirtysPerzys.org>
 // Copyright (c) 2012-2016, The CryptoNote developers, The Bytecoin developers
 // Copyright (c) 2016, The Forknote developers
 // Copyright (c) 2016, The Karbowanec developers
-//
 // This file is part of Bytecoin.
-//
 // Bytecoin is free software: you can redistribute it and/or modify
 // it under the terms of the GNU Lesser General Public License as published by
 // the Free Software Foundation, either version 3 of the License, or
 // (at your option) any later version.
-//
 // Bytecoin is distributed in the hope that it will be useful,
 // but WITHOUT ANY WARRANTY; without even the implied warranty of
 // MERCHANTABILITY or FITNESS FOR A PARTICULAR PURPOSE.  See the
 // GNU Lesser General Public License for more details.
-//
 // You should have received a copy of the GNU Lesser General Public License
 // along with Bytecoin.  If not, see <http://www.gnu.org/licenses/>.
-=======
-// Copyright (c) Karbowanec
-// Copyright (c) 2011-2016 The Cryptonote developers
-// Distributed under the MIT/X11 software license, see the accompanying
-// file COPYING or http://www.opensource.org/licenses/mit-license.php.
->>>>>>> 1d8ef88e
+
 
 #include "RpcServer.h"
 
@@ -161,17 +155,6 @@
 
     static std::unordered_map<std::string, RpcServer::RpcHandler<JsonMemberMethod>> jsonRpcHandlers = {
 	
-<<<<<<< HEAD
-=======
-	// block explorer
-	{ "f_blocks_list_json", { makeMemberMethod(&RpcServer::f_on_blocks_list_json), false } },
-    { "f_block_json", { makeMemberMethod(&RpcServer::f_on_block_json), false } },
-    { "f_transaction_json", { makeMemberMethod(&RpcServer::f_on_transaction_json), false } },
-    { "f_pool_json", { makeMemberMethod(&RpcServer::f_on_pool_json), false } },
-	// end of block explorer
-	
-		
->>>>>>> 1d8ef88e
       { "getblockcount", { makeMemberMethod(&RpcServer::on_getblockcount), true } },
       { "on_getblockhash", { makeMemberMethod(&RpcServer::on_getblockhash), false } },
       { "getblocktemplate", { makeMemberMethod(&RpcServer::on_getblocktemplate), false } },
@@ -516,11 +499,10 @@
 // JSON RPC methods
 //------------------------------------------------------------------------------------------------------------------------------
 
-<<<<<<< HEAD
-=======
+
 // block explorer
 
->>>>>>> 1d8ef88e
+
 bool RpcServer::f_on_blocks_list_json(const F_COMMAND_RPC_GET_BLOCKS_LIST::request& req, F_COMMAND_RPC_GET_BLOCKS_LIST::response& res) {
   if (m_core.get_current_blockchain_height() <= req.height) {
     throw JsonRpc::JsonRpcError{ CORE_RPC_ERROR_CODE_TOO_BIG_HEIGHT,
@@ -644,17 +626,11 @@
   size_t blockGrantedFullRewardZone =  CryptoNote::parameters::CRYPTONOTE_BLOCK_GRANTED_FULL_REWARD_ZONE;
   res.block.effectiveSizeMedian = std::max(res.block.sizeMedian, blockGrantedFullRewardZone);
 
-<<<<<<< HEAD
   if (!m_core.getBlockReward(res.block.major_version, res.block.sizeMedian, 0, prevBlockGeneratedCoins, 0, maxReward, emissionChange)) {
     return false;
   }
   if (!m_core.getBlockReward(res.block.major_version, res.block.sizeMedian, res.block.transactionsCumulativeSize, prevBlockGeneratedCoins, 0, currentReward, emissionChange)) {
-=======
-  if (!m_core.getBlockReward(res.block.sizeMedian, 0, prevBlockGeneratedCoins, 0, maxReward, emissionChange)) {
-    return false;
-  }
-  if (!m_core.getBlockReward(res.block.sizeMedian, res.block.transactionsCumulativeSize, prevBlockGeneratedCoins, 0, currentReward, emissionChange)) {
->>>>>>> 1d8ef88e
+
     return false;
   }
 
@@ -797,11 +773,9 @@
 }
 
 
-<<<<<<< HEAD
-=======
 // end of block explorer
 
->>>>>>> 1d8ef88e
+
 bool RpcServer::on_getblockcount(const COMMAND_RPC_GETBLOCKCOUNT::request& req, COMMAND_RPC_GETBLOCKCOUNT::response& res) {
   res.count = m_core.get_current_blockchain_height();
   res.status = CORE_RPC_STATUS_OK;
