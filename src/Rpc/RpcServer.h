--- conflicted
+++ resolved
@@ -1,29 +1,23 @@
-// Copyright (c) 2018 {DRGL}
-<<<<<<< HEAD
+
+// {DRGL} Kills White Walkers
+
+// ©2018 {DRÆGONGLASS}
+// <http://www.ZirtysPerzys.org>
 // Copyright (c) 2012-2016, The CryptoNote developers, The Bytecoin developers
 // Copyright (c) 2016, The Forknote developers
 // Copyright (c) 2016, The Karbowanec developers
-//
 // This file is part of Bytecoin.
-//
 // Bytecoin is free software: you can redistribute it and/or modify
 // it under the terms of the GNU Lesser General Public License as published by
 // the Free Software Foundation, either version 3 of the License, or
 // (at your option) any later version.
-//
 // Bytecoin is distributed in the hope that it will be useful,
 // but WITHOUT ANY WARRANTY; without even the implied warranty of
 // MERCHANTABILITY or FITNESS FOR A PARTICULAR PURPOSE.  See the
 // GNU Lesser General Public License for more details.
-//
 // You should have received a copy of the GNU Lesser General Public License
 // along with Bytecoin.  If not, see <http://www.gnu.org/licenses/>.
-=======
-// Copyright (c) 2011-2016 The Cryptonote developers
-// Copyright (c) Karbowanec
-// Distributed under the MIT/X11 software license, see the accompanying
-// file COPYING or http://www.opensource.org/licenses/mit-license.php.
->>>>>>> 1d8ef88e
+
 
 #include "HttpServer.h"
 
@@ -47,12 +41,9 @@
   RpcServer(System::Dispatcher& dispatcher, Logging::ILogger& log, core& c, NodeServer& p2p, const ICryptoNoteProtocolQuery& protocolQuery);
 
   typedef std::function<bool(RpcServer*, const HttpRequest& request, HttpResponse& response)> HandlerFunction;
-<<<<<<< HEAD
+
   bool restrictRPC(const bool is_resctricted);
   bool enableCors(const std::string domain);
-=======
-  bool enableCors(const std::vector<std::string> domains);
->>>>>>> 1d8ef88e
 
 private:
 
@@ -117,12 +108,8 @@
   core& m_core;
   NodeServer& m_p2p;
   const ICryptoNoteProtocolQuery& m_protocolQuery;
-<<<<<<< HEAD
   bool m_restricted_rpc;
   std::string m_cors_domain;
-=======
-  std::vector<std::string> m_cors_domains;
->>>>>>> 1d8ef88e
 };
 
 }