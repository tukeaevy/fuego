--- conflicted
+++ resolved
@@ -1,42 +1,19 @@
-<<<<<<< HEAD
-// Copyright (c) 2012-2016, The CryptoNote developers, The Bytecoin developers
-// Copyright (c) 2016, The Forknote developers
-// Copyright (c) 2016, The Karbowanec developers
-//
-// This file is part of Bytecoin.
-//
-=======
 
 // {DRGL} Kills White Walkers
 
-// ©2018 {DRÆGONGLASS}
+// 2018 {DRÆGONGLASS}
 // <http://www.ZirtysPerzys.org>
 // Copyright (c) 2012-2016, The CryptoNote developers, The Bytecoin developers
 // Copyright (c) 2016, The Forknote developers
 // Copyright (c) 2016, The Karbowanec developers
 // This file is part of Bytecoin.
->>>>>>> 81bb81c2
-// Bytecoin is free software: you can redistribute it and/or modify
-// it under the terms of the GNU Lesser General Public License as published by
-// the Free Software Foundation, either version 3 of the License, or
-// (at your option) any later version.
-<<<<<<< HEAD
-//
-=======
->>>>>>> 81bb81c2
 // Bytecoin is distributed in the hope that it will be useful,
 // but WITHOUT ANY WARRANTY; without even the implied warranty of
 // MERCHANTABILITY or FITNESS FOR A PARTICULAR PURPOSE.  See the
 // GNU Lesser General Public License for more details.
-<<<<<<< HEAD
-//
-// You should have received a copy of the GNU Lesser General Public License
-// along with Bytecoin.  If not, see <http://www.gnu.org/licenses/>.
-=======
 // You should have received a copy of the GNU Lesser General Public License
 // along with Bytecoin.  If not, see <http://www.gnu.org/licenses/>.
 
->>>>>>> 81bb81c2
 
 #include "HttpServer.h"
 
@@ -63,9 +40,6 @@
   bool restrictRPC(const bool is_resctricted);
   bool enableCors(const std::string domain);
   bool setFeeAddress(const std::string fee_address);
-
-  bool restrictRPC(const bool is_resctricted);
-  bool enableCors(const std::string domain);
 
 private:
 
@@ -120,27 +94,15 @@
   bool f_on_pool_json(const F_COMMAND_RPC_GET_POOL::request& req, F_COMMAND_RPC_GET_POOL::response& res);
   bool f_getMixin(const Transaction& transaction, uint64_t& mixin);
 
-<<<<<<< HEAD
-=======
-  // block exporer
-  bool f_on_blocks_list_json(const F_COMMAND_RPC_GET_BLOCKS_LIST::request& req, F_COMMAND_RPC_GET_BLOCKS_LIST::response& res);
-  bool f_on_block_json(const F_COMMAND_RPC_GET_BLOCK_DETAILS::request& req, F_COMMAND_RPC_GET_BLOCK_DETAILS::response& res);
-  bool f_on_transaction_json(const F_COMMAND_RPC_GET_TRANSACTION_DETAILS::request& req, F_COMMAND_RPC_GET_TRANSACTION_DETAILS::response& res);
-  bool f_on_pool_json(const F_COMMAND_RPC_GET_POOL::request& req, F_COMMAND_RPC_GET_POOL::response& res);
-  bool f_getMixin(const Transaction& transaction, uint64_t& mixin);
-  // end of block explorer
-  
->>>>>>> 81bb81c2
+
   Logging::LoggerRef logger;
   core& m_core;
   NodeServer& m_p2p;
   const ICryptoNoteProtocolQuery& m_protocolQuery;
   bool m_restricted_rpc;
   std::string m_cors_domain;
-<<<<<<< HEAD
   std::string m_fee_address;
-=======
->>>>>>> 81bb81c2
+
 };
 
-}+}
