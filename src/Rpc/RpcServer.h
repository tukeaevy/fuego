--- conflicted
+++ resolved
@@ -1,9 +1,3 @@
-<<<<<<< HEAD
-// Copyright (c) 2011-2016 The Cryptonote developers
-// Distributed under the MIT/X11 software license, see the accompanying
-// file COPYING or http://www.opensource.org/licenses/mit-license.php.
-// Block explorer related changes Copyright (c) Forknote developers
-=======
 // Copyright (c) 2012-2016, The CryptoNote developers, The Bytecoin developers
 // Copyright (c) 2016, The Forknote developers
 // Copyright (c) 2016, The Karbowanec developers
@@ -22,7 +16,6 @@
 //
 // You should have received a copy of the GNU Lesser General Public License
 // along with Bytecoin.  If not, see <http://www.gnu.org/licenses/>.
->>>>>>> 231db527
 
 #include "HttpServer.h"
 
@@ -30,9 +23,6 @@
 #include <unordered_map>
 
 #include <Logging/LoggerRef.h>
-
-#include "Common/Math.h" // block explorer
-
 #include "CoreRpcServerCommandsDefinitions.h"
 
 #include "Common/Math.h"
@@ -105,14 +95,6 @@
   bool f_on_pool_json(const F_COMMAND_RPC_GET_POOL::request& req, F_COMMAND_RPC_GET_POOL::response& res);
   bool f_getMixin(const Transaction& transaction, uint64_t& mixin);
 
-  // block exporer
-  bool f_on_blocks_list_json(const F_COMMAND_RPC_GET_BLOCKS_LIST::request& req, F_COMMAND_RPC_GET_BLOCKS_LIST::response& res);
-  bool f_on_block_json(const F_COMMAND_RPC_GET_BLOCK_DETAILS::request& req, F_COMMAND_RPC_GET_BLOCK_DETAILS::response& res);
-  bool f_on_transaction_json(const F_COMMAND_RPC_GET_TRANSACTION_DETAILS::request& req, F_COMMAND_RPC_GET_TRANSACTION_DETAILS::response& res);
-  bool f_on_pool_json(const F_COMMAND_RPC_GET_POOL::request& req, F_COMMAND_RPC_GET_POOL::response& res);
-  bool f_getMixin(const Transaction& transaction, uint64_t& mixin);
-  // end of block explorer
-  
   Logging::LoggerRef logger;
   core& m_core;
   NodeServer& m_p2p;
