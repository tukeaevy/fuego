
// {DRGL} Kills White Walkers

// 2018 {DRÆGONGLASS}
// <http://www.ZirtysPerzys.org>
// Copyright (c) 2012-2016, The CryptoNote developers, The Bytecoin developers
// Copyright (c) 2016, The Forknote developers
<<<<<<< HEAD
// Copyright (c) 2016-2018, The Karbowanec developers
//
=======
// Copyright (c) 2016, The Karbowanec developers
>>>>>>> e832778f
// This file is part of Bytecoin.
// Bytecoin is distributed in the hope that it will be useful,
// but WITHOUT ANY WARRANTY; without even the implied warranty of
// MERCHANTABILITY or FITNESS FOR A PARTICULAR PURPOSE.  See the
// GNU Lesser General Public License for more details.
// You should have received a copy of the GNU Lesser General Public License
// along with Bytecoin.  If not, see <http://www.gnu.org/licenses/>.


#include "HttpServer.h"

#include <functional>
#include <unordered_map>

#include <Logging/LoggerRef.h>
#include "Common/Math.h" // block explorer
#include "CoreRpcServerCommandsDefinitions.h"

#include "Common/Math.h"

namespace CryptoNote {

class core;
class NodeServer;
class ICryptoNoteProtocolQuery;

class RpcServer : public HttpServer {
public:
  RpcServer(System::Dispatcher& dispatcher, Logging::ILogger& log, core& c, NodeServer& p2p, const ICryptoNoteProtocolQuery& protocolQuery);

  typedef std::function<bool(RpcServer*, const HttpRequest& request, HttpResponse& response)> HandlerFunction;
  bool restrictRPC(const bool is_resctricted);
  bool enableCors(const std::string domain);
  bool setFeeAddress(const std::string fee_address);

private:

  template <class Handler>
  struct RpcHandler {
    const Handler handler;
    const bool allowBusyCore;
  };

  typedef void (RpcServer::*HandlerPtr)(const HttpRequest& request, HttpResponse& response);
  static std::unordered_map<std::string, RpcHandler<HandlerFunction>> s_handlers;

  virtual void processRequest(const HttpRequest& request, HttpResponse& response) override;
  bool processJsonRpcRequest(const HttpRequest& request, HttpResponse& response);
  bool isCoreReady();

  // binary handlers
  bool on_get_blocks(const COMMAND_RPC_GET_BLOCKS_FAST::request& req, COMMAND_RPC_GET_BLOCKS_FAST::response& res);
  bool on_query_blocks(const COMMAND_RPC_QUERY_BLOCKS::request& req, COMMAND_RPC_QUERY_BLOCKS::response& res);
  bool on_query_blocks_lite(const COMMAND_RPC_QUERY_BLOCKS_LITE::request& req, COMMAND_RPC_QUERY_BLOCKS_LITE::response& res);
  bool on_get_indexes(const COMMAND_RPC_GET_TX_GLOBAL_OUTPUTS_INDEXES::request& req, COMMAND_RPC_GET_TX_GLOBAL_OUTPUTS_INDEXES::response& res);
  bool on_get_random_outs(const COMMAND_RPC_GET_RANDOM_OUTPUTS_FOR_AMOUNTS::request& req, COMMAND_RPC_GET_RANDOM_OUTPUTS_FOR_AMOUNTS::response& res);
  bool onGetPoolChanges(const COMMAND_RPC_GET_POOL_CHANGES::request& req, COMMAND_RPC_GET_POOL_CHANGES::response& rsp);
  bool onGetPoolChangesLite(const COMMAND_RPC_GET_POOL_CHANGES_LITE::request& req, COMMAND_RPC_GET_POOL_CHANGES_LITE::response& rsp);

  // json handlers
  bool on_get_info(const COMMAND_RPC_GET_INFO::request& req, COMMAND_RPC_GET_INFO::response& res);
  bool on_get_height(const COMMAND_RPC_GET_HEIGHT::request& req, COMMAND_RPC_GET_HEIGHT::response& res);
  bool on_get_transactions(const COMMAND_RPC_GET_TRANSACTIONS::request& req, COMMAND_RPC_GET_TRANSACTIONS::response& res);
  bool on_send_raw_tx(const COMMAND_RPC_SEND_RAW_TX::request& req, COMMAND_RPC_SEND_RAW_TX::response& res);
  bool on_start_mining(const COMMAND_RPC_START_MINING::request& req, COMMAND_RPC_START_MINING::response& res);
  bool on_stop_mining(const COMMAND_RPC_STOP_MINING::request& req, COMMAND_RPC_STOP_MINING::response& res);
  bool on_stop_daemon(const COMMAND_RPC_STOP_DAEMON::request& req, COMMAND_RPC_STOP_DAEMON::response& res);
  bool on_get_fee_address(const COMMAND_RPC_GET_FEE_ADDRESS::request& req, COMMAND_RPC_GET_FEE_ADDRESS::response& res);
  bool on_get_peer_list(const COMMAND_RPC_GET_PEER_LIST::request& req, COMMAND_RPC_GET_PEER_LIST::response& res);
  bool on_get_payment_id(const COMMAND_RPC_GEN_PAYMENT_ID::request& req, COMMAND_RPC_GEN_PAYMENT_ID::response& res);
  
  // json rpc
  bool on_getblockcount(const COMMAND_RPC_GETBLOCKCOUNT::request& req, COMMAND_RPC_GETBLOCKCOUNT::response& res);
  bool on_getblockhash(const COMMAND_RPC_GETBLOCKHASH::request& req, COMMAND_RPC_GETBLOCKHASH::response& res);
  bool on_getblocktemplate(const COMMAND_RPC_GETBLOCKTEMPLATE::request& req, COMMAND_RPC_GETBLOCKTEMPLATE::response& res);
  bool on_get_currency_id(const COMMAND_RPC_GET_CURRENCY_ID::request& req, COMMAND_RPC_GET_CURRENCY_ID::response& res);
  bool on_submitblock(const COMMAND_RPC_SUBMITBLOCK::request& req, COMMAND_RPC_SUBMITBLOCK::response& res);
  bool on_get_last_block_header(const COMMAND_RPC_GET_LAST_BLOCK_HEADER::request& req, COMMAND_RPC_GET_LAST_BLOCK_HEADER::response& res);
  bool on_get_block_header_by_hash(const COMMAND_RPC_GET_BLOCK_HEADER_BY_HASH::request& req, COMMAND_RPC_GET_BLOCK_HEADER_BY_HASH::response& res);
  bool on_get_block_header_by_height(const COMMAND_RPC_GET_BLOCK_HEADER_BY_HEIGHT::request& req, COMMAND_RPC_GET_BLOCK_HEADER_BY_HEIGHT::response& res);

  
  void fill_block_header_response(const Block& blk, bool orphan_status, uint64_t height, const Crypto::Hash& hash, block_header_response& responce);
  
  bool f_on_blocks_list_json(const F_COMMAND_RPC_GET_BLOCKS_LIST::request& req, F_COMMAND_RPC_GET_BLOCKS_LIST::response& res);
  bool f_on_block_json(const F_COMMAND_RPC_GET_BLOCK_DETAILS::request& req, F_COMMAND_RPC_GET_BLOCK_DETAILS::response& res);
  bool f_on_transaction_json(const F_COMMAND_RPC_GET_TRANSACTION_DETAILS::request& req, F_COMMAND_RPC_GET_TRANSACTION_DETAILS::response& res);
  bool f_on_pool_json(const F_COMMAND_RPC_GET_POOL::request& req, F_COMMAND_RPC_GET_POOL::response& res);
  bool f_on_mempool_json(const COMMAND_RPC_GET_MEMPOOL::request& req, COMMAND_RPC_GET_MEMPOOL::response& res);
  bool k_on_transactions_by_payment_id(const K_COMMAND_RPC_GET_TRANSACTIONS_BY_PAYMENT_ID::request& req, K_COMMAND_RPC_GET_TRANSACTIONS_BY_PAYMENT_ID::response& res);

  bool f_getMixin(const Transaction& transaction, uint64_t& mixin);


  Logging::LoggerRef logger;
  core& m_core;
  NodeServer& m_p2p;
  const ICryptoNoteProtocolQuery& m_protocolQuery;
  bool m_restricted_rpc;
  std::string m_cors_domain;
  std::string m_fee_address;

};

}
<|MERGE_RESOLUTION|>--- conflicted
+++ resolved
@@ -5,12 +5,7 @@
 // <http://www.ZirtysPerzys.org>
 // Copyright (c) 2012-2016, The CryptoNote developers, The Bytecoin developers
 // Copyright (c) 2016, The Forknote developers
-<<<<<<< HEAD
 // Copyright (c) 2016-2018, The Karbowanec developers
-//
-=======
-// Copyright (c) 2016, The Karbowanec developers
->>>>>>> e832778f
 // This file is part of Bytecoin.
 // Bytecoin is distributed in the hope that it will be useful,
 // but WITHOUT ANY WARRANTY; without even the implied warranty of
