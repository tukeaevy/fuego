--- conflicted
+++ resolved
@@ -1,10 +1,3 @@
-<<<<<<< HEAD
-// Copyright (c) 2011-2015 The Cryptonote developers
-// Distributed under the MIT/X11 software license, see the accompanying
-// file COPYING or http://www.opensource.org/licenses/mit-license.php.
-
-=======
->>>>>>> 6c35e246
 #pragma once
 
 /* From fe.h */
