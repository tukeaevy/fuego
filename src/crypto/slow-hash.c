--- conflicted
+++ resolved
@@ -27,10 +27,6 @@
 // INTERRUPTION) HOWEVER CAUSED AND ON ANY THEORY OF LIABILITY, WHETHER IN CONTRACT,
 // STRICT LIABILITY, OR TORT (INCLUDING NEGLIGENCE OR OTHERWISE) ARISING IN ANY WAY OUT OF
 // THE USE OF THIS SOFTWARE, EVEN IF ADVISED OF THE POSSIBILITY OF SUCH DAMAGE.
-<<<<<<< HEAD
-=======
-
->>>>>>> d24ea3e1
 
 #include <assert.h>
 #include <stddef.h>
