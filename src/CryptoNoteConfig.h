<<<<<<< HEAD
// Copyright (c) 2011-2016 The Cryptonote developers
// Distributed under the MIT/X11 software license, see the accompanying
// file COPYING or http://www.opensource.org/licenses/mit-license.php.
=======
// Copyright (c) 2012-2016, The CryptoNote developers, The Bytecoin developers
//
// This file is part of Bytecoin.
//
// Bytecoin is free software: you can redistribute it and/or modify
// it under the terms of the GNU Lesser General Public License as published by
// the Free Software Foundation, either version 3 of the License, or
// (at your option) any later version.
//
// Bytecoin is distributed in the hope that it will be useful,
// but WITHOUT ANY WARRANTY; without even the implied warranty of
// MERCHANTABILITY or FITNESS FOR A PARTICULAR PURPOSE.  See the
// GNU Lesser General Public License for more details.
//
// You should have received a copy of the GNU Lesser General Public License
// along with Bytecoin.  If not, see <http://www.gnu.org/licenses/>.
>>>>>>> 231db527

#pragma once

#include <cstdint>
#include <initializer_list>

namespace CryptoNote {
namespace parameters {

const uint64_t CRYPTONOTE_MAX_BLOCK_NUMBER                   = 500000000;
const size_t   CRYPTONOTE_MAX_BLOCK_BLOB_SIZE                = 500000000;
const size_t   CRYPTONOTE_MAX_TX_SIZE                        = 1000000000;
<<<<<<< HEAD
//TODO Currency-specific address prefix
const uint64_t CRYPTONOTE_PUBLIC_ADDRESS_BASE58_PREFIX       = 0x6F;
//TODO Choose maturity period for your currency
=======
const uint64_t CRYPTONOTE_PUBLIC_ADDRESS_BASE58_PREFIX       = 111; // addresses start with "K"
>>>>>>> 231db527
const size_t   CRYPTONOTE_MINED_MONEY_UNLOCK_WINDOW          = 10;
const uint64_t CRYPTONOTE_BLOCK_FUTURE_TIME_LIMIT            = 60 * 60 * 2;

const size_t   BLOCKCHAIN_TIMESTAMP_CHECK_WINDOW             = 60;

<<<<<<< HEAD
//TODO Specify total number of available coins
//TODO ((uint64_t)(-1)) equals to 18446744073709551616 coins
//TODO or you can define number explicitly UINT64_C(858986905600000000)
const uint64_t MONEY_SUPPLY                                  = UINT64_C(10000000000000000000);
=======
// MONEY_SUPPLY - total number coins to be generated
const uint64_t MONEY_SUPPLY                                  = UINT64_C(10000000000000000000);
const uint64_t TAIL_EMISSION_REWARD                          = UINT64_C(1000000000000);
const size_t CRYPTONOTE_COIN_VERSION                         = 1;
>>>>>>> 231db527
const unsigned EMISSION_SPEED_FACTOR                         = 18;
static_assert(EMISSION_SPEED_FACTOR <= 8 * sizeof(uint64_t), "Bad EMISSION_SPEED_FACTOR");

//TODO Define number of blocks for block size median calculation
const size_t   CRYPTONOTE_REWARD_BLOCKS_WINDOW               = 100;
<<<<<<< HEAD
const size_t   CRYPTONOTE_BLOCK_GRANTED_FULL_REWARD_ZONE     = 100000; //size of block (bytes) after which reward for block calculated using block size
const size_t   CRYPTONOTE_COINBASE_BLOB_RESERVED_SIZE        = 600;
//TODO Define number of digits
const size_t   CRYPTONOTE_DISPLAY_DECIMAL_POINT              = 12;
//TODO Define minimum fee for transactions
const uint64_t MINIMUM_FEE                                   = UINT64_C(100000000);
const uint64_t DEFAULT_DUST_THRESHOLD                        = MINIMUM_FEE;

//TODO Define preferred block's target time
=======
const size_t   CRYPTONOTE_BLOCK_GRANTED_FULL_REWARD_ZONE     = 1000000; //size of block (bytes) after which reward for block calculated using block size
const size_t   CRYPTONOTE_BLOCK_GRANTED_FULL_REWARD_ZONE_V2  = 1000000;
const size_t   CRYPTONOTE_BLOCK_GRANTED_FULL_REWARD_ZONE_V1  = 100000;
const size_t   CRYPTONOTE_BLOCK_GRANTED_FULL_REWARD_ZONE_CURRENT = CRYPTONOTE_BLOCK_GRANTED_FULL_REWARD_ZONE;
const size_t   CRYPTONOTE_COINBASE_BLOB_RESERVED_SIZE        = 600;
const size_t   CRYPTONOTE_DISPLAY_DECIMAL_POINT              = 12;
const uint64_t MINIMUM_FEE                                   = UINT64_C(100000000);
const uint64_t DEFAULT_DUST_THRESHOLD                        = UINT64_C(100000000);

>>>>>>> 231db527
const uint64_t DIFFICULTY_TARGET                             = 240; // seconds
const uint64_t EXPECTED_NUMBER_OF_BLOCKS_PER_DAY             = 24 * 60 * 60 / DIFFICULTY_TARGET;
//TODO There are options to tune CryptoNote's difficulty retargeting function.
//TODO We recommend not to change it.
const size_t   DIFFICULTY_WINDOW                             = EXPECTED_NUMBER_OF_BLOCKS_PER_DAY; // blocks
const size_t   DIFFICULTY_WINDOW_V2                          = 17; // blocks
const size_t   DIFFICULTY_CUT                                = 60;  // timestamps to cut after sorting
const size_t   DIFFICULTY_LAG                                = 15;
static_assert(2 * DIFFICULTY_CUT <= DIFFICULTY_WINDOW - 2, "Bad DIFFICULTY_WINDOW or DIFFICULTY_CUT");

<<<<<<< HEAD
const size_t   MAX_BLOCK_SIZE_INITIAL                        = CRYPTONOTE_BLOCK_GRANTED_FULL_REWARD_ZONE * 10;
=======
const size_t   MAX_BLOCK_SIZE_INITIAL                        = 1000000;
>>>>>>> 231db527
const uint64_t MAX_BLOCK_SIZE_GROWTH_SPEED_NUMERATOR         = 100 * 1024;
const uint64_t MAX_BLOCK_SIZE_GROWTH_SPEED_DENOMINATOR       = 365 * 24 * 60 * 60 / DIFFICULTY_TARGET;

const uint64_t CRYPTONOTE_LOCKED_TX_ALLOWED_DELTA_BLOCKS     = 1;
const uint64_t CRYPTONOTE_LOCKED_TX_ALLOWED_DELTA_SECONDS    = DIFFICULTY_TARGET * CRYPTONOTE_LOCKED_TX_ALLOWED_DELTA_BLOCKS;

const uint64_t CRYPTONOTE_MEMPOOL_TX_LIVETIME                = 60 * 60 * 24;     //seconds, one day
const uint64_t CRYPTONOTE_MEMPOOL_TX_FROM_ALT_BLOCK_LIVETIME = 60 * 60 * 24 * 7; //seconds, one week
const uint64_t CRYPTONOTE_NUMBER_OF_PERIODS_TO_FORGET_TX_DELETED_FROM_POOL = 7;  // CRYPTONOTE_NUMBER_OF_PERIODS_TO_FORGET_TX_DELETED_FROM_POOL * CRYPTONOTE_MEMPOOL_TX_LIVETIME = time to forget tx

const size_t   FUSION_TX_MAX_SIZE                            = CRYPTONOTE_BLOCK_GRANTED_FULL_REWARD_ZONE_CURRENT * 30 / 100;
const size_t   FUSION_TX_MIN_INPUT_COUNT                     = 12;
const size_t   FUSION_TX_MIN_IN_OUT_COUNT_RATIO              = 4;

<<<<<<< HEAD
const uint64_t UPGRADE_HEIGHT_V2                                = 1;
const uint64_t UPGRADE_HEIGHT_V3                                = 2;
=======
const uint32_t UPGRADE_HEIGHT_V2                             = 60000;
const uint32_t UPGRADE_HEIGHT_V3                             = 4294967294;
const unsigned UPGRADE_VOTING_THRESHOLD = 90;               // percent
const uint32_t   UPGRADE_VOTING_WINDOW                       = EXPECTED_NUMBER_OF_BLOCKS_PER_DAY;  // blocks
const uint32_t   UPGRADE_WINDOW                              = EXPECTED_NUMBER_OF_BLOCKS_PER_DAY;  // blocks
static_assert(0 < UPGRADE_VOTING_THRESHOLD && UPGRADE_VOTING_THRESHOLD <= 100, "Bad UPGRADE_VOTING_THRESHOLD");
static_assert(UPGRADE_VOTING_WINDOW > 1, "Bad UPGRADE_VOTING_WINDOW");
>>>>>>> 231db527

const char     CRYPTONOTE_BLOCKS_FILENAME[]                  = "blocks.dat";
const char     CRYPTONOTE_BLOCKINDEXES_FILENAME[]            = "blockindexes.dat";
const char     CRYPTONOTE_BLOCKSCACHE_FILENAME[]             = "blockscache.dat";
const char     CRYPTONOTE_POOLDATA_FILENAME[]                = "poolstate.bin";
const char     P2P_NET_DATA_FILENAME[]                       = "p2pstate.bin";
const char     CRYPTONOTE_BLOCKCHAIN_INDICES_FILENAME[]      = "blockchainindices.dat";
const char     MINER_CONFIG_FILE_NAME[]                      = "miner_conf.json";
} // parameters

<<<<<<< HEAD
//TODO Put here the name of your currency
=======
>>>>>>> 231db527
const char     CRYPTONOTE_NAME[]                             = "karbowanec";
const char     GENESIS_COINBASE_TX_HEX[]                     = "010a01ff0001fac484c69cd608029b2e4c0281c0b02e7c53291a94d1d0cbff8883f8024f5142ee494ffbbd0880712101f904925cc23f86f9f3565188862275dc556a9bdfb6aec22c5aca7f0177c45ba8";

const uint8_t  CURRENT_TRANSACTION_VERSION                   =  1;
const uint8_t  BLOCK_MAJOR_VERSION_1                         =  1;
<<<<<<< HEAD
=======
const uint8_t  BLOCK_MAJOR_VERSION_2                         =  2;
const uint8_t  BLOCK_MAJOR_VERSION_3                         =  3;
>>>>>>> 231db527
const uint8_t  BLOCK_MINOR_VERSION_0                         =  0;

const size_t   BLOCKS_IDS_SYNCHRONIZING_DEFAULT_COUNT        =  10000;  //by default, blocks ids count in synchronizing
const size_t   BLOCKS_SYNCHRONIZING_DEFAULT_COUNT            =  200;    //by default, blocks count in blocks downloading
const size_t   COMMAND_RPC_GET_BLOCKS_FAST_MAX_COUNT         =  1000;

const int      P2P_DEFAULT_PORT                              =  32347;
const int      RPC_DEFAULT_PORT                              =  32348;

const size_t   P2P_LOCAL_WHITE_PEERLIST_LIMIT                =  1000;
const size_t   P2P_LOCAL_GRAY_PEERLIST_LIMIT                 =  5000;

const size_t   P2P_CONNECTION_MAX_WRITE_BUFFER_SIZE          = 16 * 1024 * 1024; // 16 MB
const uint32_t P2P_DEFAULT_CONNECTIONS_COUNT                 = 8;
const size_t   P2P_DEFAULT_WHITELIST_CONNECTIONS_PERCENT     = 70;
const uint32_t P2P_DEFAULT_HANDSHAKE_INTERVAL                = 60;            // seconds
const uint32_t P2P_DEFAULT_PACKET_MAX_SIZE                   = 50000000;      // 50000000 bytes maximum packet size
const uint32_t P2P_DEFAULT_PEERS_IN_HANDSHAKE                = 250;
const uint32_t P2P_DEFAULT_CONNECTION_TIMEOUT                = 5000;          // 5 seconds
const uint32_t P2P_DEFAULT_PING_CONNECTION_TIMEOUT           = 2000;          // 2 seconds
const uint64_t P2P_DEFAULT_INVOKE_TIMEOUT                    = 60 * 2 * 1000; // 2 minutes
const size_t   P2P_DEFAULT_HANDSHAKE_INVOKE_TIMEOUT          = 5000;          // 5 seconds
const char     P2P_STAT_TRUSTED_PUB_KEY[]                    = "8f80f9a5a434a9f1510d13336228debfee9c918ce505efe225d8c94d045fa115";

<<<<<<< HEAD
//TODO Add here your network seed nodes
const std::initializer_list<const char*> SEED_NODES = {
  "136.243.158.27:32347",
  "95.46.98.64:32347",
  "52.21.253.162:32347",
  "46.149.182.151:32347",
=======
const char* const SEED_NODES[] = { 
  "136.243.158.27:32347",
  "95.46.98.64:32347",
  "52.21.253.162:32347",
  "46.149.182.151:32347" 
>>>>>>> 231db527
};

struct CheckpointData {
  uint32_t height;
  const char* blockId;
};

<<<<<<< HEAD
#ifdef __GNUC__
__attribute__((unused))
#endif

// You may add here other checkpoints using the following format:
// {<block height>, "<block hash>"},
const std::initializer_list<CheckpointData> CHECKPOINTS = {
  {3436,	"fa0348c379f63af68304f9f256ea99cc8560eda5a25740dc7ff94631fc7fcf5d" },
  {16970,	"456e43e923a02516559d89f567c3fa2068051a9fdac562a937eeaaaf3e9aab46" },
  {30000,	"4d9762f83ebebb462f1787862aa001e954dadafd203d2fdb973e4b2e52891cf4" }
=======
const std::initializer_list<CheckpointData> CHECKPOINTS = { 
  {3436,	"fa0348c379f63af68304f9f256ea99cc8560eda5a25740dc7ff94631fc7fcf5d" },
  {16970,	"456e43e923a02516559d89f567c3fa2068051a9fdac562a937eeaaaf3e9aab46" },
  {30000,	"4d9762f83ebebb462f1787862aa001e954dadafd203d2fdb973e4b2e52891cf4" },
  {50000,	"4616b7bad31127ce6fefc9b70f346c61507f8e74d29a8cfe0bdd7d047ba33ca2" }
>>>>>>> 231db527
};

} // CryptoNote

#define ALLOW_DEBUG_COMMANDS


<|MERGE_RESOLUTION|>--- conflicted
+++ resolved
@@ -1,8 +1,3 @@
-<<<<<<< HEAD
-// Copyright (c) 2011-2016 The Cryptonote developers
-// Distributed under the MIT/X11 software license, see the accompanying
-// file COPYING or http://www.opensource.org/licenses/mit-license.php.
-=======
 // Copyright (c) 2012-2016, The CryptoNote developers, The Bytecoin developers
 //
 // This file is part of Bytecoin.
@@ -19,12 +14,10 @@
 //
 // You should have received a copy of the GNU Lesser General Public License
 // along with Bytecoin.  If not, see <http://www.gnu.org/licenses/>.
->>>>>>> 231db527
 
 #pragma once
 
 #include <cstdint>
-#include <initializer_list>
 
 namespace CryptoNote {
 namespace parameters {
@@ -32,45 +25,20 @@
 const uint64_t CRYPTONOTE_MAX_BLOCK_NUMBER                   = 500000000;
 const size_t   CRYPTONOTE_MAX_BLOCK_BLOB_SIZE                = 500000000;
 const size_t   CRYPTONOTE_MAX_TX_SIZE                        = 1000000000;
-<<<<<<< HEAD
-//TODO Currency-specific address prefix
-const uint64_t CRYPTONOTE_PUBLIC_ADDRESS_BASE58_PREFIX       = 0x6F;
-//TODO Choose maturity period for your currency
-=======
 const uint64_t CRYPTONOTE_PUBLIC_ADDRESS_BASE58_PREFIX       = 111; // addresses start with "K"
->>>>>>> 231db527
 const size_t   CRYPTONOTE_MINED_MONEY_UNLOCK_WINDOW          = 10;
 const uint64_t CRYPTONOTE_BLOCK_FUTURE_TIME_LIMIT            = 60 * 60 * 2;
 
 const size_t   BLOCKCHAIN_TIMESTAMP_CHECK_WINDOW             = 60;
 
-<<<<<<< HEAD
-//TODO Specify total number of available coins
-//TODO ((uint64_t)(-1)) equals to 18446744073709551616 coins
-//TODO or you can define number explicitly UINT64_C(858986905600000000)
-const uint64_t MONEY_SUPPLY                                  = UINT64_C(10000000000000000000);
-=======
 // MONEY_SUPPLY - total number coins to be generated
 const uint64_t MONEY_SUPPLY                                  = UINT64_C(10000000000000000000);
 const uint64_t TAIL_EMISSION_REWARD                          = UINT64_C(1000000000000);
 const size_t CRYPTONOTE_COIN_VERSION                         = 1;
->>>>>>> 231db527
 const unsigned EMISSION_SPEED_FACTOR                         = 18;
 static_assert(EMISSION_SPEED_FACTOR <= 8 * sizeof(uint64_t), "Bad EMISSION_SPEED_FACTOR");
 
-//TODO Define number of blocks for block size median calculation
 const size_t   CRYPTONOTE_REWARD_BLOCKS_WINDOW               = 100;
-<<<<<<< HEAD
-const size_t   CRYPTONOTE_BLOCK_GRANTED_FULL_REWARD_ZONE     = 100000; //size of block (bytes) after which reward for block calculated using block size
-const size_t   CRYPTONOTE_COINBASE_BLOB_RESERVED_SIZE        = 600;
-//TODO Define number of digits
-const size_t   CRYPTONOTE_DISPLAY_DECIMAL_POINT              = 12;
-//TODO Define minimum fee for transactions
-const uint64_t MINIMUM_FEE                                   = UINT64_C(100000000);
-const uint64_t DEFAULT_DUST_THRESHOLD                        = MINIMUM_FEE;
-
-//TODO Define preferred block's target time
-=======
 const size_t   CRYPTONOTE_BLOCK_GRANTED_FULL_REWARD_ZONE     = 1000000; //size of block (bytes) after which reward for block calculated using block size
 const size_t   CRYPTONOTE_BLOCK_GRANTED_FULL_REWARD_ZONE_V2  = 1000000;
 const size_t   CRYPTONOTE_BLOCK_GRANTED_FULL_REWARD_ZONE_V1  = 100000;
@@ -80,22 +48,15 @@
 const uint64_t MINIMUM_FEE                                   = UINT64_C(100000000);
 const uint64_t DEFAULT_DUST_THRESHOLD                        = UINT64_C(100000000);
 
->>>>>>> 231db527
 const uint64_t DIFFICULTY_TARGET                             = 240; // seconds
 const uint64_t EXPECTED_NUMBER_OF_BLOCKS_PER_DAY             = 24 * 60 * 60 / DIFFICULTY_TARGET;
-//TODO There are options to tune CryptoNote's difficulty retargeting function.
-//TODO We recommend not to change it.
 const size_t   DIFFICULTY_WINDOW                             = EXPECTED_NUMBER_OF_BLOCKS_PER_DAY; // blocks
 const size_t   DIFFICULTY_WINDOW_V2                          = 17; // blocks
 const size_t   DIFFICULTY_CUT                                = 60;  // timestamps to cut after sorting
-const size_t   DIFFICULTY_LAG                                = 15;
+const size_t   DIFFICULTY_LAG                                = 15;  // !!!
 static_assert(2 * DIFFICULTY_CUT <= DIFFICULTY_WINDOW - 2, "Bad DIFFICULTY_WINDOW or DIFFICULTY_CUT");
 
-<<<<<<< HEAD
-const size_t   MAX_BLOCK_SIZE_INITIAL                        = CRYPTONOTE_BLOCK_GRANTED_FULL_REWARD_ZONE * 10;
-=======
 const size_t   MAX_BLOCK_SIZE_INITIAL                        = 1000000;
->>>>>>> 231db527
 const uint64_t MAX_BLOCK_SIZE_GROWTH_SPEED_NUMERATOR         = 100 * 1024;
 const uint64_t MAX_BLOCK_SIZE_GROWTH_SPEED_DENOMINATOR       = 365 * 24 * 60 * 60 / DIFFICULTY_TARGET;
 
@@ -110,10 +71,6 @@
 const size_t   FUSION_TX_MIN_INPUT_COUNT                     = 12;
 const size_t   FUSION_TX_MIN_IN_OUT_COUNT_RATIO              = 4;
 
-<<<<<<< HEAD
-const uint64_t UPGRADE_HEIGHT_V2                                = 1;
-const uint64_t UPGRADE_HEIGHT_V3                                = 2;
-=======
 const uint32_t UPGRADE_HEIGHT_V2                             = 60000;
 const uint32_t UPGRADE_HEIGHT_V3                             = 4294967294;
 const unsigned UPGRADE_VOTING_THRESHOLD = 90;               // percent
@@ -121,7 +78,6 @@
 const uint32_t   UPGRADE_WINDOW                              = EXPECTED_NUMBER_OF_BLOCKS_PER_DAY;  // blocks
 static_assert(0 < UPGRADE_VOTING_THRESHOLD && UPGRADE_VOTING_THRESHOLD <= 100, "Bad UPGRADE_VOTING_THRESHOLD");
 static_assert(UPGRADE_VOTING_WINDOW > 1, "Bad UPGRADE_VOTING_WINDOW");
->>>>>>> 231db527
 
 const char     CRYPTONOTE_BLOCKS_FILENAME[]                  = "blocks.dat";
 const char     CRYPTONOTE_BLOCKINDEXES_FILENAME[]            = "blockindexes.dat";
@@ -132,21 +88,15 @@
 const char     MINER_CONFIG_FILE_NAME[]                      = "miner_conf.json";
 } // parameters
 
-<<<<<<< HEAD
-//TODO Put here the name of your currency
-=======
->>>>>>> 231db527
 const char     CRYPTONOTE_NAME[]                             = "karbowanec";
 const char     GENESIS_COINBASE_TX_HEX[]                     = "010a01ff0001fac484c69cd608029b2e4c0281c0b02e7c53291a94d1d0cbff8883f8024f5142ee494ffbbd0880712101f904925cc23f86f9f3565188862275dc556a9bdfb6aec22c5aca7f0177c45ba8";
 
 const uint8_t  CURRENT_TRANSACTION_VERSION                   =  1;
 const uint8_t  BLOCK_MAJOR_VERSION_1                         =  1;
-<<<<<<< HEAD
-=======
 const uint8_t  BLOCK_MAJOR_VERSION_2                         =  2;
 const uint8_t  BLOCK_MAJOR_VERSION_3                         =  3;
->>>>>>> 231db527
 const uint8_t  BLOCK_MINOR_VERSION_0                         =  0;
+const uint8_t  BLOCK_MINOR_VERSION_1                         =  1;
 
 const size_t   BLOCKS_IDS_SYNCHRONIZING_DEFAULT_COUNT        =  10000;  //by default, blocks ids count in synchronizing
 const size_t   BLOCKS_SYNCHRONIZING_DEFAULT_COUNT            =  200;    //by default, blocks count in blocks downloading
@@ -170,20 +120,11 @@
 const size_t   P2P_DEFAULT_HANDSHAKE_INVOKE_TIMEOUT          = 5000;          // 5 seconds
 const char     P2P_STAT_TRUSTED_PUB_KEY[]                    = "8f80f9a5a434a9f1510d13336228debfee9c918ce505efe225d8c94d045fa115";
 
-<<<<<<< HEAD
-//TODO Add here your network seed nodes
-const std::initializer_list<const char*> SEED_NODES = {
-  "136.243.158.27:32347",
-  "95.46.98.64:32347",
-  "52.21.253.162:32347",
-  "46.149.182.151:32347",
-=======
 const char* const SEED_NODES[] = { 
   "136.243.158.27:32347",
   "95.46.98.64:32347",
   "52.21.253.162:32347",
   "46.149.182.151:32347" 
->>>>>>> 231db527
 };
 
 struct CheckpointData {
@@ -191,24 +132,11 @@
   const char* blockId;
 };
 
-<<<<<<< HEAD
-#ifdef __GNUC__
-__attribute__((unused))
-#endif
-
-// You may add here other checkpoints using the following format:
-// {<block height>, "<block hash>"},
-const std::initializer_list<CheckpointData> CHECKPOINTS = {
-  {3436,	"fa0348c379f63af68304f9f256ea99cc8560eda5a25740dc7ff94631fc7fcf5d" },
-  {16970,	"456e43e923a02516559d89f567c3fa2068051a9fdac562a937eeaaaf3e9aab46" },
-  {30000,	"4d9762f83ebebb462f1787862aa001e954dadafd203d2fdb973e4b2e52891cf4" }
-=======
 const std::initializer_list<CheckpointData> CHECKPOINTS = { 
   {3436,	"fa0348c379f63af68304f9f256ea99cc8560eda5a25740dc7ff94631fc7fcf5d" },
   {16970,	"456e43e923a02516559d89f567c3fa2068051a9fdac562a937eeaaaf3e9aab46" },
   {30000,	"4d9762f83ebebb462f1787862aa001e954dadafd203d2fdb973e4b2e52891cf4" },
   {50000,	"4616b7bad31127ce6fefc9b70f346c61507f8e74d29a8cfe0bdd7d047ba33ca2" }
->>>>>>> 231db527
 };
 
 } // CryptoNote
