
// {DRGL} Kills White Walkers

// 2018 {DRÆGONGLASS}

// <http://www.ZirtysPerzys.org>
// Copyright (c) 2012-2016, The CryptoNote developers, The Bytecoin developers
// Copyright (c) 2014-2018, The Monero project
// Copyright (c) 2014-2018, The Forknote developers
// Copyright (c) 2016-2018, The Karbowanec developers
// This file is part of Bytecoin.
// Bytecoin is free software: you can redistribute it and/or modify
// it under the terms of the GNU Lesser General Public License as published by
// the Free Software Foundation, either version 3 of the License, or
// (at your option) any later version.
// Bytecoin is distributed in the hope that it will be useful,
// but WITHOUT ANY WARRANTY; without even the implied warranty of
// MERCHANTABILITY or FITNESS FOR A PARTICULAR PURPOSE.  See the
// GNU Lesser General Public License for more details.
// You should have received a copy of the GNU Lesser General Public License
// along with Bytecoin.  If not, see <http://www.gnu.org/licenses/>.

#pragma once

#include <cstdint>

namespace CryptoNote {
namespace parameters {

const uint64_t DIFFICULTY_TARGET                             = 81;//sec
const uint64_t CRYPTONOTE_MAX_BLOCK_NUMBER                   = 500000000;
const size_t   CRYPTONOTE_MAX_BLOCK_BLOB_SIZE                = 500000000;
const size_t   CRYPTONOTE_MAX_TX_SIZE                        = 1000000000;
const uint64_t CRYPTONOTE_PUBLIC_ADDRESS_BASE58_PREFIX       = 679385; // addresses start with "dRGL"
const size_t   CRYPTONOTE_MINED_MONEY_UNLOCK_WINDOW          = 60;
const uint64_t CRYPTONOTE_BLOCK_FUTURE_TIME_LIMIT            = DIFFICULTY_TARGET * 7;
const size_t   BLOCKCHAIN_TIMESTAMP_CHECK_WINDOW             = 60;


const uint64_t MONEY_SUPPLY                                  = UINT64_C(80000088000008);
const size_t   CRYPTONOTE_DISPLAY_DECIMAL_POINT              = 7;
const size_t   CRYPTONOTE_COIN_VERSION                       = 1;
const unsigned EMISSION_SPEED_FACTOR                         = 18;
static_assert(EMISSION_SPEED_FACTOR <= 8 * sizeof(uint64_t), "Bad EMISSION_SPEED_FACTOR");

const size_t   CRYPTONOTE_REWARD_BLOCKS_WINDOW               = 100;
const size_t   CRYPTONOTE_BLOCK_GRANTED_FULL_REWARD_ZONE     = 800000; //size of block (bytes) after which reward for block calculated using block size
const size_t   CRYPTONOTE_BLOCK_GRANTED_FULL_REWARD_ZONE_V2  = 800000;
const size_t   CRYPTONOTE_BLOCK_GRANTED_FULL_REWARD_ZONE_V1  = 20000;
const size_t   CRYPTONOTE_BLOCK_GRANTED_FULL_REWARD_ZONE_CURRENT = CRYPTONOTE_BLOCK_GRANTED_FULL_REWARD_ZONE;
const size_t   CRYPTONOTE_COINBASE_BLOB_RESERVED_SIZE        = 600;

const uint64_t MINIMUM_FEE                                   = UINT64_C(80000);
const uint64_t DEFAULT_DUST_THRESHOLD                        = UINT64_C(80000);


const uint64_t EXPECTED_NUMBER_OF_BLOCKS_PER_DAY             = 24 * 60 * 60 / DIFFICULTY_TARGET;
const size_t   DIFFICULTY_WINDOW                             = EXPECTED_NUMBER_OF_BLOCKS_PER_DAY; // blocks
const size_t   DIFFICULTY_WINDOW_V2                          = 18;  // blocks
const size_t   DIFFICULTY_WINDOW_V3                          = 60;  // blocks
const uint64_t MINIMUM_FEE                                   = UINT64_C(800000);
const uint64_t DEFAULT_DUST_THRESHOLD                        = UINT64_C(80000);
const uint64_t MAX_TX_MIXIN_SIZE                             = 20;

const size_t   DIFFICULTY_CUT                                = 60;  // timestamps to cut after sorting
const size_t   DIFFICULTY_LAG                                = 15;  // !!!
static_assert(2 * DIFFICULTY_CUT <= DIFFICULTY_WINDOW - 2, "Bad DIFFICULTY_WINDOW or DIFFICULTY_CUT");

const size_t   MAX_BLOCK_SIZE_INITIAL                        = 800000;
const uint64_t MAX_BLOCK_SIZE_GROWTH_SPEED_NUMERATOR         = 100 * 1024;
const uint64_t MAX_BLOCK_SIZE_GROWTH_SPEED_DENOMINATOR       = 365 * 24 * 60 * 60 / DIFFICULTY_TARGET;

const uint64_t CRYPTONOTE_LOCKED_TX_ALLOWED_DELTA_BLOCKS     = 1;
const uint64_t CRYPTONOTE_LOCKED_TX_ALLOWED_DELTA_SECONDS    = DIFFICULTY_TARGET * CRYPTONOTE_LOCKED_TX_ALLOWED_DELTA_BLOCKS;

const uint64_t CRYPTONOTE_MEMPOOL_TX_LIVETIME                = 60 * 60 * 24;     //seconds, one day
const uint64_t CRYPTONOTE_MEMPOOL_TX_FROM_ALT_BLOCK_LIVETIME = 60 * 60 * 24 * 7; //seconds, one week
const uint64_t CRYPTONOTE_NUMBER_OF_PERIODS_TO_FORGET_TX_DELETED_FROM_POOL = 7;  // CRYPTONOTE_NUMBER_OF_PERIODS_TO_FORGET_TX_DELETED_FROM_POOL * CRYPTONOTE_MEMPOOL_TX_LIVETIME = time to forget tx

const size_t   FUSION_TX_MAX_SIZE                            = CRYPTONOTE_BLOCK_GRANTED_FULL_REWARD_ZONE_V1 * 30 / 100;
const size_t   FUSION_TX_MIN_INPUT_COUNT                     = 12;
const size_t   FUSION_TX_MIN_IN_OUT_COUNT_RATIO              = 4;

const uint32_t UPGRADE_HEIGHT_V2                             = 147958;
<<<<<<< HEAD
const uint32_t UPGRADE_HEIGHT_V3                             = 180018;

=======
const uint32_t UPGRADE_HEIGHT_V3                             = 150000;
>>>>>>> 854544ed
const unsigned UPGRADE_VOTING_THRESHOLD                      = 90; // percent
const uint32_t UPGRADE_VOTING_WINDOW                         = EXPECTED_NUMBER_OF_BLOCKS_PER_DAY;  // blocks
const uint32_t UPGRADE_WINDOW                                = EXPECTED_NUMBER_OF_BLOCKS_PER_DAY;  // blocks
static_assert(0 < UPGRADE_VOTING_THRESHOLD && UPGRADE_VOTING_THRESHOLD <= 100, "Bad UPGRADE_VOTING_THRESHOLD");
static_assert(UPGRADE_VOTING_WINDOW > 1, "Bad UPGRADE_VOTING_WINDOW");

const char     CRYPTONOTE_BLOCKS_FILENAME[]                  = "blocks.dat";
const char     CRYPTONOTE_BLOCKINDEXES_FILENAME[]            = "blockindexes.dat";
const char     CRYPTONOTE_BLOCKSCACHE_FILENAME[]             = "blockscache.dat";
const char     CRYPTONOTE_POOLDATA_FILENAME[]                = "poolstate.bin";
const char     P2P_NET_DATA_FILENAME[]                       = "p2pstate.bin";
const char     CRYPTONOTE_BLOCKCHAIN_INDICES_FILENAME[]      = "blockchainindices.dat";
const char     MINER_CONFIG_FILE_NAME[]                      = "miner_conf.json";
} // parameters

const char     CRYPTONOTE_NAME[]                             = "dragonglass";
const char     GENESIS_COINBASE_TX_HEX[]                     = "013c01ff0001b4bcc29101029b2e4c0281c0b02e7c53291a94d1d0cbff8883f8024f5142ee494ffbbd0880712101bd4e0bf284c04d004fd016a21405046e8267ef81328cabf3017c4c24b273b25a";

const uint8_t  CURRENT_TRANSACTION_VERSION                   =  1;
const uint8_t  BLOCK_MAJOR_VERSION_1                         =  1;
const uint8_t  BLOCK_MAJOR_VERSION_2                         =  2;
const uint8_t  BLOCK_MAJOR_VERSION_3                         =  3;
const uint8_t  BLOCK_MINOR_VERSION_0                         =  0;
const uint8_t  BLOCK_MINOR_VERSION_1                         =  1;

const size_t   BLOCKS_IDS_SYNCHRONIZING_DEFAULT_COUNT        =  10000;  //by default, blocks ids count in synchronizing
const size_t   BLOCKS_SYNCHRONIZING_DEFAULT_COUNT            =  128;    //by default, blocks count in blocks downloading
const size_t   COMMAND_RPC_GET_BLOCKS_FAST_MAX_COUNT         =  1000;

const int      P2P_DEFAULT_PORT                              =  10818;
const int      RPC_DEFAULT_PORT                              =  18180;

const size_t   P2P_LOCAL_WHITE_PEERLIST_LIMIT                =  1000;
const size_t   P2P_LOCAL_GRAY_PEERLIST_LIMIT                 =  5000;

const size_t   P2P_CONNECTION_MAX_WRITE_BUFFER_SIZE          = 64 * 1024 * 1024; // 64 MB
const uint32_t P2P_DEFAULT_CONNECTIONS_COUNT                 = 8;
const size_t   P2P_DEFAULT_WHITELIST_CONNECTIONS_PERCENT     = 70;
const uint32_t P2P_DEFAULT_HANDSHAKE_INTERVAL                = 60;            // seconds
const uint32_t P2P_DEFAULT_PACKET_MAX_SIZE                   = 50000000;      // 50000000 bytes maximum packet size
const uint32_t P2P_DEFAULT_PEERS_IN_HANDSHAKE                = 250;
const uint32_t P2P_DEFAULT_CONNECTION_TIMEOUT                = 5000;          // 5 seconds
const uint32_t P2P_DEFAULT_PING_CONNECTION_TIMEOUT           = 2000;          // 2 seconds
const uint64_t P2P_DEFAULT_INVOKE_TIMEOUT                    = 60 * 2 * 1000; // 2 minutes
const size_t   P2P_DEFAULT_HANDSHAKE_INVOKE_TIMEOUT          = 5000;          // 5 seconds
const uint32_t P2P_FAILED_ADDR_FORGET_SECONDS                = (60 * 60);     //1 hour
const uint32_t P2P_IP_BLOCKTIME                              = (60 * 60 * 24);//24 hour
const uint32_t P2P_IP_FAILS_BEFORE_BLOCK                     = 10;
const uint32_t P2P_IDLE_CONNECTION_KILL_INTERVAL             = (5 * 60);      //5 minutes
const char     P2P_STAT_TRUSTED_PUB_KEY[]                    = "";

const char* const SEED_NODES[] = {
"188.226.177.187:10818",
"104.236.0.16:10818",
};

struct CheckpointData {
  uint32_t height;
  const char* blockId;
};

const std::initializer_list<CheckpointData> CHECKPOINTS = {
{ 800,    "c1c64f752f6f5f6f69671b3794f741af0707c71b35302ea4fc96b0befdce8ce9" },
{ 8008,   "299702f163995cd790b5c45362c78ad596f8717d749ff9016ce27eaa625b8a5e" },
{ 18008,  "46baf8aea2b9472a9f127ad7cdcb01a871ecf20d710e9e0d3a2b13176a452112" },
{ 80008,  "19e65aec81a283e756c9b55a884927bcbffa4639c9fe21fd4894ef211e0e8472" },
{ 108801, "0cb48287678f9df42a63c6c344f448ddce5316f9c5c03548e77d9a1193ebf5fd" },
{ 147959, "cecc0692782cd1956fb12bf170c4ebd6c7b6bb5c12e7071ef2d98e7c940f1961" },
{ 148000, "bd318f33b5f1804bc648ce847d4214cff8cfd7498483461db660a87e342eb0e9" },
};

}

#define ALLOW_DEBUG_COMMANDS
//The true enemy won't wait out the storm, he brings the storm.<|MERGE_RESOLUTION|>--- conflicted
+++ resolved
@@ -82,12 +82,8 @@
 const size_t   FUSION_TX_MIN_IN_OUT_COUNT_RATIO              = 4;
 
 const uint32_t UPGRADE_HEIGHT_V2                             = 147958;
-<<<<<<< HEAD
 const uint32_t UPGRADE_HEIGHT_V3                             = 180018;
 
-=======
-const uint32_t UPGRADE_HEIGHT_V3                             = 150000;
->>>>>>> 854544ed
 const unsigned UPGRADE_VOTING_THRESHOLD                      = 90; // percent
 const uint32_t UPGRADE_VOTING_WINDOW                         = EXPECTED_NUMBER_OF_BLOCKS_PER_DAY;  // blocks
 const uint32_t UPGRADE_WINDOW                                = EXPECTED_NUMBER_OF_BLOCKS_PER_DAY;  // blocks
