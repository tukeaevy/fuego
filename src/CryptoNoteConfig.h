--- conflicted
+++ resolved
@@ -1,26 +1,21 @@
-// {DRÆGONGLASS} 2018
-<<<<<<< HEAD
-// Copyright (c) 2012-2016, The CryptoNote developers, The Bytecoin developers
-//
+
+// {DRGL} Kills White Walkers
+
+// 2018 {DRÆGONGLASS}
+// <http://www.ZirtysPerzys.org>
+// Copyright (c) 2012-2016, The CryptoNote developers, The Bytecoin developers,
 // This file is part of Bytecoin.
-//
 // Bytecoin is free software: you can redistribute it and/or modify
 // it under the terms of the GNU Lesser General Public License as published by
 // the Free Software Foundation, either version 3 of the License, or
 // (at your option) any later version.
-//
 // Bytecoin is distributed in the hope that it will be useful,
 // but WITHOUT ANY WARRANTY; without even the implied warranty of
 // MERCHANTABILITY or FITNESS FOR A PARTICULAR PURPOSE.  See the
 // GNU Lesser General Public License for more details.
-//
 // You should have received a copy of the GNU Lesser General Public License
 // along with Bytecoin.  If not, see <http://www.gnu.org/licenses/>.
-=======
-// Copyright (c) 2011-2016 The Cryptonote developers
-// Distributed under the MIT/X11 software license, see the accompanying
-// file COPYING or http://www.opensource.org/licenses/mit-license.php.
->>>>>>> 1d8ef88e
+
 
 #pragma once
 
@@ -136,6 +131,7 @@
   const char* blockId;
 };
 
+
 const std::initializer_list<CheckpointData> CHECKPOINTS = { 
 { 800,   "c1c64f752f6f5f6f69671b3794f741af0707c71b35302ea4fc96b0befdce8ce9" },
 { 8008,  "299702f163995cd790b5c45362c78ad596f8717d749ff9016ce27eaa625b8a5e" },
@@ -144,23 +140,8 @@
 { 108801,"0cb48287678f9df42a63c6c344f448ddce5316f9c5c03548e77d9a1193ebf5fd" },
 };
 
-<<<<<<< HEAD
 }
 
 #define ALLOW_DEBUG_COMMANDS
 
-//The true enemy won't wait out the storm, he brings the storm.
-=======
-// {<block height>, "<block hash>"},
-const std::initializer_list<CheckpointData> CHECKPOINTS = {
-{ 800,   "c1c64f752f6f5f6f69671b3794f741af0707c71b35302ea4fc96b0befdce8ce9" },
-{ 8008,  "299702f163995cd790b5c45362c78ad596f8717d749ff9016ce27eaa625b8a5e" },
-{ 18008, "46baf8aea2b9472a9f127ad7cdcb01a871ecf20d710e9e0d3a2b13176a452112" },
-{ 80008, "19e65aec81a283e756c9b55a884927bcbffa4639c9fe21fd4894ef211e0e8472" },
-{ 108801,"0cb48287678f9df42a63c6c344f448ddce5316f9c5c03548e77d9a1193ebf5fd" },
-};
-} 
-
-#define ALLOW_DEBUG_COMMANDS
-// The true enemy won't wait out the storm. He brings the storm.
->>>>>>> 1d8ef88e
+// The true enemy won't wait out the storm. He brings the storm.