--- conflicted
+++ resolved
@@ -1,26 +1,24 @@
-// {DRGL} Kills White Walkers
-//
-// 2018 {DRÆGONGLASS}
+// 2019 {DRÆGONGLASS}
 // <https://www.ZirtysPerzys.org>
 // Copyright (c) 2012-2016, The CryptoNote developers 
 // Copyright (c) 2012-2016, The Bytecoin developers
 // Copyright (c) 2014-2018, The Monero project
 // Copyright (c) 2014-2018, The Forknote developers
-// Copyright (c) 2016-2018, The Karbowanec developers
-// Copyright (c) 2018-2018, The Ryo Currency developers
+// Copyright (c) 2016-2019, The Karbowanec developers
+// Copyright (c) 2018-2019, The Ryo Currency developers
 // Copyright (c) 2017-2019, The DRAGONGLASS Developers
 //
-// This file is part of DRAGONGLASS.
-// DRAGONGLASS is free software: you can redistribute it and/or modify
+// This file is part of DRÆGONGLASS.
+// DRÆGONGLASS is free software: you can redistribute it and/or modify
 // it under the terms of the GNU Lesser General Public License as published by
 // the Free Software Foundation, either version 3 of the License, or
 // (at your option) any later version.
-// DRAGONGLASS is distributed in the hope that it will be useful,
+// DRÆGONGLASS is distributed in the hope that it will be useful,
 // but WITHOUT ANY WARRANTY; without even the implied warranty of
 // MERCHANTABILITY or FITNESS FOR A PARTICULAR PURPOSE.  See the
 // GNU Lesser General Public License for more details.
 // You should have received a copy of the GNU Lesser General Public License
-// along with DRAGONGLASS.  If not, see <http://www.gnu.org/licenses/>.
+// along with DRÆGONGLASS.  If not, see <http://www.gnu.org/licenses/>.
 
 #pragma once
 
@@ -30,11 +28,11 @@
 namespace parameters {
 
 
-const uint64_t DIFFICULTY_TARGET                             = 81;//sec
+const uint64_t DIFFICULTY_TARGET                             = 81;//sec   **increase to 480; sec (8 min)
 const uint64_t CRYPTONOTE_MAX_BLOCK_NUMBER                   = 500000000;
 const size_t   CRYPTONOTE_MAX_BLOCK_BLOB_SIZE                = 500000000;
 const size_t   CRYPTONOTE_MAX_TX_SIZE                        = 1000000000;
-const uint64_t CRYPTONOTE_PUBLIC_ADDRESS_BASE58_PREFIX       = 679385; // addresses start with "dRGL"
+const uint64_t CRYPTONOTE_PUBLIC_ADDRESS_BASE58_PREFIX       = 679385; // all public addresses begin w/ "dRGL"
 const size_t   CRYPTONOTE_MINED_MONEY_UNLOCK_WINDOW          = 60;
   
 const uint64_t CRYPTONOTE_BLOCK_FUTURE_TIME_LIMIT            = 60 * 60 * 2;
@@ -50,7 +48,7 @@
 static_assert(EMISSION_SPEED_FACTOR <= 8 * sizeof(uint64_t), "Bad EMISSION_SPEED_FACTOR");
 
 const size_t   CRYPTONOTE_REWARD_BLOCKS_WINDOW               = 100;
-const size_t   CRYPTONOTE_BLOCK_GRANTED_FULL_REWARD_ZONE     = 800000; //size of block (bytes) after which reward for block calculated using block size
+const size_t   CRYPTONOTE_BLOCK_GRANTED_FULL_REWARD_ZONE     = 800000; //size of block (bytes) after reward for block is calculated in block-size
 const size_t   CRYPTONOTE_BLOCK_GRANTED_FULL_REWARD_ZONE_V2  = 800000;
 const size_t   CRYPTONOTE_BLOCK_GRANTED_FULL_REWARD_ZONE_V1  = 20000;
 const size_t   CRYPTONOTE_BLOCK_GRANTED_FULL_REWARD_ZONE_CURRENT = CRYPTONOTE_BLOCK_GRANTED_FULL_REWARD_ZONE;
@@ -65,13 +63,13 @@
 const uint64_t DEFAULT_DUST_THRESHOLD                        = UINT64_C(8000);
 const uint64_t MAX_TX_MIXIN_SIZE                             = 18;
 
-const size_t   DIFFICULTY_CUT                                = 60;  // timestamps to cut after sorting
-const size_t   DIFFICULTY_LAG                                = 15;  // !!!
+const size_t   DIFFICULTY_CUT                                = 60;  // deprecated
+const size_t   DIFFICULTY_LAG                                = 15;  // deprec
 static_assert(2 * DIFFICULTY_CUT <= DIFFICULTY_WINDOW - 2, "Bad DIFFICULTY_WINDOW or DIFFICULTY_CUT");
 
 static constexpr uint64_t POISSON_CHECK_TRIGGER = 10; // Reorg size that triggers poisson timestamp check
-static constexpr uint64_t POISSON_CHECK_DEPTH = 60;   // Main-chain depth of the poisson check. The attacker will have to tamper 50% of those blocks
-static constexpr double POISSON_LOG_P_REJECT = -75.0; // Reject reorg if the probablity that the timestamps are genuine is below e^x, -75 = 10^-33
+static constexpr uint64_t POISSON_CHECK_DEPTH = 60;   // Main-chain depth of poisson check. The attacker will have to tamper 50% of those blocks
+static constexpr double POISSON_LOG_P_REJECT = -75.0; // Reject reorg if probability of timestamps being genuine is less than e^x, -75 = 10^-33
 
 const size_t   MAX_BLOCK_SIZE_INITIAL                        = 800000;
 const uint64_t MAX_BLOCK_SIZE_GROWTH_SPEED_NUMERATOR         = 100 * 1024;
@@ -91,8 +89,8 @@
 const uint32_t UPGRADE_HEIGHT_V2                             = 147958; //{Hardhome}
 const uint32_t UPGRADE_HEIGHT_V3                             = 154321; //{Longclaw}
 const uint32_t UPGRADE_HEIGHT_V4                             = 300000; //{Dracarys}
-const uint32_t UPGRADE_HEIGHT_V5                             = 324819; //{Ironborn}
-const uint32_t UPGRADE_HEIGHT_V6                             = 345678; //{Ice&fire} CN8
+const uint32_t UPGRADE_HEIGHT_V5                             = 324819; //{Ironborn}  CN7  (variant1) 
+const uint32_t UPGRADE_HEIGHT_V6                             = 345678; //{Ice&fire}  CN8  (variant2)
   
 const unsigned UPGRADE_VOTING_THRESHOLD                      = 90; // percent
 const uint32_t UPGRADE_VOTING_WINDOW                         = EXPECTED_NUMBER_OF_BLOCKS_PER_DAY;  // blocks
@@ -109,7 +107,7 @@
 const char     MINER_CONFIG_FILE_NAME[]                      = "miner_conf.json";
 } // parameters
 
-const char     CRYPTONOTE_NAME[]                             = "dragonglass";
+const char     CRYPTONOTE_NAME[]                             = "dragonglass"; // "fango";
 const char     GENESIS_COINBASE_TX_HEX[]                     = "013c01ff0001b4bcc29101029b2e4c0281c0b02e7c53291a94d1d0cbff8883f8024f5142ee494ffbbd0880712101bd4e0bf284c04d004fd016a21405046e8267ef81328cabf3017c4c24b273b25a";
 
 const uint8_t  CURRENT_TRANSACTION_VERSION                   =  1;
@@ -122,8 +120,8 @@
 const uint8_t  BLOCK_MINOR_VERSION_0                         =  0;
 const uint8_t  BLOCK_MINOR_VERSION_1                         =  1;
 
-const size_t   BLOCKS_IDS_SYNCHRONIZING_DEFAULT_COUNT        =  10000;  //by default, blocks ids count in synchronizing
-const size_t   BLOCKS_SYNCHRONIZING_DEFAULT_COUNT            =  128;    //by default, blocks count in blocks downloading
+const size_t   BLOCKS_IDS_SYNCHRONIZING_DEFAULT_COUNT        =  10000;  //by default, blocks-ids count in synchronizing
+const size_t   BLOCKS_SYNCHRONIZING_DEFAULT_COUNT            =  128;    //by default, block count in blocks downloading
 const size_t   COMMAND_RPC_GET_BLOCKS_FAST_MAX_COUNT         =  1000;
 
 const int      P2P_DEFAULT_PORT                              =  10818;
@@ -134,24 +132,25 @@
 
 const size_t   P2P_CONNECTION_MAX_WRITE_BUFFER_SIZE          = 64 * 1024 * 1024; // 64 MB
 const uint32_t P2P_DEFAULT_CONNECTIONS_COUNT                 = 8;
-const size_t   P2P_DEFAULT_WHITELIST_CONNECTIONS_PERCENT     = 70;
-const uint32_t P2P_DEFAULT_HANDSHAKE_INTERVAL                = 60;            // seconds
+const size_t   P2P_DEFAULT_WHITELIST_CONNECTIONS_PERCENT     = 80;
+const uint32_t P2P_DEFAULT_HANDSHAKE_INTERVAL                = 60;            // 60 sec
 const uint32_t P2P_DEFAULT_PACKET_MAX_SIZE                   = 50000000;      // 50000000 bytes maximum packet size
 const uint32_t P2P_DEFAULT_PEERS_IN_HANDSHAKE                = 250;
-const uint32_t P2P_DEFAULT_CONNECTION_TIMEOUT                = 5000;          // 5 seconds
-const uint32_t P2P_DEFAULT_PING_CONNECTION_TIMEOUT           = 2000;          // 2 seconds
-const uint64_t P2P_DEFAULT_INVOKE_TIMEOUT                    = 60 * 2 * 1000; // 2 minutes
-const size_t   P2P_DEFAULT_HANDSHAKE_INVOKE_TIMEOUT          = 5000;          // 5 seconds
-const uint32_t P2P_FAILED_ADDR_FORGET_SECONDS                = (60 * 60);     // 1 hour
-const uint32_t P2P_IP_BLOCKTIME                              = (60 * 60 * 24);// 24 hour
-const uint32_t P2P_IP_FAILS_BEFORE_BLOCK                     =  90;
-const uint32_t P2P_IDLE_CONNECTION_KILL_INTERVAL             = (30 * 60);     // 30 minutes
+const uint32_t P2P_DEFAULT_CONNECTION_TIMEOUT                = 5000;          // 5 secs
+const uint32_t P2P_DEFAULT_PING_CONNECTION_TIMEOUT           = 2000;          // 2 secs
+const uint64_t P2P_DEFAULT_INVOKE_TIMEOUT                    = 60 * 2 * 1000; // 2 mins
+const size_t   P2P_DEFAULT_HANDSHAKE_INVOKE_TIMEOUT          = 5000;          // 5 secs
+const uint32_t P2P_FAILED_ADDR_FORGET_SECONDS                = (45 * 60);     // 45 hr
+const uint32_t P2P_IP_BLOCKTIME                              = (60 * 60 * 24);// 24 hr
+const uint32_t P2P_IP_FAILS_BEFORE_BLOCK                     =  45;
+const uint32_t P2P_IDLE_CONNECTION_KILL_INTERVAL             = (45 * 60);     // 45 min
 const char     P2P_STAT_TRUSTED_PUB_KEY[]                    = "";
 
 const char* const SEED_NODES[] = {
-"ice.zirtysperzys.info:10818",
-"fire.zirtysperzys.online:10818",
-"mine.drgl.online:10818"
+"104.236.0.16:10818",
+"188.226.177.187:10818",
+"178.128.164.245:10818",
+"176.223.134.27:10818",  
 };
 
 struct CheckpointData {
@@ -182,15 +181,12 @@
 { 324820, "99fb6b6c81c9ceff7bcdef0667cf270a5300dec6393de21bd599d414eef38569" },
 { 333333, "d58919713e37e4317a3e50c12639fe591958d2e43637cf8f99f596c6c8275241" },
 { 342600, "cae28d470dddbc42fbc0f0a9d3345add566f23dea8130c9ae900697d0e1580c9" },
-<<<<<<< HEAD
 { 345679, "8ce385e3816ce48adfe13952e010d1207eaf006e366e67c65f0e19cd1a550ce1" },
 { 369369, "e32cf1e1b365690fb95544ce35c0e2c0ea846fab12cbd5c70a1d336689325973" },
 { 400004, "07b68b28622969c3df1987d0d5c6259cedf661f277039662e817051384c9b5af" },
 { 444444, "b3dd057a72e415861db116f9f7e49c3e9417e29614bf4962fe4f90e4632d0cef" },
 { 500000, "30138ff16e9925fe7a8d2db702cf52da2822c614066c3d41d6bcbb704a47eeeb" }
-=======
-{ 345679, "8ce385e3816ce48adfe13952e010d1207eaf006e366e67c65f0e19cd1a550ce1" }
->>>>>>> 5007586b
+
 };
 
 }
