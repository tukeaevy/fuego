--- conflicted
+++ resolved
@@ -1,20 +1,13 @@
-<<<<<<< HEAD
-=======
 
 // {DRGL} Kills White Walkers
 
 // 2018 {DRÆGONGLASS}
 
 // <http://www.ZirtysPerzys.org>
->>>>>>> c355b881
 // Copyright (c) 2012-2016, The CryptoNote developers, The Bytecoin developers
 // Copyright (c) 2014-2018, The Monero project
 // Copyright (c) 2014-2018, The Forknote developers
 // Copyright (c) 2016-2018, The Karbowanec developers
-<<<<<<< HEAD
-//
-=======
->>>>>>> c355b881
 // This file is part of Bytecoin.
 // Bytecoin is free software: you can redistribute it and/or modify
 // it under the terms of the GNU Lesser General Public License as published by
@@ -34,15 +27,6 @@
 namespace CryptoNote {
 namespace parameters {
 
-<<<<<<< HEAD
-const uint64_t DIFFICULTY_TARGET                             = 240; // seconds
-const uint64_t CRYPTONOTE_MAX_BLOCK_NUMBER                   = 500000000;
-const size_t   CRYPTONOTE_MAX_BLOCK_BLOB_SIZE                = 500000000;
-const size_t   CRYPTONOTE_MAX_TX_SIZE                        = 1000000000;
-const uint64_t CRYPTONOTE_PUBLIC_ADDRESS_BASE58_PREFIX       = 111; // addresses start with "K"
-const size_t   CRYPTONOTE_MINED_MONEY_UNLOCK_WINDOW          = 10;
-const uint64_t CRYPTONOTE_BLOCK_FUTURE_TIME_LIMIT            = DIFFICULTY_TARGET * 7;
-=======
 const uint64_t DIFFICULTY_TARGET                             = 81;//sec
 const uint64_t CRYPTONOTE_MAX_BLOCK_NUMBER                   = 500000000;
 const size_t   CRYPTONOTE_MAX_BLOCK_BLOB_SIZE                = 500000000;
@@ -50,7 +34,6 @@
 const uint64_t CRYPTONOTE_PUBLIC_ADDRESS_BASE58_PREFIX       = 679385; // addresses start with "dRGL"
 const size_t   CRYPTONOTE_MINED_MONEY_UNLOCK_WINDOW          = 60;
 const uint64_t CRYPTONOTE_BLOCK_FUTURE_TIME_LIMIT            = 60 * 60 * 2;
->>>>>>> c355b881
 
 const size_t   BLOCKCHAIN_TIMESTAMP_CHECK_WINDOW             = 60;
 
@@ -67,28 +50,15 @@
 const size_t   CRYPTONOTE_BLOCK_GRANTED_FULL_REWARD_ZONE_V1  = 20000;
 const size_t   CRYPTONOTE_BLOCK_GRANTED_FULL_REWARD_ZONE_CURRENT = CRYPTONOTE_BLOCK_GRANTED_FULL_REWARD_ZONE;
 const size_t   CRYPTONOTE_COINBASE_BLOB_RESERVED_SIZE        = 600;
-<<<<<<< HEAD
-const size_t   CRYPTONOTE_DISPLAY_DECIMAL_POINT              = 12;
-const uint64_t MINIMUM_FEE                                   = UINT64_C(100000000000);
-const uint64_t DEFAULT_DUST_THRESHOLD                        = UINT64_C(100000000);
-const uint64_t MAX_TX_MIXIN_SIZE                             = 20;
-
-const uint64_t EXPECTED_NUMBER_OF_BLOCKS_PER_DAY             = 24 * 60 * 60 / DIFFICULTY_TARGET;
-const size_t   DIFFICULTY_WINDOW                             = EXPECTED_NUMBER_OF_BLOCKS_PER_DAY; // blocks
-const size_t   DIFFICULTY_WINDOW_V2                          = 17;  // blocks
-const size_t   DIFFICULTY_WINDOW_V3                          = 60;  // blocks
-=======
 
 const uint64_t EXPECTED_NUMBER_OF_BLOCKS_PER_DAY             = 24 * 60 * 60 / DIFFICULTY_TARGET;
 const size_t   DIFFICULTY_WINDOW                             = EXPECTED_NUMBER_OF_BLOCKS_PER_DAY; // blocks
 const size_t   DIFFICULTY_WINDOW_V2                          = 18;  // blocks
 const size_t   DIFFICULTY_WINDOW_V3                          = 60;  // blocks
-
 const uint64_t MINIMUM_FEE                                   = UINT64_C(800000);
 const uint64_t DEFAULT_DUST_THRESHOLD                        = UINT64_C(80000);
 const uint64_t MAX_TX_MIXIN_SIZE                             = 20;
 
->>>>>>> c355b881
 const size_t   DIFFICULTY_CUT                                = 60;  // timestamps to cut after sorting
 const size_t   DIFFICULTY_LAG                                = 15;  // !!!
 static_assert(2 * DIFFICULTY_CUT <= DIFFICULTY_WINDOW - 2, "Bad DIFFICULTY_WINDOW or DIFFICULTY_CUT");
@@ -108,14 +78,9 @@
 const size_t   FUSION_TX_MIN_INPUT_COUNT                     = 12;
 const size_t   FUSION_TX_MIN_IN_OUT_COUNT_RATIO              = 4;
 
-<<<<<<< HEAD
-const uint32_t UPGRADE_HEIGHT_V2                             = 60000;
-const uint32_t UPGRADE_HEIGHT_V3                             = 216000;
-=======
 const uint32_t UPGRADE_HEIGHT_V2                             = 147958;
-const uint32_t UPGRADE_HEIGHT_V3                             = 154321;
+const uint32_t UPGRADE_HEIGHT_V3                             = 180018;
 
->>>>>>> c355b881
 const unsigned UPGRADE_VOTING_THRESHOLD                      = 90; // percent
 const uint32_t UPGRADE_VOTING_WINDOW                         = EXPECTED_NUMBER_OF_BLOCKS_PER_DAY;  // blocks
 const uint32_t UPGRADE_WINDOW                                = EXPECTED_NUMBER_OF_BLOCKS_PER_DAY;  // blocks
@@ -165,27 +130,12 @@
 const uint32_t P2P_IP_BLOCKTIME                              = (60 * 60 * 24);//24 hour
 const uint32_t P2P_IP_FAILS_BEFORE_BLOCK                     = 10;
 const uint32_t P2P_IDLE_CONNECTION_KILL_INTERVAL             = (5 * 60);      //5 minutes
-<<<<<<< HEAD
-
-const char     P2P_STAT_TRUSTED_PUB_KEY[]                    = "8f80f9a5a434a9f1510d13336228debfee9c918ce505efe225d8c94d045fa115";
-
-const char* const SEED_NODES[] = { 
-  "seed1.karbowanec.com:32347",
-  "seed2.karbowanec.com:32347",
-  "seed.karbo.cloud:32347",
-  "seed.karbo.org:32347",
-  "seed.karbo.io:32347",
-  "95.46.98.64:32347",
-  "52.21.253.162:32347",
-  "46.149.182.151:32347"
-=======
 const char     P2P_STAT_TRUSTED_PUB_KEY[]                    = "";
 
 
 const char* const SEED_NODES[] = {
 "188.226.177.187:10818",
 "104.236.0.16:10818",
->>>>>>> c355b881
 };
 
 struct CheckpointData {
@@ -193,35 +143,12 @@
   const char* blockId;
 };
 
-<<<<<<< HEAD
-const std::initializer_list<CheckpointData> CHECKPOINTS = { 
-  {3436,	"fa0348c379f63af68304f9f256ea99cc8560eda5a25740dc7ff94631fc7fcf5d" },
-  {16970,	"456e43e923a02516559d89f567c3fa2068051a9fdac562a937eeaaaf3e9aab46" },
-  {30000,	"4d9762f83ebebb462f1787862aa001e954dadafd203d2fdb973e4b2e52891cf4" },
-  {50000,	"4616b7bad31127ce6fefc9b70f346c61507f8e74d29a8cfe0bdd7d047ba33ca2" },
-  {60001,	"8e39967eb50b8a922cbfe22fe02989218345cbd61ae651ddbecf00834910ff50" },
-  {98466,	"2a4f9183e801849c2b6b4a12324889efe3f22297c2ac8511c0644007eab9c728" },
-  {98842,	"d66758508f0072fdd3c5b754167999b09ee3d0d39488c9cb9d3bb4f9f8f59c54" },
-  {103700,	"5663cf2168371c745f163e5b4189ebac71242573cebf7d4c76fd1ac88da8b3bf" },
-  {106700,	"678abbf293d1dae9eac831d5fc877a4f53bc98bb86c37e2e5c139af936fb2e1e" },
-  {180660,	"6c921a5d3770fa798b038ae26ffd5d9b47ebd733dff4585df7f1632a2101f5a8" },
-  {187600,	"f00c6e4b0f9630b52729976f10e532899517333d2ecba22318f820f4512eca69" },
-  {200000,	"afdec3ea5af4f22299d4f0889af3cf27f1c9e20bee2d354d6a74400f61b3694d" },
-  {213934,	"191f89f771c17ba13b4b6f9950cb013a6608dd8591abfbc67fdbf0197ab7b8da" },
-  {214860,	"6084a42b411bcef34a66b48eea9af2f6cdfc12be548a7c423bf2ea927a23b0cf" },
-  {216245,	"3af4f447f9f6d9cdf89794f1393708843c8dc14164c809d5233f1546fec3b338" },
-  {216341,	"157aeca8472f07207cd0652e7bdfbccf99606d7304ca11dbfcc946f1b2747837" },
-  {216394,	"1c42ca7b1cd3763028939b8f2d9e4f2f12d9dc261545fcd6adbe32d11678a823" },
-  {216592,	"8061aab9e88e7a3f4181a0579d31a4c0560231d91f2b9e84828ae71208f634c6" },
-  {217000,	"1a1b6866c5a725070cd7afb0ad93bd879e1619211248903a990a162ac0c58400" }
-=======
 const std::initializer_list<CheckpointData> CHECKPOINTS = {
 { 800,   "c1c64f752f6f5f6f69671b3794f741af0707c71b35302ea4fc96b0befdce8ce9" },
 { 8008,  "299702f163995cd790b5c45362c78ad596f8717d749ff9016ce27eaa625b8a5e" },
 { 18008, "46baf8aea2b9472a9f127ad7cdcb01a871ecf20d710e9e0d3a2b13176a452112" },
 { 80008, "19e65aec81a283e756c9b55a884927bcbffa4639c9fe21fd4894ef211e0e8472" },
 { 108801,"0cb48287678f9df42a63c6c344f448ddce5316f9c5c03548e77d9a1193ebf5fd" },
->>>>>>> c355b881
 };
 
 }
