// Copyright (c) 2011-2014 The Cryptonote developers
// Distributed under the MIT/X11 software license, see the accompanying
// file COPYING or http://www.opensource.org/licenses/mit-license.php.

#include <include_base_utils.h>
#include "blockchain_storage.h"

#include <algorithm>
#include <cstdio>
#include <boost/archive/binary_oarchive.hpp>
#include <boost/archive/binary_iarchive.hpp>

#include "cryptonote_format_utils.h"
#include "cryptonote_boost_serialization.h"

#include "profile_tools.h"
#include "file_io_utils.h"
#include "common/boost_serialization_helper.h"

namespace {
  std::string appendPath(const std::string& path, const std::string& fileName) {
    std::string result = path;
    if (!result.empty()) {
      result += '/';
    }

    result += fileName;
    return result;
  }
}

namespace std {
  bool operator<(const crypto::hash& hash1, const crypto::hash& hash2) {
    return memcmp(&hash1, &hash2, crypto::HASH_SIZE) < 0;
  }

  bool operator<(const crypto::key_image& keyImage1, const crypto::key_image& keyImage2) {
    return memcmp(&keyImage1, &keyImage2, 32) < 0;
  }
}

using namespace cryptonote;

DISABLE_VS_WARNINGS(4267)

namespace cryptonote {
  struct transaction_chain_entry {
    transaction tx;
    uint64_t m_keeper_block_height;
    size_t m_blob_size;
    std::vector<uint64_t> m_global_output_indexes;
  };

  struct block_extended_info {
    block   bl;
    uint64_t height;
    size_t block_cumulative_size;
    difficulty_type cumulative_difficulty;
    uint64_t already_generated_coins;
  };
}

template<class Archive> void cryptonote::blockchain_storage::TransactionIndex::serialize(Archive& archive, unsigned int version) {
  archive & block;
  archive & transaction;
}

bool blockchain_storage::have_tx(const crypto::hash &id) {
  CRITICAL_REGION_LOCAL(m_blockchain_lock);
  return m_transactionMap.find(id) != m_transactionMap.end();
}

bool blockchain_storage::have_tx_keyimg_as_spent(const crypto::key_image &key_im) {
  CRITICAL_REGION_LOCAL(m_blockchain_lock);
  return  m_spent_keys.find(key_im) != m_spent_keys.end();
}

uint64_t blockchain_storage::get_current_blockchain_height() {
  CRITICAL_REGION_LOCAL(m_blockchain_lock);
  return m_blocks.size();
}

bool blockchain_storage::init(const std::string& config_folder, bool load_existing) {
  CRITICAL_REGION_LOCAL(m_blockchain_lock);
  if (!config_folder.empty() && !tools::create_directories_if_necessary(config_folder)) {
    LOG_ERROR("Failed to create data directory: " << m_config_folder);
    return false;
  }
<<<<<<< HEAD
  
  m_config_folder = config_folder;
  LOG_PRINT_L0("Loading blockchain...");
  if (!m_blocks.open(appendPath(config_folder, CRYPTONOTE_BLOCKS_FILENAME), appendPath(config_folder, CRYPTONOTE_BLOCKINDEXES_FILENAME), 1024)) {
    return false;
  }

  if (m_blocks.empty()) {
    LOG_PRINT_L0("Can't load blockchain storage from file.");
  } else {
    bool rebuild = true;
    try {
      std::ifstream file(appendPath(config_folder, CRYPTONOTE_BLOCKSCACHE_FILENAME), std::ios::binary);
      boost::archive::binary_iarchive archive(file);
      crypto::hash lastBlockHash;
      archive & lastBlockHash;
      if (lastBlockHash == get_block_hash(m_blocks.back().bl)) {
        archive & m_blockMap;
        archive & m_transactionMap;
        archive & m_spent_keys;
        archive & m_outputs;
        rebuild = false;
=======

  m_config_folder = config_folder;

  if (!m_blocks.open(appendPath(config_folder, "blocks.dat"), appendPath(config_folder, "blockindexes.dat"), 1024)) {
    return false;
  }

  if (load_existing) {
    LOG_PRINT_L0("Loading blockchain...");

    if (m_blocks.empty()) {
      const std::string filename = appendPath(m_config_folder, CRYPTONOTE_BLOCKCHAINDATA_FILENAME);
      if (!tools::unserialize_obj_from_file(*this, filename)) {
        LOG_PRINT_L0("Can't load blockchain storage from file.");
      }
    } else {
      bool rebuild = true;
      try {
        std::ifstream file(appendPath(config_folder, "blockscache.dat"), std::ios::binary);
        boost::archive::binary_iarchive archive(file);
        crypto::hash lastBlockHash;
        archive & lastBlockHash;
        if (lastBlockHash == get_block_hash(m_blocks.back().bl)) {
          archive & m_blockMap;
          archive & m_transactionMap;
          archive & m_spent_keys;
          archive & m_outputs;
          rebuild = false;
        }
      } catch (std::exception&) {
>>>>>>> 76bb193b
      }

      if (rebuild) {
        LOG_PRINT_L0("No actual blockchain cache found, rebuilding internal structures...");
        std::chrono::steady_clock::time_point timePoint = std::chrono::steady_clock::now();
        for (uint32_t b = 0; b < m_blocks.size(); ++b) {
          const Block& block = m_blocks[b];
          crypto::hash blockHash = get_block_hash(block.bl);
          m_blockMap.insert(std::make_pair(blockHash, b));
          for (uint16_t t = 0; t < block.transactions.size(); ++t) {
            const Transaction& transaction = block.transactions[t];
            crypto::hash transactionHash = get_transaction_hash(transaction.tx);
            TransactionIndex transactionIndex = { b, t };
            m_transactionMap.insert(std::make_pair(transactionHash, transactionIndex));
            for (auto& i : transaction.tx.vin) {
              if (i.type() == typeid(txin_to_key)) {
                m_spent_keys.insert(::boost::get<txin_to_key>(i).k_image);
              }
            }

            for (uint16_t o = 0; o < transaction.tx.vout.size(); ++o) {
              m_outputs[transaction.tx.vout[o].amount].push_back(std::make_pair<>(transactionIndex, o));
            }
          }
        }

        std::chrono::duration<double> duration = std::chrono::steady_clock::now() - timePoint;
        LOG_PRINT_L0("Rebuilding internal structures took: " << duration.count());
      }
    }
  } else {
    m_blocks.clear();
  }

  if (m_blocks.empty()) {
    LOG_PRINT_L0("Blockchain not loaded, generating genesis block.");
    block bl = ::boost::value_initialized<block>();
    block_verification_context bvc = boost::value_initialized<block_verification_context>();
    generate_genesis_block(bl);
    add_new_block(bl, bvc);
    CHECK_AND_ASSERT_MES(!bvc.m_verifivation_failed, false, "Failed to add genesis block to blockchain");
  }

  uint64_t timestamp_diff = time(NULL) - m_blocks.back().bl.timestamp;
  if (!m_blocks.back().bl.timestamp)
    timestamp_diff = time(NULL) - 1341378000;
  LOG_PRINT_GREEN("Blockchain initialized. last block: " << m_blocks.size() - 1 << ", " << epee::misc_utils::get_time_interval_string(timestamp_diff) << " time ago, current difficulty: " << get_difficulty_for_next_block(), LOG_LEVEL_0);
  return true;
}

bool blockchain_storage::store_blockchain() {
  try {
    std::ofstream file(appendPath(m_config_folder, CRYPTONOTE_BLOCKSCACHE_FILENAME), std::ios::binary);
    boost::archive::binary_oarchive archive(file);
    crypto::hash lastBlockHash = get_block_hash(m_blocks.back().bl);
    archive & lastBlockHash;
    archive & m_blockMap;
    archive & m_transactionMap;
    archive & m_spent_keys;
    archive & m_outputs;
    LOG_PRINT_L0("Saved blockchain cache.");
  } catch (std::exception& e) {
    LOG_ERROR("Failed to save blockchain cache, " << e.what());
  }

  return true;
}

bool blockchain_storage::deinit() {
  return store_blockchain();
}

bool blockchain_storage::reset_and_set_genesis_block(const block& b) {
  CRITICAL_REGION_LOCAL(m_blockchain_lock);
  m_blocks.clear();
  m_blockMap.clear();
  m_transactionMap.clear();

  m_spent_keys.clear();
  m_alternative_chains.clear();
  m_outputs.clear();

  block_verification_context bvc = boost::value_initialized<block_verification_context>();
  add_new_block(b, bvc);
  return bvc.m_added_to_main_chain && !bvc.m_verifivation_failed;
}

crypto::hash blockchain_storage::get_tail_id(uint64_t& height) {
  CRITICAL_REGION_LOCAL(m_blockchain_lock);
  height = get_current_blockchain_height() - 1;
  return get_tail_id();
}

crypto::hash blockchain_storage::get_tail_id() {
  CRITICAL_REGION_LOCAL(m_blockchain_lock);
  crypto::hash id = null_hash;
  if (m_blocks.size()) {
    get_block_hash(m_blocks.back().bl, id);
  }

  return id;
}

bool blockchain_storage::get_short_chain_history(std::list<crypto::hash>& ids) {
  CRITICAL_REGION_LOCAL(m_blockchain_lock);
  size_t i = 0;
  size_t current_multiplier = 1;
  size_t sz = m_blocks.size();
  if (!sz)
    return true;
  size_t current_back_offset = 1;
  bool genesis_included = false;
  while (current_back_offset < sz)
  {
    ids.push_back(get_block_hash(m_blocks[sz - current_back_offset].bl));
    if (sz - current_back_offset == 0)
      genesis_included = true;
    if (i < 10)
    {
      ++current_back_offset;
    } else
    {
      current_back_offset += current_multiplier *= 2;
    }
    ++i;
  }
  if (!genesis_included)
    ids.push_back(get_block_hash(m_blocks[0].bl));

  return true;
}

crypto::hash blockchain_storage::get_block_id_by_height(uint64_t height) {
  CRITICAL_REGION_LOCAL(m_blockchain_lock);
  if (height >= m_blocks.size())
    return null_hash;

  return get_block_hash(m_blocks[height].bl);
}

bool blockchain_storage::get_block_by_hash(const crypto::hash& blockHash, block& b) {
  CRITICAL_REGION_LOCAL(m_blockchain_lock);
  auto blockIndexByHashIterator = m_blockMap.find(blockHash);
  if (blockIndexByHashIterator != m_blockMap.end()) {
    b = m_blocks[blockIndexByHashIterator->second].bl;
    return true;
  }

  auto blockByHashIterator = m_alternative_chains.find(blockHash);
  if (blockByHashIterator != m_alternative_chains.end()) {
    b = blockByHashIterator->second.bl;
    return true;
  }

  return false;
}

difficulty_type blockchain_storage::get_difficulty_for_next_block() {
  CRITICAL_REGION_LOCAL(m_blockchain_lock);
  std::vector<uint64_t> timestamps;
  std::vector<difficulty_type> commulative_difficulties;
  size_t offset = m_blocks.size() - std::min(m_blocks.size(), static_cast<uint64_t>(DIFFICULTY_BLOCKS_COUNT));
  if (offset == 0) {
    ++offset;
  }

  for (; offset < m_blocks.size(); offset++) {
    timestamps.push_back(m_blocks[offset].bl.timestamp);
    commulative_difficulties.push_back(m_blocks[offset].cumulative_difficulty);
  }

  return next_difficulty(timestamps, commulative_difficulties);
}

bool blockchain_storage::rollback_blockchain_switching(std::list<block>& original_chain, size_t rollback_height) {
  CRITICAL_REGION_LOCAL(m_blockchain_lock);
  //remove failed subchain
  for (size_t i = m_blocks.size() - 1; i >= rollback_height; i--)
  {
    popBlock(get_block_hash(m_blocks.back().bl));
    //bool r = pop_block_from_blockchain();
    //CHECK_AND_ASSERT_MES(r, false, "PANIC!!! failed to remove block while chain switching during the rollback!");
  }
  //return back original chain
  BOOST_FOREACH(auto& bl, original_chain)
  {
    block_verification_context bvc = boost::value_initialized<block_verification_context>();
    bool r = pushBlock(bl, bvc);
    CHECK_AND_ASSERT_MES(r && bvc.m_added_to_main_chain, false, "PANIC!!! failed to add (again) block while chain switching during the rollback!");
  }

  LOG_PRINT_L0("Rollback success.");
  return true;
}

bool blockchain_storage::switch_to_alternative_blockchain(std::list<blocks_ext_by_hash::iterator>& alt_chain, bool discard_disconnected_chain) {
  CRITICAL_REGION_LOCAL(m_blockchain_lock);
  CHECK_AND_ASSERT_MES(alt_chain.size(), false, "switch_to_alternative_blockchain: empty chain passed");

  size_t split_height = alt_chain.front()->second.height;
  CHECK_AND_ASSERT_MES(m_blocks.size() > split_height, false, "switch_to_alternative_blockchain: blockchain size is lower than split height");

  //disconnecting old chain
  std::list<block> disconnected_chain;
  for (size_t i = m_blocks.size() - 1; i >= split_height; i--) {
    block b = m_blocks[i].bl;
    popBlock(get_block_hash(b));
    //CHECK_AND_ASSERT_MES(r, false, "failed to remove block on chain switching");
    disconnected_chain.push_front(b);
  }

  //connecting new alternative chain
  for (auto alt_ch_iter = alt_chain.begin(); alt_ch_iter != alt_chain.end(); alt_ch_iter++) {
    auto ch_ent = *alt_ch_iter;
    block_verification_context bvc = boost::value_initialized<block_verification_context>();
    bool r = pushBlock(ch_ent->second.bl, bvc);
    if (!r || !bvc.m_added_to_main_chain) {
      LOG_PRINT_L0("Failed to switch to alternative blockchain");
      rollback_blockchain_switching(disconnected_chain, split_height);
      //add_block_as_invalid(ch_ent->second, get_block_hash(ch_ent->second.bl));
      LOG_PRINT_L0("The block was inserted as invalid while connecting new alternative chain,  block_id: " << get_block_hash(ch_ent->second.bl));
      m_alternative_chains.erase(ch_ent);

      for (auto alt_ch_to_orph_iter = ++alt_ch_iter; alt_ch_to_orph_iter != alt_chain.end(); alt_ch_to_orph_iter++) {
        //block_verification_context bvc = boost::value_initialized<block_verification_context>();
        //add_block_as_invalid((*alt_ch_iter)->second, (*alt_ch_iter)->first);
        m_alternative_chains.erase(*alt_ch_to_orph_iter);
      }

      return false;
    }
  }

  if (!discard_disconnected_chain) {
    //pushing old chain as alternative chain
    for (auto& old_ch_ent : disconnected_chain) {
      block_verification_context bvc = boost::value_initialized<block_verification_context>();
      bool r = handle_alternative_block(old_ch_ent, get_block_hash(old_ch_ent), bvc);
      if (!r) {
        LOG_ERROR("Failed to push ex-main chain blocks to alternative chain ");
        rollback_blockchain_switching(disconnected_chain, split_height);
        return false;
      }
    }
  }

  //removing all_chain entries from alternative chain
  for (auto ch_ent : alt_chain) {
    m_alternative_chains.erase(ch_ent);
  }

  LOG_PRINT_GREEN("REORGANIZE SUCCESS! on height: " << split_height << ", new blockchain size: " << m_blocks.size(), LOG_LEVEL_0);
  return true;
}

difficulty_type blockchain_storage::get_next_difficulty_for_alternative_chain(const std::list<blocks_ext_by_hash::iterator>& alt_chain, Block& bei) {
  std::vector<uint64_t> timestamps;
  std::vector<difficulty_type> commulative_difficulties;
  if (alt_chain.size() < DIFFICULTY_BLOCKS_COUNT) {
    CRITICAL_REGION_LOCAL(m_blockchain_lock);
    size_t main_chain_stop_offset = alt_chain.size() ? alt_chain.front()->second.height : bei.height;
    size_t main_chain_count = DIFFICULTY_BLOCKS_COUNT - std::min(static_cast<size_t>(DIFFICULTY_BLOCKS_COUNT), alt_chain.size());
    main_chain_count = std::min(main_chain_count, main_chain_stop_offset);
    size_t main_chain_start_offset = main_chain_stop_offset - main_chain_count;

    if (!main_chain_start_offset)
      ++main_chain_start_offset; //skip genesis block
    for (; main_chain_start_offset < main_chain_stop_offset; ++main_chain_start_offset) {
      timestamps.push_back(m_blocks[main_chain_start_offset].bl.timestamp);
      commulative_difficulties.push_back(m_blocks[main_chain_start_offset].cumulative_difficulty);
    }

    CHECK_AND_ASSERT_MES((alt_chain.size() + timestamps.size()) <= DIFFICULTY_BLOCKS_COUNT, false, "Internal error, alt_chain.size()[" << alt_chain.size()
      << "] + vtimestampsec.size()[" << timestamps.size() << "] NOT <= DIFFICULTY_WINDOW[]" << DIFFICULTY_BLOCKS_COUNT);
    for (auto it : alt_chain) {
      timestamps.push_back(it->second.bl.timestamp);
      commulative_difficulties.push_back(it->second.cumulative_difficulty);
    }
  } else {
    timestamps.resize(std::min(alt_chain.size(), static_cast<size_t>(DIFFICULTY_BLOCKS_COUNT)));
    commulative_difficulties.resize(std::min(alt_chain.size(), static_cast<size_t>(DIFFICULTY_BLOCKS_COUNT)));
    size_t count = 0;
    size_t max_i = timestamps.size() - 1;
    BOOST_REVERSE_FOREACH(auto it, alt_chain) {
      timestamps[max_i - count] = it->second.bl.timestamp;
      commulative_difficulties[max_i - count] = it->second.cumulative_difficulty;
      count++;
      if (count >= DIFFICULTY_BLOCKS_COUNT) {
        break;
      }
    }
  }

  return next_difficulty(timestamps, commulative_difficulties);
}

bool blockchain_storage::prevalidate_miner_transaction(const block& b, uint64_t height) {
  CHECK_AND_ASSERT_MES(b.miner_tx.vin.size() == 1, false, "coinbase transaction in the block has no inputs");
  CHECK_AND_ASSERT_MES(b.miner_tx.vin[0].type() == typeid(txin_gen), false, "coinbase transaction in the block has the wrong type");
  if (boost::get<txin_gen>(b.miner_tx.vin[0]).height != height) {
    LOG_PRINT_RED_L0("The miner transaction in block has invalid height: " << boost::get<txin_gen>(b.miner_tx.vin[0]).height << ", expected: " << height);
    return false;
  }

  CHECK_AND_ASSERT_MES(b.miner_tx.unlock_time == height + CRYPTONOTE_MINED_MONEY_UNLOCK_WINDOW,
    false,
    "coinbase transaction transaction have wrong unlock time=" << b.miner_tx.unlock_time << ", expected " << height + CRYPTONOTE_MINED_MONEY_UNLOCK_WINDOW);

  if (!check_outs_overflow(b.miner_tx)) {
    LOG_PRINT_RED_L0("miner transaction have money overflow in block " << get_block_hash(b));
    return false;
  }

  return true;
}

bool blockchain_storage::validate_miner_transaction(const block& b, size_t cumulative_block_size, uint64_t fee, uint64_t& base_reward, uint64_t already_generated_coins) {
  uint64_t money_in_use = 0;
  for (auto& o : b.miner_tx.vout) {
    money_in_use += o.amount;
  }

  std::vector<size_t> last_blocks_sizes;
  get_last_n_blocks_sizes(last_blocks_sizes, CRYPTONOTE_REWARD_BLOCKS_WINDOW);
  if (!get_block_reward(epee::misc_utils::median(last_blocks_sizes), cumulative_block_size, already_generated_coins, base_reward)) {
    LOG_PRINT_L0("block size " << cumulative_block_size << " is bigger than allowed for this blockchain");
    return false;
  }
  
  if (base_reward + fee < money_in_use) {
    LOG_ERROR("coinbase transaction spend too much money (" << print_money(money_in_use) << "). Block reward is " << print_money(base_reward + fee) << "(" << print_money(base_reward) << "+" << print_money(fee) << ")");
    return false;
  }

  if (base_reward + fee != money_in_use) {
    LOG_ERROR("coinbase transaction doesn't use full amount of block reward:  spent: "
      << print_money(money_in_use) << ",  block reward " << print_money(base_reward + fee) << "(" << print_money(base_reward) << "+" << print_money(fee) << ")");
    return false;
  }

  return true;
}

bool blockchain_storage::get_backward_blocks_sizes(size_t from_height, std::vector<size_t>& sz, size_t count) {
  CRITICAL_REGION_LOCAL(m_blockchain_lock);
  CHECK_AND_ASSERT_MES(from_height < m_blocks.size(), false, "Internal error: get_backward_blocks_sizes called with from_height=" << from_height << ", blockchain height = " << m_blocks.size());
  size_t start_offset = (from_height + 1) - std::min((from_height + 1), count);
  for (size_t i = start_offset; i != from_height + 1; i++) {
    sz.push_back(m_blocks[i].block_cumulative_size);
  }

  return true;
}

bool blockchain_storage::get_last_n_blocks_sizes(std::vector<size_t>& sz, size_t count) {
  CRITICAL_REGION_LOCAL(m_blockchain_lock);
  if (!m_blocks.size()) {
    return true;
  }

  return get_backward_blocks_sizes(m_blocks.size() - 1, sz, count);
}

uint64_t blockchain_storage::get_current_comulative_blocksize_limit() {
  return m_current_block_cumul_sz_limit;
}

bool blockchain_storage::create_block_template(block& b, const account_public_address& miner_address, difficulty_type& diffic, uint64_t& height, const blobdata& ex_nonce) {
  size_t median_size;
  uint64_t already_generated_coins;

  CRITICAL_REGION_BEGIN(m_blockchain_lock);
  b.major_version = CURRENT_BLOCK_MAJOR_VERSION;
  b.minor_version = CURRENT_BLOCK_MINOR_VERSION;
  b.prev_id = get_tail_id();
  b.timestamp = time(NULL);
  height = m_blocks.size();
  diffic = get_difficulty_for_next_block();
  CHECK_AND_ASSERT_MES(diffic, false, "difficulty owverhead.");

  median_size = m_current_block_cumul_sz_limit / 2;
  already_generated_coins = m_blocks.back().already_generated_coins;

  CRITICAL_REGION_END();

  size_t txs_size;
  uint64_t fee;
  if (!m_tx_pool.fill_block_template(b, median_size, already_generated_coins, txs_size, fee)) {
    return false;
  }

#if defined(DEBUG_CREATE_BLOCK_TEMPLATE)
  size_t real_txs_size = 0;
  uint64_t real_fee = 0;
  CRITICAL_REGION_BEGIN(m_tx_pool.m_transactions_lock);
  BOOST_FOREACH(crypto::hash &cur_hash, b.tx_hashes) {
    auto cur_res = m_tx_pool.m_transactions.find(cur_hash);
    if (cur_res == m_tx_pool.m_transactions.end()) {
      LOG_ERROR("Creating block template: error: transaction not found");
      continue;
    }
    tx_memory_pool::tx_details &cur_tx = cur_res->second;
    real_txs_size += cur_tx.blob_size;
    real_fee += cur_tx.fee;
    if (cur_tx.blob_size != get_object_blobsize(cur_tx.tx)) {
      LOG_ERROR("Creating block template: error: invalid transaction size");
    }
    uint64_t inputs_amount;
    if (!get_inputs_money_amount(cur_tx.tx, inputs_amount)) {
      LOG_ERROR("Creating block template: error: cannot get inputs amount");
    } else if (cur_tx.fee != inputs_amount - get_outs_money_amount(cur_tx.tx)) {
      LOG_ERROR("Creating block template: error: invalid fee");
    }
  }
  if (txs_size != real_txs_size) {
    LOG_ERROR("Creating block template: error: wrongly calculated transaction size");
  }
  if (fee != real_fee) {
    LOG_ERROR("Creating block template: error: wrongly calculated fee");
  }
  CRITICAL_REGION_END();
  LOG_PRINT_L1("Creating block template: height " << height <<
    ", median size " << median_size <<
    ", already generated coins " << already_generated_coins <<
    ", transaction size " << txs_size <<
    ", fee " << fee);
#endif

  /*
     two-phase miner transaction generation: we don't know exact block size until we prepare block, but we don't know reward until we know
     block size, so first miner transaction generated with fake amount of money, and with phase we know think we know expected block size
     */
  //make blocks coin-base tx looks close to real coinbase tx to get truthful blob size
  bool r = construct_miner_tx(height, median_size, already_generated_coins, txs_size, fee, miner_address, b.miner_tx, ex_nonce, 11);
  CHECK_AND_ASSERT_MES(r, false, "Failed to construc miner tx, first chance");
  size_t cumulative_size = txs_size + get_object_blobsize(b.miner_tx);
#if defined(DEBUG_CREATE_BLOCK_TEMPLATE)
  LOG_PRINT_L1("Creating block template: miner tx size " << get_object_blobsize(b.miner_tx) <<
    ", cumulative size " << cumulative_size);
#endif
  for (size_t try_count = 0; try_count != 10; ++try_count) {
    r = construct_miner_tx(height, median_size, already_generated_coins, cumulative_size, fee, miner_address, b.miner_tx, ex_nonce, 11);

    CHECK_AND_ASSERT_MES(r, false, "Failed to construc miner tx, second chance");
    size_t coinbase_blob_size = get_object_blobsize(b.miner_tx);
    if (coinbase_blob_size > cumulative_size - txs_size) {
      cumulative_size = txs_size + coinbase_blob_size;
#if defined(DEBUG_CREATE_BLOCK_TEMPLATE)
      LOG_PRINT_L1("Creating block template: miner tx size " << coinbase_blob_size <<
        ", cumulative size " << cumulative_size << " is greater then before");
#endif
      continue;
    }

    if (coinbase_blob_size < cumulative_size - txs_size) {
      size_t delta = cumulative_size - txs_size - coinbase_blob_size;
#if defined(DEBUG_CREATE_BLOCK_TEMPLATE)
      LOG_PRINT_L1("Creating block template: miner tx size " << coinbase_blob_size <<
        ", cumulative size " << txs_size + coinbase_blob_size <<
        " is less then before, adding " << delta << " zero bytes");
#endif
      b.miner_tx.extra.insert(b.miner_tx.extra.end(), delta, 0);
      //here  could be 1 byte difference, because of extra field counter is varint, and it can become from 1-byte len to 2-bytes len.
      if (cumulative_size != txs_size + get_object_blobsize(b.miner_tx)) {
        CHECK_AND_ASSERT_MES(cumulative_size + 1 == txs_size + get_object_blobsize(b.miner_tx), false, "unexpected case: cumulative_size=" << cumulative_size << " + 1 is not equal txs_cumulative_size=" << txs_size << " + get_object_blobsize(b.miner_tx)=" << get_object_blobsize(b.miner_tx));
        b.miner_tx.extra.resize(b.miner_tx.extra.size() - 1);
        if (cumulative_size != txs_size + get_object_blobsize(b.miner_tx)) {
          //fuck, not lucky, -1 makes varint-counter size smaller, in that case we continue to grow with cumulative_size
          LOG_PRINT_RED("Miner tx creation have no luck with delta_extra size = " << delta << " and " << delta - 1, LOG_LEVEL_2);
          cumulative_size += delta - 1;
          continue;
        }
        LOG_PRINT_GREEN("Setting extra for block: " << b.miner_tx.extra.size() << ", try_count=" << try_count, LOG_LEVEL_1);
      }
    }
    CHECK_AND_ASSERT_MES(cumulative_size == txs_size + get_object_blobsize(b.miner_tx), false, "unexpected case: cumulative_size=" << cumulative_size << " is not equal txs_cumulative_size=" << txs_size << " + get_object_blobsize(b.miner_tx)=" << get_object_blobsize(b.miner_tx));
#if defined(DEBUG_CREATE_BLOCK_TEMPLATE)
    LOG_PRINT_L1("Creating block template: miner tx size " << coinbase_blob_size <<
      ", cumulative size " << cumulative_size << " is now good");
#endif
    return true;
  }

  LOG_ERROR("Failed to create_block_template with " << 10 << " tries");
  return false;
}

bool blockchain_storage::complete_timestamps_vector(uint64_t start_top_height, std::vector<uint64_t>& timestamps) {
  if (timestamps.size() >= BLOCKCHAIN_TIMESTAMP_CHECK_WINDOW)
    return true;

  CRITICAL_REGION_LOCAL(m_blockchain_lock);
  size_t need_elements = BLOCKCHAIN_TIMESTAMP_CHECK_WINDOW - timestamps.size();
  CHECK_AND_ASSERT_MES(start_top_height < m_blocks.size(), false, "internal error: passed start_height = " << start_top_height << " not less then m_blocks.size()=" << m_blocks.size());
  size_t stop_offset = start_top_height > need_elements ? start_top_height - need_elements : 0;
  do
  {
    timestamps.push_back(m_blocks[start_top_height].bl.timestamp);
    if (start_top_height == 0)
      break;
    --start_top_height;
  } while (start_top_height != stop_offset);
  return true;
}

bool blockchain_storage::handle_alternative_block(const block& b, const crypto::hash& id, block_verification_context& bvc) {
  CRITICAL_REGION_LOCAL(m_blockchain_lock);

  uint64_t block_height = get_block_height(b);
  if (block_height == 0) {
    LOG_ERROR("Block with id: " << epee::string_tools::pod_to_hex(id) << " (as alternative) have wrong miner transaction");
    bvc.m_verifivation_failed = true;
    return false;
  }

  if (!m_checkpoints.is_alternative_block_allowed(get_current_blockchain_height(), block_height)) {
    LOG_PRINT_RED_L0("Block with id: " << id
      << ENDL << " can't be accepted for alternative chain, block height: " << block_height
      << ENDL << " blockchain height: " << get_current_blockchain_height());
    bvc.m_verifivation_failed = true;
    return false;
  }

  //block is not related with head of main chain
  //first of all - look in alternative chains container
  auto it_main_prev = m_blockMap.find(b.prev_id);
  auto it_prev = m_alternative_chains.find(b.prev_id);
  if (it_prev != m_alternative_chains.end() || it_main_prev != m_blockMap.end()) {
    //we have new block in alternative chain

    //build alternative subchain, front -> mainchain, back -> alternative head
    blocks_ext_by_hash::iterator alt_it = it_prev; //m_alternative_chains.find()
    std::list<blocks_ext_by_hash::iterator> alt_chain;
    std::vector<uint64_t> timestamps;
    while (alt_it != m_alternative_chains.end()) {
      alt_chain.push_front(alt_it);
      timestamps.push_back(alt_it->second.bl.timestamp);
      alt_it = m_alternative_chains.find(alt_it->second.bl.prev_id);
    }

    if (alt_chain.size()) {
      //make sure that it has right connection to main chain
      CHECK_AND_ASSERT_MES(m_blocks.size() > alt_chain.front()->second.height, false, "main blockchain wrong height");
      crypto::hash h = null_hash;
      get_block_hash(m_blocks[alt_chain.front()->second.height - 1].bl, h);
      CHECK_AND_ASSERT_MES(h == alt_chain.front()->second.bl.prev_id, false, "alternative chain have wrong connection to main chain");
      complete_timestamps_vector(alt_chain.front()->second.height - 1, timestamps);
    } else {
      CHECK_AND_ASSERT_MES(it_main_prev != m_blockMap.end(), false, "internal error: broken imperative condition it_main_prev != m_blocks_index.end()");
      complete_timestamps_vector(it_main_prev->second, timestamps);
    }

    //check timestamp correct
    if (!check_block_timestamp(timestamps, b)) {
      LOG_PRINT_RED_L0("Block with id: " << id
        << ENDL << " for alternative chain, have invalid timestamp: " << b.timestamp);
      //add_block_as_invalid(b, id);//do not add blocks to invalid storage before proof of work check was passed
      bvc.m_verifivation_failed = true;
      return false;
    }

    Block bei = boost::value_initialized<Block>();
    bei.bl = b;
    bei.height = alt_chain.size() ? it_prev->second.height + 1 : it_main_prev->second + 1;

    bool is_a_checkpoint;
    if (!m_checkpoints.check_block(bei.height, id, is_a_checkpoint)) {
      LOG_ERROR("CHECKPOINT VALIDATION FAILED");
      bvc.m_verifivation_failed = true;
      return false;
    }

    // Always check PoW for alternative blocks
    m_is_in_checkpoint_zone = false;
    difficulty_type current_diff = get_next_difficulty_for_alternative_chain(alt_chain, bei);
    CHECK_AND_ASSERT_MES(current_diff, false, "!!!!!!! DIFFICULTY OVERHEAD !!!!!!!");
    crypto::hash proof_of_work = null_hash;
    get_block_longhash(m_cn_context, bei.bl, proof_of_work, bei.height);
    if (!check_hash(proof_of_work, current_diff)) {
      LOG_PRINT_RED_L0("Block with id: " << id
        << ENDL << " for alternative chain, have not enough proof of work: " << proof_of_work
        << ENDL << " expected difficulty: " << current_diff);
      bvc.m_verifivation_failed = true;
      return false;
    }

    if (!prevalidate_miner_transaction(b, bei.height)) {
      LOG_PRINT_RED_L0("Block with id: " << epee::string_tools::pod_to_hex(id) << " (as alternative) have wrong miner transaction.");
      bvc.m_verifivation_failed = true;
      return false;
    }

    bei.cumulative_difficulty = alt_chain.size() ? it_prev->second.cumulative_difficulty : m_blocks[it_main_prev->second].cumulative_difficulty;
    bei.cumulative_difficulty += current_diff;

#ifdef _DEBUG
    auto i_dres = m_alternative_chains.find(id);
    CHECK_AND_ASSERT_MES(i_dres == m_alternative_chains.end(), false, "insertion of new alternative block returned as it already exist");
#endif

    auto i_res = m_alternative_chains.insert(blocks_ext_by_hash::value_type(id, bei));
    CHECK_AND_ASSERT_MES(i_res.second, false, "insertion of new alternative block returned as it already exist");
    alt_chain.push_back(i_res.first);

    if (is_a_checkpoint) {
      //do reorganize!
      LOG_PRINT_GREEN("###### REORGANIZE on height: " << alt_chain.front()->second.height << " of " << m_blocks.size() - 1 <<
        ", checkpoint is found in alternative chain on height " << bei.height, LOG_LEVEL_0);
      bool r = switch_to_alternative_blockchain(alt_chain, true);
      if (r) bvc.m_added_to_main_chain = true;
      else bvc.m_verifivation_failed = true;
      return r;
    } else if (m_blocks.back().cumulative_difficulty < bei.cumulative_difficulty) //check if difficulty bigger then in main chain
    {
      //do reorganize!
      LOG_PRINT_GREEN("###### REORGANIZE on height: " << alt_chain.front()->second.height << " of " << m_blocks.size() - 1 << " with cum_difficulty " << m_blocks.back().cumulative_difficulty
        << ENDL << " alternative blockchain size: " << alt_chain.size() << " with cum_difficulty " << bei.cumulative_difficulty, LOG_LEVEL_0);
      bool r = switch_to_alternative_blockchain(alt_chain, false);
      if (r) bvc.m_added_to_main_chain = true;
      else bvc.m_verifivation_failed = true;
      return r;
    } else {
      LOG_PRINT_BLUE("----- BLOCK ADDED AS ALTERNATIVE ON HEIGHT " << bei.height
        << ENDL << "id:\t" << id
        << ENDL << "PoW:\t" << proof_of_work
        << ENDL << "difficulty:\t" << current_diff, LOG_LEVEL_0);
      return true;
    }
  } else {
    //block orphaned
    bvc.m_marked_as_orphaned = true;
    LOG_PRINT_RED_L0("Block recognized as orphaned and rejected, id = " << id);
  }

  return true;
}

bool blockchain_storage::get_blocks(uint64_t start_offset, size_t count, std::list<block>& blocks, std::list<transaction>& txs) {
  CRITICAL_REGION_LOCAL(m_blockchain_lock);
  if (start_offset >= m_blocks.size())
    return false;
  for (size_t i = start_offset; i < start_offset + count && i < m_blocks.size(); i++)
  {
    blocks.push_back(m_blocks[i].bl);
    std::list<crypto::hash> missed_ids;
    get_transactions(m_blocks[i].bl.tx_hashes, txs, missed_ids);
    CHECK_AND_ASSERT_MES(!missed_ids.size(), false, "have missed transactions in own block in main blockchain");
  }

  return true;
}

bool blockchain_storage::get_blocks(uint64_t start_offset, size_t count, std::list<block>& blocks) {
  CRITICAL_REGION_LOCAL(m_blockchain_lock);
  if (start_offset >= m_blocks.size()) {
    return false;
  }

  for (size_t i = start_offset; i < start_offset + count && i < m_blocks.size(); i++) {
    blocks.push_back(m_blocks[i].bl);
  }

  return true;
}

bool blockchain_storage::handle_get_objects(NOTIFY_REQUEST_GET_OBJECTS::request& arg, NOTIFY_RESPONSE_GET_OBJECTS::request& rsp) {
  CRITICAL_REGION_LOCAL(m_blockchain_lock);
  rsp.current_blockchain_height = get_current_blockchain_height();
  std::list<block> blocks;
  get_blocks(arg.blocks, blocks, rsp.missed_ids);

  for (const auto& bl : blocks) {
    std::list<crypto::hash> missed_tx_id;
    std::list<transaction> txs;
    get_transactions(bl.tx_hashes, txs, rsp.missed_ids);
    CHECK_AND_ASSERT_MES(!missed_tx_id.size(), false, "Internal error: have missed missed_tx_id.size()=" << missed_tx_id.size() << ENDL << "for block id = " << get_block_hash(bl));
    rsp.blocks.push_back(block_complete_entry());
    block_complete_entry& e = rsp.blocks.back();
    //pack block
    e.block = t_serializable_object_to_blob(bl);
    //pack transactions
    for (transaction& tx : txs) {
      e.txs.push_back(t_serializable_object_to_blob(tx));
    }
  }

  //get another transactions, if need
  std::list<transaction> txs;
  get_transactions(arg.txs, txs, rsp.missed_ids);
  //pack aside transactions
  for (const auto& tx : txs) {
    rsp.txs.push_back(t_serializable_object_to_blob(tx));
  }

  return true;
}

bool blockchain_storage::get_alternative_blocks(std::list<block>& blocks) {
  CRITICAL_REGION_LOCAL(m_blockchain_lock);
  for (auto& alt_bl : m_alternative_chains) {
    blocks.push_back(alt_bl.second.bl);
  }

  return true;
}

size_t blockchain_storage::get_alternative_blocks_count() {
  CRITICAL_REGION_LOCAL(m_blockchain_lock);
  return m_alternative_chains.size();
}

bool blockchain_storage::add_out_to_get_random_outs(std::vector<std::pair<TransactionIndex, uint16_t>>& amount_outs, COMMAND_RPC_GET_RANDOM_OUTPUTS_FOR_AMOUNTS::outs_for_amount& result_outs, uint64_t amount, size_t i) {
  CRITICAL_REGION_LOCAL(m_blockchain_lock);
  const transaction& tx = transactionByIndex(amount_outs[i].first).tx;
  CHECK_AND_ASSERT_MES(tx.vout.size() > amount_outs[i].second, false, "internal error: in global outs index, transaction out index="
    << amount_outs[i].second << " more than transaction outputs = " << tx.vout.size() << ", for tx id = " << get_transaction_hash(tx));
  CHECK_AND_ASSERT_MES(tx.vout[amount_outs[i].second].target.type() == typeid(txout_to_key), false, "unknown tx out type");

  //check if transaction is unlocked
  if (!is_tx_spendtime_unlocked(tx.unlock_time))
    return false;

  COMMAND_RPC_GET_RANDOM_OUTPUTS_FOR_AMOUNTS::out_entry& oen = *result_outs.outs.insert(result_outs.outs.end(), COMMAND_RPC_GET_RANDOM_OUTPUTS_FOR_AMOUNTS::out_entry());
  oen.global_amount_index = i;
  oen.out_key = boost::get<txout_to_key>(tx.vout[amount_outs[i].second].target).key;
  return true;
}

size_t blockchain_storage::find_end_of_allowed_index(const std::vector<std::pair<TransactionIndex, uint16_t>>& amount_outs) {
  CRITICAL_REGION_LOCAL(m_blockchain_lock);
  if (amount_outs.empty()) {
    return 0;
  }

  size_t i = amount_outs.size();
  do {
    --i;
    if (amount_outs[i].first.block + CRYPTONOTE_MINED_MONEY_UNLOCK_WINDOW <= get_current_blockchain_height()) {
      return i + 1;
    }
  } while (i != 0);

  return 0;
}

bool blockchain_storage::get_random_outs_for_amounts(const COMMAND_RPC_GET_RANDOM_OUTPUTS_FOR_AMOUNTS::request& req, COMMAND_RPC_GET_RANDOM_OUTPUTS_FOR_AMOUNTS::response& res) {
  srand(static_cast<unsigned int>(time(NULL)));
  CRITICAL_REGION_LOCAL(m_blockchain_lock);
  for (uint64_t amount : req.amounts) {
    COMMAND_RPC_GET_RANDOM_OUTPUTS_FOR_AMOUNTS::outs_for_amount& result_outs = *res.outs.insert(res.outs.end(), COMMAND_RPC_GET_RANDOM_OUTPUTS_FOR_AMOUNTS::outs_for_amount());
    result_outs.amount = amount;
    auto it = m_outputs.find(amount);
    if (it == m_outputs.end()) {
      LOG_ERROR("COMMAND_RPC_GET_RANDOM_OUTPUTS_FOR_AMOUNTS: not outs for amount " << amount << ", wallet should use some real outs when it lookup for some mix, so, at least one out for this amount should exist");
      continue;//actually this is strange situation, wallet should use some real outs when it lookup for some mix, so, at least one out for this amount should exist
    }

    std::vector<std::pair<TransactionIndex, uint16_t>>& amount_outs = it->second;
    //it is not good idea to use top fresh outs, because it increases possibility of transaction canceling on split
    //lets find upper bound of not fresh outs
    size_t up_index_limit = find_end_of_allowed_index(amount_outs);
    CHECK_AND_ASSERT_MES(up_index_limit <= amount_outs.size(), false, "internal error: find_end_of_allowed_index returned wrong index=" << up_index_limit << ", with amount_outs.size = " << amount_outs.size());
    if (amount_outs.size() > req.outs_count) {
      std::set<size_t> used;
      size_t try_count = 0;
      for (uint64_t j = 0; j != req.outs_count && try_count < up_index_limit;) {
        size_t i = rand() % up_index_limit;
        if (used.count(i))
          continue;
        bool added = add_out_to_get_random_outs(amount_outs, result_outs, amount, i);
        used.insert(i);
        if (added)
          ++j;
        ++try_count;
      }
    } else {
      for (size_t i = 0; i != up_index_limit; i++) {
        add_out_to_get_random_outs(amount_outs, result_outs, amount, i);
      }
    }
  }
  return true;
}

bool blockchain_storage::find_blockchain_supplement(const std::list<crypto::hash>& qblock_ids, uint64_t& starter_offset)
{
  CRITICAL_REGION_LOCAL(m_blockchain_lock);

  if (!qblock_ids.size() /*|| !req.m_total_height*/)
  {
    LOG_ERROR("Client sent wrong NOTIFY_REQUEST_CHAIN: m_block_ids.size()=" << qblock_ids.size() << /*", m_height=" << req.m_total_height <<*/ ", dropping connection");
    return false;
  }
  //check genesis match
  if (qblock_ids.back() != get_block_hash(m_blocks[0].bl))
  {
    LOG_ERROR("Client sent wrong NOTIFY_REQUEST_CHAIN: genesis block missmatch: " << ENDL << "id: "
      << qblock_ids.back() << ", " << ENDL << "expected: " << get_block_hash(m_blocks[0].bl)
      << "," << ENDL << " dropping connection");
    return false;
  }

  /* Figure out what blocks we should request to get state_normal */
  size_t i = 0;
  auto bl_it = qblock_ids.begin();
  auto block_index_it = m_blockMap.find(*bl_it);
  for (; bl_it != qblock_ids.end(); bl_it++, i++)
  {
    block_index_it = m_blockMap.find(*bl_it);
    if (block_index_it != m_blockMap.end())
      break;
  }

  if (bl_it == qblock_ids.end())
  {
    LOG_ERROR("Internal error handling connection, can't find split point");
    return false;
  }

  if (block_index_it == m_blockMap.end())
  {
    //this should NEVER happen, but, dose of paranoia in such cases is not too bad
    LOG_ERROR("Internal error handling connection, can't find split point");
    return false;
  }

  //we start to put block ids INCLUDING last known id, just to make other side be sure
  starter_offset = block_index_it->second;
  return true;
}

uint64_t blockchain_storage::block_difficulty(size_t i)
{
  CRITICAL_REGION_LOCAL(m_blockchain_lock);
  CHECK_AND_ASSERT_MES(i < m_blocks.size(), false, "wrong block index i = " << i << " at blockchain_storage::block_difficulty()");
  if (i == 0)
    return m_blocks[i].cumulative_difficulty;

  return m_blocks[i].cumulative_difficulty - m_blocks[i - 1].cumulative_difficulty;
}

void blockchain_storage::print_blockchain(uint64_t start_index, uint64_t end_index)
{
  std::stringstream ss;
  CRITICAL_REGION_LOCAL(m_blockchain_lock);
  if (start_index >= m_blocks.size())
  {
    LOG_PRINT_L0("Wrong starter index set: " << start_index << ", expected max index " << m_blocks.size() - 1);
    return;
  }

  for (size_t i = start_index; i != m_blocks.size() && i != end_index; i++)
  {
    ss << "height " << i << ", timestamp " << m_blocks[i].bl.timestamp << ", cumul_dif " << m_blocks[i].cumulative_difficulty << ", cumul_size " << m_blocks[i].block_cumulative_size
      << "\nid\t\t" << get_block_hash(m_blocks[i].bl)
      << "\ndifficulty\t\t" << block_difficulty(i) << ", nonce " << m_blocks[i].bl.nonce << ", tx_count " << m_blocks[i].bl.tx_hashes.size() << ENDL;
  }
  LOG_PRINT_L1("Current blockchain:" << ENDL << ss.str());
  LOG_PRINT_L0("Blockchain printed with log level 1");
}

void blockchain_storage::print_blockchain_index() {
  std::stringstream ss;
  CRITICAL_REGION_LOCAL(m_blockchain_lock);
  for (auto& i : m_blockMap) {
    ss << "id\t\t" << i.first << " height" << i.second << ENDL << "";
  }

  LOG_PRINT_L0("Current blockchain index:" << ENDL << ss.str());
}

void blockchain_storage::print_blockchain_outs(const std::string& file) {
  std::stringstream ss;
  CRITICAL_REGION_LOCAL(m_blockchain_lock);
  for (const outputs_container::value_type& v : m_outputs) {
    const std::vector<std::pair<TransactionIndex, uint16_t>>& vals = v.second;
    if (!vals.empty()) {
      ss << "amount: " << v.first << ENDL;
      for (size_t i = 0; i != vals.size(); i++) {
        ss << "\t" << get_transaction_hash(transactionByIndex(vals[i].first).tx) << ": " << vals[i].second << ENDL;
      }
    }
  }

  if (epee::file_io_utils::save_string_to_file(file, ss.str())) {
    LOG_PRINT_L0("Current outputs index writen to file: " << file);
  } else {
    LOG_PRINT_L0("Failed to write current outputs index to file: " << file);
  }
}

bool blockchain_storage::find_blockchain_supplement(const std::list<crypto::hash>& qblock_ids, NOTIFY_RESPONSE_CHAIN_ENTRY::request& resp) {
  CRITICAL_REGION_LOCAL(m_blockchain_lock);
  if (!find_blockchain_supplement(qblock_ids, resp.start_height))
    return false;

  resp.total_height = get_current_blockchain_height();
  size_t count = 0;
  for (size_t i = resp.start_height; i != m_blocks.size() && count < BLOCKS_IDS_SYNCHRONIZING_DEFAULT_COUNT; i++, count++) {
    crypto::hash h;
    if (!get_block_hash(m_blocks[i].bl, h)) {
      return false;
    }

    resp.m_block_ids.push_back(h);
  }

  return true;
}

bool blockchain_storage::find_blockchain_supplement(const std::list<crypto::hash>& qblock_ids, std::list<std::pair<block, std::list<transaction> > >& blocks, uint64_t& total_height, uint64_t& start_height, size_t max_count) {
  CRITICAL_REGION_LOCAL(m_blockchain_lock);
  if (!find_blockchain_supplement(qblock_ids, start_height)) {
    return false;
  }

  total_height = get_current_blockchain_height();
  size_t count = 0;
  for (size_t i = start_height; i != m_blocks.size() && count < max_count; i++, count++) {
    blocks.resize(blocks.size() + 1);
    blocks.back().first = m_blocks[i].bl;
    std::list<crypto::hash> mis;
    get_transactions(m_blocks[i].bl.tx_hashes, blocks.back().second, mis);
    CHECK_AND_ASSERT_MES(!mis.size(), false, "internal error, transaction from block not found");
  }

  return true;
}

bool blockchain_storage::have_block(const crypto::hash& id)
{
  CRITICAL_REGION_LOCAL(m_blockchain_lock);
  if (m_blockMap.count(id))
    return true;

  if (m_alternative_chains.count(id))
    return true;

  return false;
}

size_t blockchain_storage::get_total_transactions() {
  CRITICAL_REGION_LOCAL(m_blockchain_lock);
  return m_transactionMap.size();
}

bool blockchain_storage::get_tx_outputs_gindexs(const crypto::hash& tx_id, std::vector<uint64_t>& indexs) {
  CRITICAL_REGION_LOCAL(m_blockchain_lock);
  auto it = m_transactionMap.find(tx_id);
  if (it == m_transactionMap.end()) {
    LOG_PRINT_RED_L0("warning: get_tx_outputs_gindexs failed to find transaction with id = " << tx_id);
    return false;
  }

  const Transaction& tx = transactionByIndex(it->second);
  CHECK_AND_ASSERT_MES(tx.m_global_output_indexes.size(), false, "internal error: global indexes for transaction " << tx_id << " is empty");
  indexs.resize(tx.m_global_output_indexes.size());
  for (size_t i = 0; i < tx.m_global_output_indexes.size(); ++i) {
    indexs[i] = tx.m_global_output_indexes[i];
  }

  return true;
}

bool blockchain_storage::check_tx_inputs(const transaction& tx, uint64_t& max_used_block_height, crypto::hash& max_used_block_id) {
  CRITICAL_REGION_LOCAL(m_blockchain_lock);
  bool res = check_tx_inputs(tx, &max_used_block_height);
  if (!res) return false;
  CHECK_AND_ASSERT_MES(max_used_block_height < m_blocks.size(), false, "internal error: max used block index=" << max_used_block_height << " is not less then blockchain size = " << m_blocks.size());
  get_block_hash(m_blocks[max_used_block_height].bl, max_used_block_id);
  return true;
}

bool blockchain_storage::have_tx_keyimges_as_spent(const transaction &tx) {
  for(const txin_v& in : tx.vin) {
    CHECKED_GET_SPECIFIC_VARIANT(in, const txin_to_key, in_to_key, true);
    if (have_tx_keyimg_as_spent(in_to_key.k_image)) {
      return true;
    }
  }

  return false;
}

bool blockchain_storage::check_tx_inputs(const transaction& tx, uint64_t* pmax_used_block_height) {
  crypto::hash tx_prefix_hash = get_transaction_prefix_hash(tx);
  return check_tx_inputs(tx, tx_prefix_hash, pmax_used_block_height);
}

bool blockchain_storage::check_tx_inputs(const transaction& tx, const crypto::hash& tx_prefix_hash, uint64_t* pmax_used_block_height) {
  size_t sig_index = 0;
  if (pmax_used_block_height) {
    *pmax_used_block_height = 0;
  }

  for (const auto& txin : tx.vin) {
    CHECK_AND_ASSERT_MES(txin.type() == typeid(txin_to_key), false, "wrong type id in tx input at blockchain_storage::check_tx_inputs");
    const txin_to_key& in_to_key = boost::get<txin_to_key>(txin);

    CHECK_AND_ASSERT_MES(in_to_key.key_offsets.size(), false, "empty in_to_key.key_offsets in transaction with id " << get_transaction_hash(tx));

    if (have_tx_keyimg_as_spent(in_to_key.k_image))
    {
      LOG_PRINT_L1("Key image already spent in blockchain: " << epee::string_tools::pod_to_hex(in_to_key.k_image));
      return false;
    }

    CHECK_AND_ASSERT_MES(sig_index < tx.signatures.size(), false, "wrong transaction: not signature entry for input with index= " << sig_index);
    if (!check_tx_input(in_to_key, tx_prefix_hash, tx.signatures[sig_index], pmax_used_block_height)) {
      LOG_PRINT_L0("Failed to check ring signature for tx " << get_transaction_hash(tx));
      return false;
    }

    sig_index++;
  }

  return true;
}

bool blockchain_storage::is_tx_spendtime_unlocked(uint64_t unlock_time) {
  if (unlock_time < CRYPTONOTE_MAX_BLOCK_NUMBER) {
    //interpret as block index
    if (get_current_blockchain_height() - 1 + CRYPTONOTE_LOCKED_TX_ALLOWED_DELTA_BLOCKS >= unlock_time)
      return true;
    else
      return false;
  } else {
    //interpret as time
    uint64_t current_time = static_cast<uint64_t>(time(NULL));
    if (current_time + CRYPTONOTE_LOCKED_TX_ALLOWED_DELTA_SECONDS >= unlock_time)
      return true;
    else
      return false;
  }

  return false;
}

bool blockchain_storage::check_tx_input(const txin_to_key& txin, const crypto::hash& tx_prefix_hash, const std::vector<crypto::signature>& sig, uint64_t* pmax_related_block_height) {
  CRITICAL_REGION_LOCAL(m_blockchain_lock);

  struct outputs_visitor
  {
    std::vector<const crypto::public_key *>& m_results_collector;
    blockchain_storage& m_bch;
    outputs_visitor(std::vector<const crypto::public_key *>& results_collector, blockchain_storage& bch) :m_results_collector(results_collector), m_bch(bch)
    {}
    bool handle_output(const transaction& tx, const tx_out& out) {
      //check tx unlock time
      if (!m_bch.is_tx_spendtime_unlocked(tx.unlock_time)) {
        LOG_PRINT_L0("One of outputs for one of inputs have wrong tx.unlock_time = " << tx.unlock_time);
        return false;
      }

      if (out.target.type() != typeid(txout_to_key))
      {
        LOG_PRINT_L0("Output have wrong type id, which=" << out.target.which());
        return false;
      }

      m_results_collector.push_back(&boost::get<txout_to_key>(out.target).key);
      return true;
    }
  };

  //check ring signature
  std::vector<const crypto::public_key *> output_keys;
  outputs_visitor vi(output_keys, *this);
  if (!scan_outputkeys_for_indexes(txin, vi, pmax_related_block_height)) {
    LOG_PRINT_L0("Failed to get output keys for tx with amount = " << print_money(txin.amount) << " and count indexes " << txin.key_offsets.size());
    return false;
  }

  if (txin.key_offsets.size() != output_keys.size()) {
    LOG_PRINT_L0("Output keys for tx with amount = " << txin.amount << " and count indexes " << txin.key_offsets.size() << " returned wrong keys count " << output_keys.size());
    return false;
  }

  CHECK_AND_ASSERT_MES(sig.size() == output_keys.size(), false, "internal error: tx signatures count=" << sig.size() << " mismatch with outputs keys count for inputs=" << output_keys.size());
  if (m_is_in_checkpoint_zone) {
    return true;
  }

  return crypto::check_ring_signature(tx_prefix_hash, txin.k_image, output_keys, sig.data());
}

uint64_t blockchain_storage::get_adjusted_time() {
  //TODO: add collecting median time
  return time(NULL);
}

bool blockchain_storage::check_block_timestamp_main(const block& b) {
  if (b.timestamp > get_adjusted_time() + CRYPTONOTE_BLOCK_FUTURE_TIME_LIMIT) {
    LOG_PRINT_L0("Timestamp of block with id: " << get_block_hash(b) << ", " << b.timestamp << ", bigger than adjusted time + 2 hours");
    return false;
  }

  std::vector<uint64_t> timestamps;
  size_t offset = m_blocks.size() <= BLOCKCHAIN_TIMESTAMP_CHECK_WINDOW ? 0 : m_blocks.size() - BLOCKCHAIN_TIMESTAMP_CHECK_WINDOW;
  for (; offset != m_blocks.size(); ++offset) {
    timestamps.push_back(m_blocks[offset].bl.timestamp);
  }

  return check_block_timestamp(std::move(timestamps), b);
}

bool blockchain_storage::check_block_timestamp(std::vector<uint64_t> timestamps, const block& b) {
  if (timestamps.size() < BLOCKCHAIN_TIMESTAMP_CHECK_WINDOW) {
    return true;
  }

  uint64_t median_ts = epee::misc_utils::median(timestamps);

  if (b.timestamp < median_ts) {
    LOG_PRINT_L0("Timestamp of block with id: " << get_block_hash(b) << ", " << b.timestamp << ", less than median of last " << BLOCKCHAIN_TIMESTAMP_CHECK_WINDOW << " blocks, " << median_ts);
    return false;
  }

  return true;
}

bool blockchain_storage::update_next_comulative_size_limit() {
  std::vector<size_t> sz;
  get_last_n_blocks_sizes(sz, CRYPTONOTE_REWARD_BLOCKS_WINDOW);

  uint64_t median = epee::misc_utils::median(sz);
  if (median <= CRYPTONOTE_BLOCK_GRANTED_FULL_REWARD_ZONE)
    median = CRYPTONOTE_BLOCK_GRANTED_FULL_REWARD_ZONE;

  m_current_block_cumul_sz_limit = median * 2;
  return true;
}

bool blockchain_storage::add_new_block(const block& bl_, block_verification_context& bvc) {
  //copy block here to let modify block.target
  block bl = bl_;
  crypto::hash id = get_block_hash(bl);
  CRITICAL_REGION_LOCAL(m_tx_pool);//to avoid deadlock lets lock tx_pool for whole add/reorganize process
  CRITICAL_REGION_LOCAL1(m_blockchain_lock);
  if (have_block(id)) {
    LOG_PRINT_L3("block with id = " << id << " already exists");
    bvc.m_already_exists = true;
    return false;
  }

  //check that block refers to chain tail
  if (!(bl.prev_id == get_tail_id())) {
    //chain switching or wrong block
    bvc.m_added_to_main_chain = false;
    return handle_alternative_block(bl, id, bvc);
    //never relay alternative blocks
  }

  return pushBlock(bl, bvc);
}

const blockchain_storage::Transaction& blockchain_storage::transactionByIndex(TransactionIndex index) {
  return m_blocks[index.block].transactions[index.transaction];
}

bool blockchain_storage::pushBlock(const block& blockData, block_verification_context& bvc) {
  CRITICAL_REGION_LOCAL(m_blockchain_lock);
  TIME_MEASURE_START(block_processing_time);

  crypto::hash blockHash = get_block_hash(blockData);

  if (m_blockMap.count(blockHash) != 0) {
    LOG_ERROR("Block " << blockHash << " already exists in blockchain.");
    bvc.m_verifivation_failed = true;
    return false;
  }

  if (blockData.prev_id != get_tail_id()) {
    LOG_PRINT_L0("Block " << blockHash << " has wrong prev_id: " << blockData.prev_id << ", expected: " << get_tail_id());
    bvc.m_verifivation_failed = true;
    return false;
  }

  if (!check_block_timestamp_main(blockData)) {
    LOG_PRINT_L0("Block " << blockHash << " has invalid timestamp: " << blockData.timestamp);
    bvc.m_verifivation_failed = true;
    return false;
  }

  TIME_MEASURE_START(target_calculating_time);
  difficulty_type currentDifficulty = get_difficulty_for_next_block();
  TIME_MEASURE_FINISH(target_calculating_time);
  CHECK_AND_ASSERT_MES(currentDifficulty, false, "!!!!!!!!! difficulty overhead !!!!!!!!!");

  TIME_MEASURE_START(longhash_calculating_time);
  crypto::hash proof_of_work = null_hash;
  if (m_checkpoints.is_in_checkpoint_zone(get_current_blockchain_height())) {
    if (!m_checkpoints.check_block(get_current_blockchain_height(), blockHash)) {
      LOG_ERROR("CHECKPOINT VALIDATION FAILED");
      bvc.m_verifivation_failed = true;
      return false;
    }
  } else {
    proof_of_work = get_block_longhash(m_cn_context, blockData, m_blocks.size());
    if (!check_hash(proof_of_work, currentDifficulty)) {
      LOG_PRINT_L0("Block " << blockHash << ", has too weak proof of work: " << proof_of_work << ", expected difficulty: " << currentDifficulty);
      bvc.m_verifivation_failed = true;
      return false;
    }
  }

  TIME_MEASURE_FINISH(longhash_calculating_time);

  if (!prevalidate_miner_transaction(blockData, m_blocks.size())) {
    LOG_PRINT_L0("Block " << blockHash << " failed to pass prevalidation");
    bvc.m_verifivation_failed = true;
    return false;
  }

  crypto::hash minerTransactionHash = get_transaction_hash(blockData.miner_tx);

  Block block;
  block.bl = blockData;
  block.transactions.resize(1);
  block.transactions[0].tx =  blockData.miner_tx;
  TransactionIndex transactionIndex = { static_cast<uint32_t>(m_blocks.size()), static_cast<uint16_t>(0) };
  pushTransaction(block, minerTransactionHash, transactionIndex);

  size_t coinbase_blob_size = get_object_blobsize(blockData.miner_tx);
  size_t cumulative_block_size = coinbase_blob_size;
  uint64_t fee_summary = 0;
  for (const crypto::hash& tx_id : blockData.tx_hashes) {
    block.transactions.resize(block.transactions.size() + 1);
    size_t blob_size = 0;
    uint64_t fee = 0;
    if (!m_tx_pool.take_tx(tx_id, block.transactions.back().tx, blob_size, fee)) {
      LOG_PRINT_L0("Block " << blockHash << " has at least one unknown transaction: " << tx_id);
      bvc.m_verifivation_failed = true;
      tx_verification_context tvc = ::AUTO_VAL_INIT(tvc);
      block.transactions.pop_back();
      popTransactions(block, minerTransactionHash);
      return false;
    }

    if (!check_tx_inputs(block.transactions.back().tx)) {
      LOG_PRINT_L0("Block " << blockHash << " has at least one transaction with wrong inputs: " << tx_id);
      bvc.m_verifivation_failed = true;
      tx_verification_context tvc = ::AUTO_VAL_INIT(tvc);
      if (!m_tx_pool.add_tx(block.transactions.back().tx, tvc, true)) {
        LOG_ERROR("Cannot move transaction from blockchain to transaction pool.");
      }

      block.transactions.pop_back();
      popTransactions(block, minerTransactionHash);
      return false;
    }

    ++transactionIndex.transaction;
    pushTransaction(block, tx_id, transactionIndex);

    cumulative_block_size += blob_size;
    fee_summary += fee;
  }

  uint64_t base_reward = 0;
  uint64_t already_generated_coins = m_blocks.size() ? m_blocks.back().already_generated_coins : 0;
  if (!validate_miner_transaction(blockData, cumulative_block_size, fee_summary, base_reward, already_generated_coins)) {
    LOG_PRINT_L0("Block " << blockHash << " has invalid miner transaction");
    bvc.m_verifivation_failed = true;
    popTransactions(block, minerTransactionHash);
    return false;
  }

  block.height = static_cast<uint32_t>(m_blocks.size());
  block.block_cumulative_size = cumulative_block_size;
  block.cumulative_difficulty = currentDifficulty;
  block.already_generated_coins = already_generated_coins + base_reward;
  if (m_blocks.size() > 0) {
    block.cumulative_difficulty += m_blocks.back().cumulative_difficulty;
  }

  pushBlock(block);
  update_next_comulative_size_limit();
  TIME_MEASURE_FINISH(block_processing_time);
  LOG_PRINT_L1("+++++ BLOCK SUCCESSFULLY ADDED" << ENDL << "id:\t" << blockHash
    << ENDL << "PoW:\t" << proof_of_work
    << ENDL << "HEIGHT " << block.height << ", difficulty:\t" << currentDifficulty
    << ENDL << "block reward: " << print_money(fee_summary + base_reward) << "(" << print_money(base_reward) << " + " << print_money(fee_summary)
    << "), coinbase_blob_size: " << coinbase_blob_size << ", cumulative size: " << cumulative_block_size
    << ", " << block_processing_time << "(" << target_calculating_time << "/" << longhash_calculating_time << ")ms");

  bvc.m_added_to_main_chain = true;
  return true;
}

bool blockchain_storage::pushBlock(Block& block) {
  crypto::hash blockHash = get_block_hash(block.bl);
  auto result = m_blockMap.insert(std::make_pair(blockHash, static_cast<uint32_t>(m_blocks.size())));
  if (!result.second) {
    LOG_ERROR("Duplicate block was pushed to blockchain.");
    return false;
  }

  m_blocks.push_back(block);
  return true;
}

void blockchain_storage::popBlock(const crypto::hash& blockHash) {
  if (m_blocks.empty()) {
    LOG_ERROR("Attempt to pop block from empty blockchain.");
    return;
  }

  popTransactions(m_blocks.back(), get_transaction_hash(m_blocks.back().bl.miner_tx));
  m_blocks.pop_back();
  size_t count = m_blockMap.erase(blockHash);
  if (count != 1) {
    LOG_ERROR("Blockchain consistency broken - cannot find block by hash.");
  }
}

bool blockchain_storage::pushTransaction(Block& block, const crypto::hash& transactionHash, TransactionIndex transactionIndex) {
  auto result = m_transactionMap.insert(std::make_pair(transactionHash, transactionIndex));
  if (!result.second) {
    LOG_ERROR("Duplicate transaction was pushed to blockchain.");
    return false;
  }

  Transaction& transaction = block.transactions[transactionIndex.transaction];
  for (size_t i = 0; i < transaction.tx.vin.size(); ++i) {
    if (transaction.tx.vin[i].type() == typeid(txin_to_key)) {
      auto result = m_spent_keys.insert(::boost::get<txin_to_key>(transaction.tx.vin[i]).k_image);
      if (!result.second) {
        LOG_ERROR("Double spending transaction was pushed to blockchain.");
        for (size_t j = 0; j < i; ++j) {
          m_spent_keys.erase(::boost::get<txin_to_key>(transaction.tx.vin[i - 1 - j]).k_image);
        }

        m_transactionMap.erase(transactionHash);
        return false;
      }
    }
  }

  transaction.m_global_output_indexes.resize(transaction.tx.vout.size());
  for (uint16_t output = 0; output < transaction.tx.vout.size(); ++output) {
    auto& amountOutputs = m_outputs[transaction.tx.vout[output].amount];
    transaction.m_global_output_indexes[output] = amountOutputs.size();
    amountOutputs.push_back(std::make_pair<>(transactionIndex, output));
  }

  return true;
}

void blockchain_storage::popTransaction(const transaction& transaction, const crypto::hash& transactionHash) {
  TransactionIndex transactionIndex = m_transactionMap.at(transactionHash);
  for (size_t output = 0; output < transaction.vout.size(); ++output) {
    auto amountOutputs = m_outputs.find(transaction.vout[transaction.vout.size() - 1 - output].amount);
    if (amountOutputs == m_outputs.end()) {
      LOG_ERROR("Blockchain consistency broken - cannot find specific amount in outputs map.");
      continue;
    }

    if (amountOutputs->second.empty()) {
      LOG_ERROR("Blockchain consistency broken - output array for specific amount is empty.");
      continue;
    }

    if (amountOutputs->second.back().first.block != transactionIndex.block || amountOutputs->second.back().first.transaction != transactionIndex.transaction) {
      LOG_ERROR("Blockchain consistency broken - invalid transaction index.");
      continue;
    }

    if (amountOutputs->second.back().second != transaction.vout.size() - 1 - output) {
      LOG_ERROR("Blockchain consistency broken - invalid output index.");
      continue;
    }

    amountOutputs->second.pop_back();
    if (amountOutputs->second.empty()) {
      m_outputs.erase(amountOutputs);
    }
  }

  for (auto& input : transaction.vin) {
    if (input.type() == typeid(txin_to_key)) {
      size_t count = m_spent_keys.erase(::boost::get<txin_to_key>(input).k_image);
      if (count != 1) {
        LOG_ERROR("Blockchain consistency broken - cannot find spent key.");
      }
    }
  }

  size_t count = m_transactionMap.erase(transactionHash);
  if (count != 1) {
    LOG_ERROR("Blockchain consistency broken - cannot find transaction by hash.");
  }
}

void blockchain_storage::popTransactions(const Block& block, const crypto::hash& minerTransactionHash) {
  for (size_t i = 0; i < block.transactions.size() - 1; ++i) {
    popTransaction(block.transactions[block.transactions.size() - 1 - i].tx, block.bl.tx_hashes[block.transactions.size() - 2 - i]);
    tx_verification_context tvc = ::AUTO_VAL_INIT(tvc);
    if (!m_tx_pool.add_tx(block.transactions[block.transactions.size() - 1 - i].tx, tvc, true)) {
      LOG_ERROR("Cannot move transaction from blockchain to transaction pool.");
    }
  }

  popTransaction(block.bl.miner_tx, minerTransactionHash);
}<|MERGE_RESOLUTION|>--- conflicted
+++ resolved
@@ -86,34 +86,10 @@
     LOG_ERROR("Failed to create data directory: " << m_config_folder);
     return false;
   }
-<<<<<<< HEAD
-  
+
   m_config_folder = config_folder;
-  LOG_PRINT_L0("Loading blockchain...");
+
   if (!m_blocks.open(appendPath(config_folder, CRYPTONOTE_BLOCKS_FILENAME), appendPath(config_folder, CRYPTONOTE_BLOCKINDEXES_FILENAME), 1024)) {
-    return false;
-  }
-
-  if (m_blocks.empty()) {
-    LOG_PRINT_L0("Can't load blockchain storage from file.");
-  } else {
-    bool rebuild = true;
-    try {
-      std::ifstream file(appendPath(config_folder, CRYPTONOTE_BLOCKSCACHE_FILENAME), std::ios::binary);
-      boost::archive::binary_iarchive archive(file);
-      crypto::hash lastBlockHash;
-      archive & lastBlockHash;
-      if (lastBlockHash == get_block_hash(m_blocks.back().bl)) {
-        archive & m_blockMap;
-        archive & m_transactionMap;
-        archive & m_spent_keys;
-        archive & m_outputs;
-        rebuild = false;
-=======
-
-  m_config_folder = config_folder;
-
-  if (!m_blocks.open(appendPath(config_folder, "blocks.dat"), appendPath(config_folder, "blockindexes.dat"), 1024)) {
     return false;
   }
 
@@ -121,14 +97,11 @@
     LOG_PRINT_L0("Loading blockchain...");
 
     if (m_blocks.empty()) {
-      const std::string filename = appendPath(m_config_folder, CRYPTONOTE_BLOCKCHAINDATA_FILENAME);
-      if (!tools::unserialize_obj_from_file(*this, filename)) {
-        LOG_PRINT_L0("Can't load blockchain storage from file.");
-      }
+      LOG_PRINT_L0("Can't load blockchain storage from file.");
     } else {
       bool rebuild = true;
       try {
-        std::ifstream file(appendPath(config_folder, "blockscache.dat"), std::ios::binary);
+        std::ifstream file(appendPath(config_folder, CRYPTONOTE_BLOCKSCACHE_FILENAME), std::ios::binary);
         boost::archive::binary_iarchive archive(file);
         crypto::hash lastBlockHash;
         archive & lastBlockHash;
@@ -140,7 +113,6 @@
           rebuild = false;
         }
       } catch (std::exception&) {
->>>>>>> 76bb193b
       }
 
       if (rebuild) {
