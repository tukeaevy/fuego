<<<<<<< HEAD
// Copyright (c) 2011-2014 The Cryptonote developers
// Distributed under the MIT/X11 software license, see the accompanying
// file COPYING or http://www.opensource.org/licenses/mit-license.php.
=======
// Copyright (c) 2012-2014, The CryptoNote developers, The Bytecoin developers
//
// This file is part of Bytecoin.
//
// Bytecoin is free software: you can redistribute it and/or modify
// it under the terms of the GNU Lesser General Public License as published by
// the Free Software Foundation, either version 3 of the License, or
// (at your option) any later version.
//
// Bytecoin is distributed in the hope that it will be useful,
// but WITHOUT ANY WARRANTY; without even the implied warranty of
// MERCHANTABILITY or FITNESS FOR A PARTICULAR PURPOSE.  See the
// GNU Lesser General Public License for more details.
//
// You should have received a copy of the GNU Lesser General Public License
// along with Bytecoin.  If not, see <http://www.gnu.org/licenses/>.
>>>>>>> 89271f54

#pragma once
#include "include_base_utils.h"

#include <set>
#include <unordered_map>
#include <unordered_set>

#include <boost/serialization/version.hpp>
#include <boost/utility.hpp>

// multi index
#include <boost/multi_index_container.hpp>
#include <boost/multi_index/hashed_index.hpp>
#include <boost/multi_index/ordered_index.hpp>
#include <boost/multi_index/member.hpp>

// epee
#include "math_helper.h"
#include "string_tools.h"
#include "syncobj.h"

#include "common/util.h"
#include "common/int-util.h"
#include "common/ObserverManager.h"
#include "crypto/hash.h"
#include "cryptonote_core/cryptonote_basic_impl.h"
#include "cryptonote_core/Currency.h"
#include "cryptonote_core/ITimeProvider.h"
#include "cryptonote_core/ITransactionValidator.h"
#include "cryptonote_core/ITxPoolObserver.h"
#include "cryptonote_core/verification_context.h"


<<<<<<< HEAD
namespace cryptonote
{
  class blockchain_storage;
=======
namespace cryptonote {


  class OnceInTimeInterval {
  public:
    OnceInTimeInterval(unsigned interval, CryptoNote::ITimeProvider& timeProvider)
      : m_interval(interval), m_timeProvider(timeProvider) {
      m_lastWorkedTime = 0;
    }

    template<class functor_t>
    bool call(functor_t functr) {
      time_t now = m_timeProvider.now();

      if (now - m_lastWorkedTime > m_interval) {
        bool res = functr();
        m_lastWorkedTime = m_timeProvider.now();
        return res;
      }

      return true;
    }

  private:
    time_t m_lastWorkedTime;
    unsigned m_interval;
    CryptoNote::ITimeProvider& m_timeProvider;
  };

  using CryptoNote::BlockInfo;
  using namespace boost::multi_index;

>>>>>>> 89271f54
  /************************************************************************/
  /*                                                                      */
  /************************************************************************/

  class tx_memory_pool: boost::noncopyable
  {
  public:
<<<<<<< HEAD
    tx_memory_pool(blockchain_storage& bchs);
    bool add_tx(const transaction &tx, const crypto::hash &id, size_t blob_size, tx_verification_context& tvc, bool keeped_by_block);
    bool add_tx(const transaction &tx, tx_verification_context& tvc, bool keeped_by_block);
=======
    tx_memory_pool(const cryptonote::Currency& currency, CryptoNote::ITransactionValidator& validator,
      CryptoNote::ITimeProvider& timeProvider);

    bool addObserver(ITxPoolObserver* observer);
    bool removeObserver(ITxPoolObserver* observer);

    // load/store operations
    bool init(const std::string& config_folder);
    bool deinit();

    bool have_tx(const crypto::hash &id) const;
    bool add_tx(const Transaction &tx, const crypto::hash &id, size_t blobSize, tx_verification_context& tvc, bool keeped_by_block);
    bool add_tx(const Transaction &tx, tx_verification_context& tvc, bool keeped_by_block);
>>>>>>> 89271f54
    //gets tx and remove it from pool
    bool take_tx(const crypto::hash &id, Transaction &tx, size_t& blobSize, uint64_t& fee);

    bool have_tx(const crypto::hash &id);
    bool have_tx_keyimg_as_spent(const crypto::key_image& key_im);
    bool have_tx_keyimges_as_spent(const transaction& tx);

    bool on_blockchain_inc(uint64_t new_block_height, const crypto::hash& top_block_id);
    bool on_blockchain_dec(uint64_t new_block_height, const crypto::hash& top_block_id);

    void lock();
    void unlock();

<<<<<<< HEAD
    // load/store operations
    bool init(const std::string& config_folder);
    bool deinit();
    bool fill_block_template(block &bl, size_t median_size, uint64_t already_generated_coins, size_t &total_size, uint64_t &fee);
    bool get_transactions(std::list<transaction>& txs);
    bool get_transaction(const crypto::hash& h, transaction& tx);
    size_t get_transactions_count();
    bool remove_transaction_keyimages(const transaction& tx);
    bool have_key_images(const std::unordered_set<crypto::key_image>& kic, const transaction& tx);
    bool append_key_images(std::unordered_set<crypto::key_image>& kic, const transaction& tx);
    std::string print_pool(bool short_format);

    /*bool flush_pool(const std::strig& folder);
    bool inflate_pool(const std::strig& folder);*/
=======
    bool fill_block_template(Block &bl, size_t median_size, size_t maxCumulativeSize, uint64_t already_generated_coins, size_t &total_size, uint64_t &fee);

    void get_transactions(std::list<Transaction>& txs) const;
    void get_difference(const std::vector<crypto::hash>& known_tx_ids, std::vector<crypto::hash>& new_tx_ids, std::vector<crypto::hash>& deleted_tx_ids) const;
    size_t get_transactions_count() const;
    std::string print_pool(bool short_format) const;
    void on_idle();

    template<class t_ids_container, class t_tx_container, class t_missed_container>
    void getTransactions(const t_ids_container& txsIds, t_tx_container& txs, t_missed_container& missedTxs) {
      CRITICAL_REGION_LOCAL(m_transactions_lock);
>>>>>>> 89271f54

      for (const auto& id : txsIds) {
        auto it = m_transactions.find(id);
        if (it == m_transactions.end()) {
          missedTxs.push_back(id);
        } else {
          txs.push_back(it->tx);
        }
      }
    }

#define CURRENT_MEMPOOL_ARCHIVE_VER    10

    template<class archive_t>
    void serialize(archive_t & a, const unsigned int version)
    {
      if(version < CURRENT_MEMPOOL_ARCHIVE_VER )
        return;
      CRITICAL_REGION_LOCAL(m_transactions_lock);
      a & m_transactions;
      a & m_spent_key_images;
      a & m_spentOutputs;
    }

<<<<<<< HEAD
    struct tx_details
    {
      transaction tx;
      size_t blob_size;
=======
    struct TransactionCheckInfo {
      BlockInfo maxUsedBlock;
      BlockInfo lastFailedBlock;
    };

    struct TransactionDetails : public TransactionCheckInfo {
      crypto::hash id;
      Transaction tx;
      size_t blobSize;
>>>>>>> 89271f54
      uint64_t fee;
      bool keptByBlock;
      time_t receiveTime;
    };

  private:
<<<<<<< HEAD
    bool is_transaction_ready_to_go(tx_details& txd);
    typedef std::unordered_map<crypto::hash, tx_details > transactions_container;
    typedef std::unordered_map<crypto::key_image, std::unordered_set<crypto::hash> > key_images_container;

    epee::critical_section m_transactions_lock;
    transactions_container m_transactions;
=======

    struct TransactionPriorityComparator {
      // lhs > hrs
      bool operator()(const TransactionDetails& lhs, const TransactionDetails& rhs) const {
        // price(lhs) = lhs.fee / lhs.blobSize
        // price(lhs) > price(rhs) -->
        // lhs.fee / lhs.blobSize > rhs.fee / rhs.blobSize -->
        // lhs.fee * rhs.blobSize > rhs.fee * lhs.blobSize
        uint64_t lhs_hi, lhs_lo = mul128(lhs.fee, rhs.blobSize, &lhs_hi);
        uint64_t rhs_hi, rhs_lo = mul128(rhs.fee, lhs.blobSize, &rhs_hi);

        return
          // prefer more profitable transactions
          (lhs_hi >  rhs_hi) ||
          (lhs_hi == rhs_hi && lhs_lo >  rhs_lo) ||
          // prefer smaller
          (lhs_hi == rhs_hi && lhs_lo == rhs_lo && lhs.blobSize <  rhs.blobSize) ||
          // prefer older
          (lhs_hi == rhs_hi && lhs_lo == rhs_lo && lhs.blobSize == rhs.blobSize && lhs.receiveTime < rhs.receiveTime);
      }
    };

    typedef hashed_unique<BOOST_MULTI_INDEX_MEMBER(TransactionDetails, crypto::hash, id)> main_index_t;
    typedef ordered_non_unique<identity<TransactionDetails>, TransactionPriorityComparator> fee_index_t;

    typedef multi_index_container<TransactionDetails,
      indexed_by<main_index_t, fee_index_t>
    > tx_container_t;

    typedef std::pair<uint64_t, uint64_t> GlobalOutput;
    typedef std::set<GlobalOutput> GlobalOutputsContainer;
    typedef std::unordered_map<crypto::key_image, std::unordered_set<crypto::hash> > key_images_container;


    // double spending checking
    bool addTransactionInputs(const crypto::hash& id, const Transaction& tx, bool keptByBlock);
    bool haveSpentInputs(const Transaction& tx) const;
    bool removeTransactionInputs(const crypto::hash& id, const Transaction& tx, bool keptByBlock);

    tx_container_t::iterator removeTransaction(tx_container_t::iterator i);
    bool removeExpiredTransactions();
    bool is_transaction_ready_to_go(const Transaction& tx, TransactionCheckInfo& txd) const;

    tools::ObserverManager<ITxPoolObserver> m_observerManager;

    const cryptonote::Currency& m_currency;
    OnceInTimeInterval m_txCheckInterval;
    mutable epee::critical_section m_transactions_lock;
>>>>>>> 89271f54
    key_images_container m_spent_key_images;
    GlobalOutputsContainer m_spentOutputs;

    //transactions_container m_alternative_transactions;

    std::string m_config_folder;
<<<<<<< HEAD
    blockchain_storage& m_blockchain;
    /************************************************************************/
    /*                                                                      */
    /************************************************************************/
    /*class inputs_visitor: public boost::static_visitor<bool>
    {
      key_images_container& m_spent_keys;
    public:
      inputs_visitor(key_images_container& spent_keys): m_spent_keys(spent_keys)
      {}
      bool operator()(const txin_to_key& tx) const
      {
        auto pr = m_spent_keys.insert(tx.k_image);
        CHECK_AND_ASSERT_MES(pr.second, false, "Tried to insert transaction with input seems already spent, input: " << epee::string_tools::pod_to_hex(tx.k_image));
        return true;
      }
      bool operator()(const txin_gen& tx) const
      {
        CHECK_AND_ASSERT_MES(false, false, "coinbase transaction in memory pool");
        return false;
      }
      bool operator()(const txin_to_script& tx) const {return false;}
      bool operator()(const txin_to_scripthash& tx) const {return false;}
    }; */
    /************************************************************************/
    /*                                                                      */
    /************************************************************************/
    class amount_visitor: public boost::static_visitor<uint64_t>
    {
    public:
      uint64_t operator()(const txin_to_key& tx) const
      {
        return tx.amount;
      }
      uint64_t operator()(const txin_gen& tx) const
      {
        CHECK_AND_ASSERT_MES(false, false, "coinbase transaction in memory pool");
        return 0;
      }
      uint64_t operator()(const txin_to_script& tx) const {return 0;}
      uint64_t operator()(const txin_to_scripthash& tx) const {return 0;}
    };
=======
    CryptoNote::ITransactionValidator& m_validator;
    CryptoNote::ITimeProvider& m_timeProvider;

    tx_container_t m_transactions;  
    tx_container_t::nth_index<1>::type& m_fee_index;
>>>>>>> 89271f54

#if defined(DEBUG_CREATE_BLOCK_TEMPLATE)
    friend class blockchain_storage;
#endif
  };
}

namespace boost
{
  namespace serialization
  {
    template<class archive_t>
<<<<<<< HEAD
    void serialize(archive_t & ar, cryptonote::tx_memory_pool::tx_details& td, const unsigned int version)
    {
      ar & td.blob_size;
      ar & td.fee;
      ar & td.tx;
      ar & td.max_used_block_height;
      ar & td.max_used_block_id;
      ar & td.last_failed_height;
      ar & td.last_failed_id;

=======
    void serialize(archive_t & ar, cryptonote::tx_memory_pool::TransactionDetails& td, const unsigned int version) {
      ar & td.id;
      ar & td.blobSize;
      ar & td.fee;
      ar & td.tx;
      ar & td.maxUsedBlock.height;
      ar & td.maxUsedBlock.id;
      ar & td.lastFailedBlock.height;
      ar & td.lastFailedBlock.id;
      ar & td.keptByBlock;
      ar & td.receiveTime;
>>>>>>> 89271f54
    }
  }
}
BOOST_CLASS_VERSION(cryptonote::tx_memory_pool, CURRENT_MEMPOOL_ARCHIVE_VER)


<|MERGE_RESOLUTION|>--- conflicted
+++ resolved
@@ -1,25 +1,6 @@
-<<<<<<< HEAD
-// Copyright (c) 2011-2014 The Cryptonote developers
+// Copyright (c) 2011-2015 The Cryptonote developers
 // Distributed under the MIT/X11 software license, see the accompanying
 // file COPYING or http://www.opensource.org/licenses/mit-license.php.
-=======
-// Copyright (c) 2012-2014, The CryptoNote developers, The Bytecoin developers
-//
-// This file is part of Bytecoin.
-//
-// Bytecoin is free software: you can redistribute it and/or modify
-// it under the terms of the GNU Lesser General Public License as published by
-// the Free Software Foundation, either version 3 of the License, or
-// (at your option) any later version.
-//
-// Bytecoin is distributed in the hope that it will be useful,
-// but WITHOUT ANY WARRANTY; without even the implied warranty of
-// MERCHANTABILITY or FITNESS FOR A PARTICULAR PURPOSE.  See the
-// GNU Lesser General Public License for more details.
-//
-// You should have received a copy of the GNU Lesser General Public License
-// along with Bytecoin.  If not, see <http://www.gnu.org/licenses/>.
->>>>>>> 89271f54
 
 #pragma once
 #include "include_base_utils.h"
@@ -54,11 +35,6 @@
 #include "cryptonote_core/verification_context.h"
 
 
-<<<<<<< HEAD
-namespace cryptonote
-{
-  class blockchain_storage;
-=======
 namespace cryptonote {
 
 
@@ -91,19 +67,11 @@
   using CryptoNote::BlockInfo;
   using namespace boost::multi_index;
 
->>>>>>> 89271f54
   /************************************************************************/
   /*                                                                      */
   /************************************************************************/
-
-  class tx_memory_pool: boost::noncopyable
-  {
+  class tx_memory_pool: boost::noncopyable {
   public:
-<<<<<<< HEAD
-    tx_memory_pool(blockchain_storage& bchs);
-    bool add_tx(const transaction &tx, const crypto::hash &id, size_t blob_size, tx_verification_context& tvc, bool keeped_by_block);
-    bool add_tx(const transaction &tx, tx_verification_context& tvc, bool keeped_by_block);
-=======
     tx_memory_pool(const cryptonote::Currency& currency, CryptoNote::ITransactionValidator& validator,
       CryptoNote::ITimeProvider& timeProvider);
 
@@ -117,36 +85,15 @@
     bool have_tx(const crypto::hash &id) const;
     bool add_tx(const Transaction &tx, const crypto::hash &id, size_t blobSize, tx_verification_context& tvc, bool keeped_by_block);
     bool add_tx(const Transaction &tx, tx_verification_context& tvc, bool keeped_by_block);
->>>>>>> 89271f54
     //gets tx and remove it from pool
     bool take_tx(const crypto::hash &id, Transaction &tx, size_t& blobSize, uint64_t& fee);
 
-    bool have_tx(const crypto::hash &id);
-    bool have_tx_keyimg_as_spent(const crypto::key_image& key_im);
-    bool have_tx_keyimges_as_spent(const transaction& tx);
-
     bool on_blockchain_inc(uint64_t new_block_height, const crypto::hash& top_block_id);
     bool on_blockchain_dec(uint64_t new_block_height, const crypto::hash& top_block_id);
 
-    void lock();
-    void unlock();
-
-<<<<<<< HEAD
-    // load/store operations
-    bool init(const std::string& config_folder);
-    bool deinit();
-    bool fill_block_template(block &bl, size_t median_size, uint64_t already_generated_coins, size_t &total_size, uint64_t &fee);
-    bool get_transactions(std::list<transaction>& txs);
-    bool get_transaction(const crypto::hash& h, transaction& tx);
-    size_t get_transactions_count();
-    bool remove_transaction_keyimages(const transaction& tx);
-    bool have_key_images(const std::unordered_set<crypto::key_image>& kic, const transaction& tx);
-    bool append_key_images(std::unordered_set<crypto::key_image>& kic, const transaction& tx);
-    std::string print_pool(bool short_format);
-
-    /*bool flush_pool(const std::strig& folder);
-    bool inflate_pool(const std::strig& folder);*/
-=======
+    void lock() const;
+    void unlock() const;
+
     bool fill_block_template(Block &bl, size_t median_size, size_t maxCumulativeSize, uint64_t already_generated_coins, size_t &total_size, uint64_t &fee);
 
     void get_transactions(std::list<Transaction>& txs) const;
@@ -158,7 +105,6 @@
     template<class t_ids_container, class t_tx_container, class t_missed_container>
     void getTransactions(const t_ids_container& txsIds, t_tx_container& txs, t_missed_container& missedTxs) {
       CRITICAL_REGION_LOCAL(m_transactions_lock);
->>>>>>> 89271f54
 
       for (const auto& id : txsIds) {
         auto it = m_transactions.find(id);
@@ -173,22 +119,17 @@
 #define CURRENT_MEMPOOL_ARCHIVE_VER    10
 
     template<class archive_t>
-    void serialize(archive_t & a, const unsigned int version)
-    {
-      if(version < CURRENT_MEMPOOL_ARCHIVE_VER )
+    void serialize(archive_t & a, const unsigned int version) {
+      if (version < CURRENT_MEMPOOL_ARCHIVE_VER) {
         return;
+      }
+
       CRITICAL_REGION_LOCAL(m_transactions_lock);
       a & m_transactions;
       a & m_spent_key_images;
       a & m_spentOutputs;
     }
 
-<<<<<<< HEAD
-    struct tx_details
-    {
-      transaction tx;
-      size_t blob_size;
-=======
     struct TransactionCheckInfo {
       BlockInfo maxUsedBlock;
       BlockInfo lastFailedBlock;
@@ -198,21 +139,12 @@
       crypto::hash id;
       Transaction tx;
       size_t blobSize;
->>>>>>> 89271f54
       uint64_t fee;
       bool keptByBlock;
       time_t receiveTime;
     };
 
   private:
-<<<<<<< HEAD
-    bool is_transaction_ready_to_go(tx_details& txd);
-    typedef std::unordered_map<crypto::hash, tx_details > transactions_container;
-    typedef std::unordered_map<crypto::key_image, std::unordered_set<crypto::hash> > key_images_container;
-
-    epee::critical_section m_transactions_lock;
-    transactions_container m_transactions;
-=======
 
     struct TransactionPriorityComparator {
       // lhs > hrs
@@ -261,63 +193,15 @@
     const cryptonote::Currency& m_currency;
     OnceInTimeInterval m_txCheckInterval;
     mutable epee::critical_section m_transactions_lock;
->>>>>>> 89271f54
     key_images_container m_spent_key_images;
     GlobalOutputsContainer m_spentOutputs;
 
-    //transactions_container m_alternative_transactions;
-
     std::string m_config_folder;
-<<<<<<< HEAD
-    blockchain_storage& m_blockchain;
-    /************************************************************************/
-    /*                                                                      */
-    /************************************************************************/
-    /*class inputs_visitor: public boost::static_visitor<bool>
-    {
-      key_images_container& m_spent_keys;
-    public:
-      inputs_visitor(key_images_container& spent_keys): m_spent_keys(spent_keys)
-      {}
-      bool operator()(const txin_to_key& tx) const
-      {
-        auto pr = m_spent_keys.insert(tx.k_image);
-        CHECK_AND_ASSERT_MES(pr.second, false, "Tried to insert transaction with input seems already spent, input: " << epee::string_tools::pod_to_hex(tx.k_image));
-        return true;
-      }
-      bool operator()(const txin_gen& tx) const
-      {
-        CHECK_AND_ASSERT_MES(false, false, "coinbase transaction in memory pool");
-        return false;
-      }
-      bool operator()(const txin_to_script& tx) const {return false;}
-      bool operator()(const txin_to_scripthash& tx) const {return false;}
-    }; */
-    /************************************************************************/
-    /*                                                                      */
-    /************************************************************************/
-    class amount_visitor: public boost::static_visitor<uint64_t>
-    {
-    public:
-      uint64_t operator()(const txin_to_key& tx) const
-      {
-        return tx.amount;
-      }
-      uint64_t operator()(const txin_gen& tx) const
-      {
-        CHECK_AND_ASSERT_MES(false, false, "coinbase transaction in memory pool");
-        return 0;
-      }
-      uint64_t operator()(const txin_to_script& tx) const {return 0;}
-      uint64_t operator()(const txin_to_scripthash& tx) const {return 0;}
-    };
-=======
     CryptoNote::ITransactionValidator& m_validator;
     CryptoNote::ITimeProvider& m_timeProvider;
 
     tx_container_t m_transactions;  
     tx_container_t::nth_index<1>::type& m_fee_index;
->>>>>>> 89271f54
 
 #if defined(DEBUG_CREATE_BLOCK_TEMPLATE)
     friend class blockchain_storage;
@@ -325,23 +209,9 @@
   };
 }
 
-namespace boost
-{
-  namespace serialization
-  {
+namespace boost {
+  namespace serialization {
     template<class archive_t>
-<<<<<<< HEAD
-    void serialize(archive_t & ar, cryptonote::tx_memory_pool::tx_details& td, const unsigned int version)
-    {
-      ar & td.blob_size;
-      ar & td.fee;
-      ar & td.tx;
-      ar & td.max_used_block_height;
-      ar & td.max_used_block_id;
-      ar & td.last_failed_height;
-      ar & td.last_failed_id;
-
-=======
     void serialize(archive_t & ar, cryptonote::tx_memory_pool::TransactionDetails& td, const unsigned int version) {
       ar & td.id;
       ar & td.blobSize;
@@ -353,10 +223,8 @@
       ar & td.lastFailedBlock.id;
       ar & td.keptByBlock;
       ar & td.receiveTime;
->>>>>>> 89271f54
     }
   }
 }
-BOOST_CLASS_VERSION(cryptonote::tx_memory_pool, CURRENT_MEMPOOL_ARCHIVE_VER)
-
-
+
+BOOST_CLASS_VERSION(cryptonote::tx_memory_pool, CURRENT_MEMPOOL_ARCHIVE_VER)