--- conflicted
+++ resolved
@@ -1,14 +1,9 @@
-<<<<<<< HEAD
-// Copyright (c) 2012-2016, The CryptoNote developers, The Bytecoin developers, The Karbowanec developers
-//
-=======
 
 // {DRGL} Kills White Walkers
 
 // 2018 {DRÆGONGLASS}
 // <http://www.ZirtysPerzys.org>
-// Copyright (c) 2012-2016, The CryptoNote developers, The Bytecoin developers
->>>>>>> 1346a7bd
+// Copyright (c) 2012-2016, The CryptoNote developers, The Bytecoin developers, The Karbowanec developers
 // This file is part of Bytecoin.
 // Bytecoin is free software: you can redistribute it and/or modify
 // it under the terms of the GNU Lesser General Public License as published by
@@ -30,7 +25,6 @@
 
 namespace CryptoNote
 {
-<<<<<<< HEAD
 	namespace
 	{
 		boost::uuids::uuid name;
@@ -38,59 +32,4 @@
 		boost::uuids::uuid u = gen(GENESIS_COINBASE_TX_HEX);
 	}
 	const static boost::uuids::uuid BYTECOIN_NETWORK = u;
-=======
-  const static boost::uuids::uuid BYTECOIN_NETWORK = { {  0x47, 0x4f, 0x6c, 0x64, 0x44, 0x52, 0xc3, 0x86, 0x47, 0x4f, 0x4e, 0x47, 0x4c, 0x41, 0x53, 0x53  } };
->>>>>>> 1346a7bd
-}
-
-
-
-
-
-
-
-
-
-
-
-
-
-
-
-
-
-
-
-
-
-
-
-
-
-
-
-
-
-
-
-
-
-
-
-
-
-
-
-
-
-
-
-
-
-
-
-
-
-
-
-//Knowledge has made you powerful but there is still so much you don't know.+}