// Copyright (c) 2012-2016, The CryptoNote developers, The Bytecoin developers
//
// This file is part of Bytecoin.
//
// Bytecoin is free software: you can redistribute it and/or modify
// it under the terms of the GNU Lesser General Public License as published by
// the Free Software Foundation, either version 3 of the License, or
// (at your option) any later version.
//
// Bytecoin is distributed in the hope that it will be useful,
// but WITHOUT ANY WARRANTY; without even the implied warranty of
// MERCHANTABILITY or FITNESS FOR A PARTICULAR PURPOSE.  See the
// GNU Lesser General Public License for more details.
//
// You should have received a copy of the GNU Lesser General Public License
// along with Bytecoin.  If not, see <http://www.gnu.org/licenses/>.

#include "RpcNodeConfiguration.h"

namespace PaymentService {

namespace po = boost::program_options;

RpcNodeConfiguration::RpcNodeConfiguration() {
  daemonHost = "";
  daemonPort = 0;
}

void RpcNodeConfiguration::initOptions(boost::program_options::options_description& desc) {
  desc.add_options()
    ("daemon-address", po::value<std::string>()->default_value("localhost"), "daemon address")
<<<<<<< HEAD
    ("daemon-port", po::value<uint16_t>()->default_value(32348), "daemon port");
=======
    ("daemon-port", po::value<uint16_t>()->default_value(18180), "daemon port");
>>>>>>> 81bb81c2
}

void RpcNodeConfiguration::init(const boost::program_options::variables_map& options) {
  if (options.count("daemon-address") != 0 && (!options["daemon-address"].defaulted() || daemonHost.empty())) {
    daemonHost = options["daemon-address"].as<std::string>();
  }

  if (options.count("daemon-port") != 0 && (!options["daemon-port"].defaulted() || daemonPort == 0)) {
    daemonPort = options["daemon-port"].as<uint16_t>();
  }
}

} //namespace PaymentService<|MERGE_RESOLUTION|>--- conflicted
+++ resolved
@@ -1,17 +1,18 @@
+
+// {DRGL} Kills White Walkers
+
+// 2018 {DRÆGONGLASS}
+// <http://www.ZirtysPerzys.org>
 // Copyright (c) 2012-2016, The CryptoNote developers, The Bytecoin developers
-//
 // This file is part of Bytecoin.
-//
 // Bytecoin is free software: you can redistribute it and/or modify
 // it under the terms of the GNU Lesser General Public License as published by
 // the Free Software Foundation, either version 3 of the License, or
 // (at your option) any later version.
-//
 // Bytecoin is distributed in the hope that it will be useful,
 // but WITHOUT ANY WARRANTY; without even the implied warranty of
 // MERCHANTABILITY or FITNESS FOR A PARTICULAR PURPOSE.  See the
 // GNU Lesser General Public License for more details.
-//
 // You should have received a copy of the GNU Lesser General Public License
 // along with Bytecoin.  If not, see <http://www.gnu.org/licenses/>.
 
@@ -29,11 +30,7 @@
 void RpcNodeConfiguration::initOptions(boost::program_options::options_description& desc) {
   desc.add_options()
     ("daemon-address", po::value<std::string>()->default_value("localhost"), "daemon address")
-<<<<<<< HEAD
-    ("daemon-port", po::value<uint16_t>()->default_value(32348), "daemon port");
-=======
     ("daemon-port", po::value<uint16_t>()->default_value(18180), "daemon port");
->>>>>>> 81bb81c2
 }
 
 void RpcNodeConfiguration::init(const boost::program_options::variables_map& options) {
@@ -46,4 +43,4 @@
   }
 }
 
-} //namespace PaymentService+} //namespace PaymentService
