#pragma once

#include <cstdint>
#include <vector>
#include <string>
#include <chrono>
#include "crypto/hash.h"
#include "crypto/crypto.h"

namespace CryptoNote {

// Service ID types for Elderfier nodes
enum class ServiceIdType : uint8_t {
    STANDARD_ADDRESS = 0,    // Standard fee address (like basic Eldernodes)
    CUSTOM_NAME = 1,         // Custom name (exactly 8 letters, all caps) - links to hashed address
    HASHED_ADDRESS = 2       // Hashed public fee address (for privacy)
};

// Service ID structure for Elderfier nodes
struct ElderfierServiceId {
    ServiceIdType type;
    std::string identifier;  // Raw identifier (address, name, or hash)
    std::string displayName; // Human-readable display name
    std::string linkedAddress; // Actual wallet address
    std::string hashedAddress; // SHA256 hash of the wallet address (for all Elderfier nodes)
    
    bool isValid() const;
    std::string toString() const;
    static ElderfierServiceId createStandardAddress(const std::string& address);
    static ElderfierServiceId createCustomName(const std::string& name, const std::string& walletAddress);
    static ElderfierServiceId createHashedAddress(const std::string& address);
};

// Eldernode tier levels
enum class EldernodeTier : uint8_t {
    ELDERFIER = 1,       // Elderfier service node (800 XFG stake required)
    ELDARADO = 2         // Eldarado validator (8000 XFG stake required)
};

<<<<<<< HEAD
// Security window configuration
namespace SecurityWindow {
    static const uint64_t DEFAULT_DURATION_SECONDS = 28800;      // 8 hours
    static const uint64_t MINIMUM_SIGNATURE_INTERVAL = 3600;     // 1 hour minimum between signatures
    static const uint64_t GRACE_PERIOD_SECONDS = 300;            // 5 minute grace period
    static const uint64_t MAX_OFFLINE_TIME = 86400;              // 24 hours max offline
}

// Mempool buffer security window for spending transactions
struct MempoolSecurityWindow {
    Crypto::Hash transactionHash;        // Hash of spending transaction
    Crypto::PublicKey elderfierPublicKey; // Elderfier attempting to spend
    uint64_t timestamp;                  // When transaction entered buffer
    uint64_t securityWindowEnd;          // When security window ends
    bool signatureValidated;             // Whether last signature was valid
    bool elderCouncilVoteRequired;       // Whether Elder Council vote is needed
    std::vector<Crypto::PublicKey> votes; // Elder Council votes (for/against)
    uint32_t requiredVotes;              // Required votes for quorum
    uint32_t currentVotes;               // Current vote count
    
    bool isSecurityWindowActive() const;
    bool hasQuorumReached() const;
    bool canReleaseTransaction() const;
    void addVote(const Crypto::PublicKey& voter);
    std::string toString() const;
};

// Elder Council voting system
struct ElderCouncilVote {
    Crypto::PublicKey voterPublicKey;    // Elderfier who voted
    Crypto::PublicKey targetPublicKey;   // Elderfier being voted on
    bool voteFor;                        // true = allow spending, false = deny
    uint64_t timestamp;                  // Vote timestamp
    Crypto::Hash voteHash;               // Hash of vote data
    std::vector<uint8_t> signature;      // Vote signature
=======
// Constant stake proof types for cross-chain validation
enum class ConstantStakeProofType : uint8_t {
    NONE = 0,                    // No constant stake proof
    ELDERADO_C0DL3_VALIDATOR = 1 // Elderado validator stake for C0DL3 (zkSync) - 8000 XFG
};

// Eldernode stake proof structure
struct EldernodeStakeProof {
    Crypto::Hash stakeHash;
    Crypto::PublicKey eldernodePublicKey;
    uint64_t stakeAmount;
    uint64_t timestamp;
    std::vector<uint8_t> proofSignature;
    std::string feeAddress;
    EldernodeTier tier;
    ElderfierServiceId serviceId;  // Only used for ELDERFIER tier
    ConstantStakeProofType constantProofType; // Constant stake proof type for cross-chain validation
    std::string crossChainAddress; // Address on target chain (e.g., C0DL3/zkSync)
    uint64_t constantStakeAmount;  // Amount locked for constant proof (e.g., 8000 XFG for Elderado)
    uint64_t constantProofExpiry;  // Expiry timestamp for constant proof (0 = never expires)
>>>>>>> f77ea2bf
    
    bool isValid() const;
    Crypto::Hash calculateVoteHash() const;
    std::string toString() const;
    bool isConstantProof() const;
    bool isConstantProofExpired() const;
};

// Elder Council voting message (like email inbox)
struct ElderCouncilVotingMessage {
    Crypto::Hash messageId;              // Unique message ID
    Crypto::PublicKey targetElderfier;   // Elderfier being voted on
    std::string subject;                  // Subject line
    std::string description;              // Detailed description of situation
    uint64_t timestamp;                  // When message was created
    uint64_t votingDeadline;             // When voting closes
    bool isRead;                         // Whether Elderfier has read the message
    bool hasVoted;                       // Whether Elderfier has voted on this
    bool hasConfirmedVote;               // Whether Elderfier has confirmed their vote
    ElderCouncilVoteType pendingVoteType; // Pending vote type (before confirmation)
    ElderCouncilVoteType confirmedVoteType; // Confirmed vote type (after confirmation)
    std::vector<ElderCouncilVote> votes;  // Votes cast so far
    uint32_t requiredVotes;              // Required votes for quorum
    uint32_t currentVotes;               // Current vote count
    
    bool isVotingActive() const;
    bool hasQuorumReached() const;
    std::string getVotingStatus() const;
    std::string toString() const;
};

// Vote types for Elder Council decisions
enum class ElderCouncilVoteType : uint8_t {
    SLASH_ALL = 1,      // Slash/burn ALL of Elderfier's stake
    SLASH_HALF = 2,      // Slash/burn HALF of Elderfier's stake  
    SLASH_NONE = 3       // Slash/burn NONE of Elderfier's stake
};

// Misbehavior evidence for Elder Council voting
struct MisbehaviorEvidence {
    Crypto::PublicKey elderfierPublicKey; // Elderfier who misbehaved
    uint32_t invalidSignatures;           // Number of invalid signatures
    uint32_t totalAttempts;              // Total signature attempts
    uint64_t firstInvalidSignature;      // Timestamp of first invalid signature
    uint64_t lastInvalidSignature;      // Timestamp of last invalid signature
    std::vector<Crypto::Hash> invalidSignatureHashes; // Hashes of invalid signatures
    std::string misbehaviorType;        // Type of misbehavior (e.g., "Invalid Signatures")
    std::string evidenceDescription;     // Detailed description of evidence
    
    bool isValid() const;
    std::string getSummary() const;
    std::string toString() const;
};

// Monitoring configuration
struct ElderfierMonitoringConfig {
    bool enableBlockBasedMonitoring;      // Monitor each block for 0x06 spending transactions
    bool enableMempoolBuffer;            // Enable mempool security window buffer
    bool enableElderCouncilVoting;        // Enable Elder Council voting system
    uint64_t mempoolBufferDuration;      // How long to hold transactions in buffer (default: 8 hours)
    uint32_t elderCouncilQuorumSize;     // Required votes for Elder Council quorum (default: 5)
    uint64_t votingWindowDuration;      // How long voting window stays open (default: 24 hours)
    
    static ElderfierMonitoringConfig getDefault() {
        ElderfierMonitoringConfig config;
        config.enableBlockBasedMonitoring = true;  // Monitor each block
        config.enableMempoolBuffer = true;          // Enable mempool buffer
        config.enableElderCouncilVoting = true;     // Enable Elder Council voting
        config.mempoolBufferDuration = 28800;        // 8 hours buffer
        config.elderCouncilQuorumSize = 5;           // 5 votes for quorum
        config.votingWindowDuration = 86400;         // 24 hours voting window
        return config;
    }
    
    bool isValid() const {
        return elderCouncilQuorumSize > 0 && elderCouncilQuorumSize <= 20; // Max 20 votes
    }
};

// Elderfier deposit data structure
struct ElderfierDepositData {
    Crypto::Hash depositHash;
    Crypto::PublicKey elderfierPublicKey;
    uint64_t depositAmount;
    uint64_t depositTimestamp;
    uint64_t lastSeenTimestamp;
    uint64_t totalUptimeSeconds;
    uint32_t selectionMultiplier;
    std::string elderfierAddress;
    ElderfierServiceId serviceId;
    bool isActive;
    bool isSlashable;
    bool isUnlocked;                 // Can be unlocked after security window
    bool isSpent;                    // True if deposit funds have been spent
    
    // Security window fields
    uint64_t lastSignatureTimestamp; // Last signature timestamp
    uint64_t securityWindowEnd;      // When security window ends
    uint64_t securityWindowDuration; // Duration of security window
    bool isInSecurityWindow;         // Currently in security window
    bool unlockRequested;            // Elderfier requested to unlock
    uint64_t unlockRequestTimestamp; // When unlock was requested
    
    // Methods
    bool isValid() const;
    bool isOnline() const;
    bool isDepositValid() const;     // Check if deposit is still valid (not spent)
    bool canUnlock() const;          // Check if deposit can be unlocked (outside security window)
    uint64_t getSecurityWindowRemaining() const; // Get remaining time in security window
    uint32_t calculateSelectionMultiplier() const;
    void updateUptime(uint64_t currentTimestamp);
    void markOffline(uint64_t currentTimestamp);
    void markSpent();                // Mark deposit as spent (invalidates Elderfier status)
    void updateLastSignature(uint64_t timestamp); // Update last signature timestamp
    void requestUnlock(uint64_t timestamp);       // Request to unlock deposit
    std::string toString() const;
};

// Fee structure constants
namespace EldernodeFees {
    static const uint64_t LARGE_BURN_FEE = 8000000;      // 0.8 XFG for large burns (800 XFG+)
    static const uint64_t DEFAULT_BURN_FEE = 80000;       // 0.008 XFG for default burns
    static const uint64_t ELDERFIER_STAKE_AMOUNT = 8000000000;  // 800 XFG stake required
    static const uint64_t ELDARADO_STAKE_AMOUNT = 80000000000;  // 8000 XFG stake required
}

// Selection multiplier mapping based on uptime duration
namespace SelectionMultipliers {
    static const uint64_t MONTH_1_SECONDS = 2592000;    // 30 days
    static const uint64_t MONTH_3_SECONDS = 7776000;   // 90 days  
    static const uint64_t MONTH_6_SECONDS = 15552000;   // 180 days
    static const uint64_t YEAR_1_SECONDS = 31536000;    // 365 days
    static const uint64_t YEAR_2_SECONDS = 63072000;    // 730 days
    
    static const uint32_t UPTIME_1_MONTH_MULTIPLIER = 1;   // 1x (0-1 month)
    static const uint32_t UPTIME_3_MONTH_MULTIPLIER = 2;   // 2x (1-3 months)
    static const uint32_t UPTIME_6_MONTH_MULTIPLIER = 4;   // 4x (3-6 months)
    static const uint32_t UPTIME_1_YEAR_MULTIPLIER = 8;    // 8x (6-12 months)
    static const uint32_t UPTIME_2_YEAR_MULTIPLIER = 16;   // 16x (1-2 years)
    static const uint32_t MAX_MULTIPLIER = 16;             // Cap at 2 years
}

// Eldernode consensus participant
struct EldernodeConsensusParticipant {
    Crypto::PublicKey publicKey;
    std::string address;
    uint64_t stakeAmount;
    uint32_t selectionMultiplier;  // Selection probability multiplier
    bool isActive;
    std::chrono::system_clock::time_point lastSeen;
    EldernodeTier tier;
    ElderfierServiceId serviceId;  // Only used for ELDERFIER tier
    
    bool operator==(const EldernodeConsensusParticipant& other) const;
    bool operator<(const EldernodeConsensusParticipant& other) const;
};

// Random selection result for Elderfier verification
struct ElderfierSelectionResult {
    std::vector<EldernodeConsensusParticipant> selectedElderfiers;  // Exactly 2 Elderfiers
    Crypto::Hash selectionHash;  // Provably fair random seed
    uint64_t blockHeight;        // Block height used for selection
    uint64_t totalWeight;        // Sum of all selection multipliers
    std::vector<uint32_t> selectionWeights;  // Individual weights used in selection
    
    bool isValid() const;        // Verify exactly 2 Elderfiers selected
    std::string toString() const;
};

// Consensus result structure
struct EldernodeConsensusResult {
    bool consensusReached;
    uint32_t requiredThreshold;
    uint32_t actualVotes;
    std::vector<Crypto::PublicKey> participatingEldernodes;
    std::vector<uint8_t> aggregatedSignature;
    uint64_t consensusTimestamp;
    
    bool isValid() const;
    std::string toString() const;
};

// ENindex entry structure
struct ENindexEntry {
    Crypto::PublicKey eldernodePublicKey;
    std::string feeAddress;
    uint64_t stakeAmount;
    uint64_t registrationTimestamp;
    bool isActive;
    uint32_t consensusParticipationCount;
    std::chrono::system_clock::time_point lastActivity;
    EldernodeTier tier;
    ElderfierServiceId serviceId;  // Only used for ELDERFIER tier
    ConstantStakeProofType constantProofType; // Constant stake proof type for cross-chain validation
    std::string crossChainAddress; // Address on target chain (e.g., C0DL3/zkSync)
    uint64_t constantStakeAmount;  // Amount locked for constant proof (e.g., 8000 XFG for Elderado)
    uint64_t constantProofExpiry;  // Expiry timestamp for constant proof (0 = never expires)
    
    bool operator==(const ENindexEntry& other) const;
    bool operator<(const ENindexEntry& other) const;
    bool hasConstantProof() const;
    bool isConstantProofExpired() const;
};

// Consensus thresholds configuration
struct ConsensusThresholds {
    uint32_t minimumEldernodes;
    uint32_t requiredAgreement; // e.g., 4/5 instead of 3/5
    uint32_t timeoutSeconds;
    uint32_t retryAttempts;
    
    static ConsensusThresholds getDefault();
    bool isValid() const;
};

// Deposit validation result
struct DepositValidationResult {
    bool isValid;
    std::string errorMessage;
    uint64_t validatedAmount;
    Crypto::Hash validatedDepositHash;
    
    static DepositValidationResult success(uint64_t amount, const Crypto::Hash& hash);
    static DepositValidationResult failure(const std::string& error);
};

// Slashing configuration
enum class SlashingDestination : uint8_t {
    BURN = 0,           // Burn slashed stakes (remove from circulation)
    TREASURY = 1,       // Send to network treasury address
    REDISTRIBUTE = 2,   // Redistribute to other Eldernodes
    CHARITY = 3         // Send to charity/community fund address
};

struct SlashingConfig {
    SlashingDestination destination;
    std::string destinationAddress; // Address for treasury/charity
    uint64_t slashingPercentage;    // Percentage of stake to slash (e.g., 50 = 50%)
    bool enableSlashing;            // Whether slashing is enabled
    
    static SlashingConfig getDefault();
    bool isValid() const;
};

// Constant stake proof configuration
struct ConstantStakeProofConfig {
    bool enableElderadoC0DL3Validator; // Enable Elderado validator stake for C0DL3
    uint64_t elderadoC0DL3StakeAmount; // Required stake amount for Elderado validator (8000 XFG)
    uint64_t constantProofValidityPeriod; // Validity period for constant proofs (0 = never expires)
    std::string c0dl3NetworkId; // C0DL3 network identifier
    std::string c0dl3ContractAddress; // C0DL3 validator contract address
    bool allowConstantProofRenewal; // Allow renewal of constant proofs
    
    static ConstantStakeProofConfig getDefault();
    bool isValid() const;
    uint64_t getRequiredStakeAmount(ConstantStakeProofType type) const;
};

// Elderfier service configuration
struct ElderfierServiceConfig {
    uint64_t minimumStakeAmount;      // 800 XFG minimum for Elderfier
    uint64_t customNameLength;        // Exactly 8 letters for custom names
    bool allowHashedAddresses;        // Whether to allow hashed addresses
    std::vector<std::string> reservedNames; // Reserved custom names
    SlashingConfig slashingConfig;    // Slashing configuration
    ConstantStakeProofConfig constantProofConfig; // Constant stake proof configuration
    
    static ElderfierServiceConfig getDefault();
    bool isValid() const;
    bool isCustomNameReserved(const std::string& name) const;
    bool isValidCustomName(const std::string& name) const;
};

} // namespace CryptoNote<|MERGE_RESOLUTION|>--- conflicted
+++ resolved
@@ -37,43 +37,6 @@
     ELDARADO = 2         // Eldarado validator (8000 XFG stake required)
 };
 
-<<<<<<< HEAD
-// Security window configuration
-namespace SecurityWindow {
-    static const uint64_t DEFAULT_DURATION_SECONDS = 28800;      // 8 hours
-    static const uint64_t MINIMUM_SIGNATURE_INTERVAL = 3600;     // 1 hour minimum between signatures
-    static const uint64_t GRACE_PERIOD_SECONDS = 300;            // 5 minute grace period
-    static const uint64_t MAX_OFFLINE_TIME = 86400;              // 24 hours max offline
-}
-
-// Mempool buffer security window for spending transactions
-struct MempoolSecurityWindow {
-    Crypto::Hash transactionHash;        // Hash of spending transaction
-    Crypto::PublicKey elderfierPublicKey; // Elderfier attempting to spend
-    uint64_t timestamp;                  // When transaction entered buffer
-    uint64_t securityWindowEnd;          // When security window ends
-    bool signatureValidated;             // Whether last signature was valid
-    bool elderCouncilVoteRequired;       // Whether Elder Council vote is needed
-    std::vector<Crypto::PublicKey> votes; // Elder Council votes (for/against)
-    uint32_t requiredVotes;              // Required votes for quorum
-    uint32_t currentVotes;               // Current vote count
-    
-    bool isSecurityWindowActive() const;
-    bool hasQuorumReached() const;
-    bool canReleaseTransaction() const;
-    void addVote(const Crypto::PublicKey& voter);
-    std::string toString() const;
-};
-
-// Elder Council voting system
-struct ElderCouncilVote {
-    Crypto::PublicKey voterPublicKey;    // Elderfier who voted
-    Crypto::PublicKey targetPublicKey;   // Elderfier being voted on
-    bool voteFor;                        // true = allow spending, false = deny
-    uint64_t timestamp;                  // Vote timestamp
-    Crypto::Hash voteHash;               // Hash of vote data
-    std::vector<uint8_t> signature;      // Vote signature
-=======
 // Constant stake proof types for cross-chain validation
 enum class ConstantStakeProofType : uint8_t {
     NONE = 0,                    // No constant stake proof
@@ -94,13 +57,52 @@
     std::string crossChainAddress; // Address on target chain (e.g., C0DL3/zkSync)
     uint64_t constantStakeAmount;  // Amount locked for constant proof (e.g., 8000 XFG for Elderado)
     uint64_t constantProofExpiry;  // Expiry timestamp for constant proof (0 = never expires)
->>>>>>> f77ea2bf
-    
-    bool isValid() const;
-    Crypto::Hash calculateVoteHash() const;
-    std::string toString() const;
+    
     bool isConstantProof() const;
     bool isConstantProofExpired() const;
+};
+
+// Security window configuration
+namespace SecurityWindow {
+    static const uint64_t DEFAULT_DURATION_SECONDS = 28800;      // 8 hours
+    static const uint64_t MINIMUM_SIGNATURE_INTERVAL = 3600;     // 1 hour minimum between signatures
+    static const uint64_t GRACE_PERIOD_SECONDS = 300;            // 5 minute grace period
+    static const uint64_t MAX_OFFLINE_TIME = 86400;              // 24 hours max offline
+}
+
+// Mempool buffer security window for spending transactions
+struct MempoolSecurityWindow {
+    Crypto::Hash transactionHash;        // Hash of spending transaction
+    Crypto::PublicKey elderfierPublicKey; // Elderfier attempting to spend
+    uint64_t timestamp;                  // When transaction entered buffer
+    uint64_t securityWindowEnd;          // When security window ends
+    bool signatureValidated;             // Whether last signature was valid
+    bool elderCouncilVoteRequired;       // Whether Elder Council vote is needed
+    std::vector<Crypto::PublicKey> votes; // Elder Council votes (for/against)
+    uint32_t requiredVotes;              // Required votes for quorum
+    uint32_t currentVotes;               // Current vote count
+    
+    bool isSecurityWindowActive() const;
+    bool hasQuorumReached() const;
+    bool canReleaseTransaction() const;
+    void addVote(const Crypto::PublicKey& voter);
+    std::string toString() const;
+    bool isConstantProof() const;
+    bool isConstantProofExpired() const;
+};
+
+// Elder Council voting system
+struct ElderCouncilVote {
+    Crypto::PublicKey voterPublicKey;    // Elderfier who voted
+    Crypto::PublicKey targetPublicKey;   // Elderfier being voted on
+    bool voteFor;                        // true = allow spending, false = deny
+    uint64_t timestamp;                  // Vote timestamp
+    Crypto::Hash voteHash;               // Hash of vote data
+    std::vector<uint8_t> signature;      // Vote signature
+    
+    bool isValid() const;
+    Crypto::Hash calculateVoteHash() const;
+    std::string toString() const;
 };
 
 // Elder Council voting message (like email inbox)
