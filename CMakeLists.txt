cmake_minimum_required(VERSION 2.8.6)
if (WIN32)
 option(CMAKE_USE_WIN32_THREADS_INIT "using WIN32 threads" ON)
endif()
set(VERSION "0.1")

if(NOT CMAKE_BUILD_TYPE)
  set(CMAKE_BUILD_TYPE Release CACHE STRING "Build type" FORCE)
  message(STATUS "Setting default build type: ${CMAKE_BUILD_TYPE}")
endif()
string(TOLOWER ${CMAKE_BUILD_TYPE} CMAKE_BUILD_TYPE_LOWER)

# ARCH defines the target architecture, either by an explicit identifier or
# one of the following two keywords. By default, ARCH a value of 'native':
# target arch = host arch, binary is not portable. When ARCH is set to the
# string 'default', no -march arg is passed, which creates a binary that is
# portable across processors in the same family as host processor.  In cases
# when ARCH is not set to an explicit identifier, cmake's builtin is used
# to identify the target architecture, to direct logic in this cmake script.
# Since ARCH is a cached variable, it will not be set on first cmake invocation.
if (NOT ARCH OR ARCH STREQUAL "" OR ARCH STREQUAL "native" OR ARCH STREQUAL "default")
  set(ARCH_ID "${CMAKE_SYSTEM_PROCESSOR}")
else()
  set(ARCH_ID "${ARCH}")
endif()
string(TOLOWER "${ARCH_ID}" ARM_ID)
#string(SUBSTRING "${ARM_ID}" 0 3 ARM_TEST)
if (ARM_TEST STREQUAL "arm")
  set(ARM 1)
  string(SUBSTRING "${ARM_ID}" 0 5 ARM_TEST)
  if (ARM_TEST STREQUAL "armv6")
    set(ARM6 1)
  endif()
  if (ARM_TEST STREQUAL "armv7")
    set(ARM7 1)
  endif()
endif()

if (ARM_ID STREQUAL "aarch64" OR ARM_ID STREQUAL "arm64" OR ARM_ID STREQUAL "armv8-a")
  set(ARM 1)
  set(ARM8 1)
  set(ARCH "armv8-a")
endif()

if(ARCH_ID STREQUAL "ppc64le")
  set(PPC64LE 1)
endif()

if(WIN32 OR ARM)
  set(OPT_FLAGS_RELEASE "-O2")
else()
  set(OPT_FLAGS_RELEASE "-Ofast")
endif()

# BUILD_TAG is used to select the build type to check for a new version
if(BUILD_TAG)
  message(STATUS "Building build tag ${BUILD_TAG}")
  add_definitions("-DBUILD_TAG=${BUILD_TAG}")
else()
  message(STATUS "Building without build tag")
endif()

set(CMAKE_C_FLAGS_RELEASE "-DNDEBUG ${OPT_FLAGS_RELEASE}")
set(CMAKE_CXX_FLAGS_RELEASE "-DNDEBUG ${OPT_FLAGS_RELEASE}")

list(INSERT CMAKE_MODULE_PATH 0
  "${CMAKE_SOURCE_DIR}/cmake")

if (NOT DEFINED ENV{DEVELOPER_LOCAL_TOOLS})
  message(STATUS "Could not find DEVELOPER_LOCAL_TOOLS in env (not required)")
  set(BOOST_IGNORE_SYSTEM_PATHS_DEFAULT OFF)
elseif ("$ENV{DEVELOPER_LOCAL_TOOLS}" EQUAL 1)
  message(STATUS "Found: env DEVELOPER_LOCAL_TOOLS = 1")
  set(BOOST_IGNORE_SYSTEM_PATHS_DEFAULT ON)
else()
  message(STATUS "Found: env DEVELOPER_LOCAL_TOOLS = 0")
  set(BOOST_IGNORE_SYSTEM_PATHS_DEFAULT OFF)
endif()

message(STATUS "BOOST_IGNORE_SYSTEM_PATHS defaults to ${BOOST_IGNORE_SYSTEM_PATHS_DEFAULT}")
option(BOOST_IGNORE_SYSTEM_PATHS "Ignore boost system paths for local boost installation" ${BOOST_IGNORE_SYSTEM_PATHS_DEFAULT})


set_property(GLOBAL PROPERTY USE_FOLDERS ON)
# set(CMAKE_CONFIGURATION_TYPES "Debug;Release")
set(CMAKE_CONFIGURATION_TYPES Debug RelWithDebInfo Release CACHE TYPE INTERNAL)
set(CMAKE_SKIP_INSTALL_RULES ON)
set(CMAKE_SKIP_PACKAGE_ALL_DEPENDENCY ON)
set(CMAKE_SUPPRESS_REGENERATION ON)
# enable_testing()
# copy CTestCustom.cmake to build dir to disable long running tests in 'make test'
configure_file(${CMAKE_CURRENT_SOURCE_DIR}/CTestCustom.cmake ${CMAKE_CURRENT_BINARY_DIR})

project(DRGL)

include_directories(include src external "${CMAKE_CURRENT_BINARY_DIR}/version")  

# Check whether we're on a 32-bit or 64-bit system
if(CMAKE_SIZEOF_VOID_P EQUAL "8")
  set(DEFAULT_BUILD_64 ON)
else()
  set(DEFAULT_BUILD_64 OFF)
endif()
option(BUILD_64 "Build for 64-bit? 'OFF' builds for 32-bit." ${DEFAULT_BUILD_64})

if(BUILD_64)
  set(ARCH_WIDTH "64")
else()
  set(ARCH_WIDTH "32")
endif()
message(STATUS "Building for a ${ARCH_WIDTH}-bit system")

# Check if we're on FreeBSD so we can exclude the local miniupnpc (it should be installed from ports instead)
# CMAKE_SYSTEM_NAME checks are commonly known, but specifically taken from libsdl's CMakeLists
if(CMAKE_SYSTEM_NAME MATCHES "kFreeBSD.*|FreeBSD")
  set(FREEBSD TRUE)
endif()

# Check if we're on DragonFly BSD. See the README.md for build instructions.
if(CMAKE_SYSTEM_NAME MATCHES "DragonFly.*")
  set(DRAGONFLY TRUE)
endif()

# Check if we're on OpenBSD. See the README.md for build instructions.
if(CMAKE_SYSTEM_NAME MATCHES "kOpenBSD.*|OpenBSD.*")
  set(OPENBSD TRUE)
endif()

# TODO: check bsdi, NetBSD, to see if they need the same FreeBSD changes
#
# elseif(CMAKE_SYSTEM_NAME MATCHES "kNetBSD.*|NetBSD.*")
#   set(NETBSD TRUE)
# elseif(CMAKE_SYSTEM_NAME MATCHES ".*BSDI.*")
#   set(BSDI TRUE)

#include_directories(include src contrib/epee/include external "${CMAKE_BINARY_DIR}/version")

if(APPLE)
  include_directories(SYSTEM /usr/include/malloc)
  if(POLICY CMP0042)
    cmake_policy(SET CMP0042 NEW)
  endif()
  enable_language(ASM)
endif()

if(MSVC OR MINGW)
  set(DEFAULT_STATIC true)
else()
  set(DEFAULT_STATIC false)
endif()

if(MSVC)
include_directories(${CMAKE_CURRENT_SOURCE_DIR}/src/Platform/Windows)
elseif(APPLE)
include_directories(${CMAKE_CURRENT_SOURCE_DIR}/src/Platform/OSX)
include_directories(${CMAKE_CURRENT_SOURCE_DIR}/src/Platform/Posix)
elseif(ANDROID)
include_directories(${CMAKE_CURRENT_SOURCE_DIR}/src/Platform/Android)
include_directories(${CMAKE_CURRENT_SOURCE_DIR}/src/Platform/Posix)
else()
include_directories(${CMAKE_CURRENT_SOURCE_DIR}/src/Platform/Linux)
include_directories(${CMAKE_CURRENT_SOURCE_DIR}/src/Platform/Posix)
endif()

option(STATIC "Link libraries statically" ${DEFAULT_STATIC})
set(STATIC ${MSVC} CACHE BOOL "Link libraries statically")

# This is a CMake built-in switch that concerns internal libraries
if (NOT DEFINED BUILD_SHARED_LIBS AND NOT STATIC AND CMAKE_BUILD_TYPE_LOWER STREQUAL "debug")
    set(BUILD_SHARED_LIBS ON)
endif()

if (BUILD_SHARED_LIBS)
  message(STATUS "Building internal libraries with position independent code")
  set(PIC_FLAG "-fPIC")
  add_definitions("-DBUILD_SHARED_LIBS")
else()
  message(STATUS "Building internal libraries as static")
endif()

if(MINGW)
  string(REGEX MATCH "^[^/]:/[^/]*" msys2_install_path "${CMAKE_C_COMPILER}")
  message(STATUS "MSYS location: ${msys2_install_path}")
  set(CMAKE_INCLUDE_PATH "${msys2_install_path}/mingw${ARCH_WIDTH}/include")
  # This is necessary because otherwise CMake will make Boost libraries -lfoo
  # rather than a full path. Unfortunately, this makes the shared libraries get
  # linked due to a bug in CMake which misses putting -static flags around the
  # -lfoo arguments.
  set(DEFLIB ${msys2_install_path}/mingw${ARCH_WIDTH}/lib)
  list(REMOVE_ITEM CMAKE_C_IMPLICIT_LINK_DIRECTORIES ${DEFLIB})
  list(REMOVE_ITEM CMAKE_CXX_IMPLICIT_LINK_DIRECTORIES ${DEFLIB})
endif()

if(STATIC)
  if(MSVC)
    set(CMAKE_FIND_LIBRARY_SUFFIXES .lib .dll.a .a ${CMAKE_FIND_LIBRARY_SUFFIXES})
  else()
    set(CMAKE_FIND_LIBRARY_SUFFIXES .a ${CMAKE_FIND_LIBRARY_SUFFIXES})
  endif()
endif()

if (UNIX AND NOT APPLE)
  # Note that at the time of this writing the -Wstrict-prototypes flag added below will make this fail
  set(THREADS_PREFER_PTHREAD_FLAG ON)
  find_package(Threads)
endif()

add_subdirectory(external)

# Final setup for miniupnpc
if(STATIC OR IOS)
 #if(UPNP_STATIC OR IOS)
  add_definitions("-DUPNP_STATIC")
 else()
  add_definitions("-DUPNP_DYNAMIC")
  include_directories(${UPNP_INCLUDE})
 endif()

if(MSVC)
  add_definitions("/bigobj /MP /W3 /GS- /D_CRT_SECURE_NO_WARNINGS /wd4996 /wd4345 /D_WIN32_WINNT=0x0600 /DWIN32_LEAN_AND_MEAN /DGTEST_HAS_TR1_TUPLE=0 /D_VARIADIC_MAX=8 /D__SSE4_1__")
  #set(CMAKE_C_FLAGS "${CMAKE_C_FLAGS} /Dinline=__inline")
  set(CMAKE_EXE_LINKER_FLAGS "${CMAKE_EXE_LINKER_FLAGS} /STACK:10485760")
  if(STATIC)    
	foreach(VAR CMAKE_C_FLAGS_DEBUG CMAKE_CXX_FLAGS_DEBUG CMAKE_C_FLAGS_RELWITHDEBINFO CMAKE_CXX_FLAGS_RELWITHDEBINFO CMAKE_C_FLAGS_RELEASE CMAKE_CXX_FLAGS_RELEASE)
      string(REPLACE "/MD" "/MT" ${VAR} "${${VAR}}")
    endforeach()
  endif()
  include_directories(SYSTEM ${CMAKE_CURRENT_SOURCE_DIR}/src/platform/msc)
else()
  include(TestCXXAcceptsFlag)
  set(ARCH native CACHE STRING "CPU to build for: -march value or default to not pass -march at all")
  message(STATUS "Building on ${CMAKE_SYSTEM_PROCESSOR} for ${ARCH}")
  if("${ARCH}" STREQUAL "default")
    set(ARCH_FLAG "")
  elseif(PPC64LE)
    set(ARCH_FLAG "-mcpu=${ARCH}")
  else()
    set(ARCH_FLAG "-march=${ARCH}")
  endif()
  set(WARNINGS "-Wall -Wextra -Wpointer-arith -Wundef -Wvla -Wwrite-strings -Werror -Wno-error=extra -Wno-error=unused-function -Wno-error=deprecated-declarations -Wno-error=sign-compare -Wno-error=strict-aliasing -Wno-error=type-limits -Wno-unused-parameter -Wno-error=unused-variable -Wno-error=undef -Wno-error=uninitialized -Wno-error=unused-result")
  if(NOT MINGW)
    set(WARNINGS_AS_ERRORS_FLAG "-Werror")
  endif()
  if(CMAKE_C_COMPILER_ID STREQUAL "Clang")
    # maybe remove
    set(WARNINGS "${WARNINGS} -Wno-error=mismatched-tags -Wno-error=null-conversion -Wno-overloaded-shift-op-parentheses -Wno-error=shift-count-overflow -Wno-error=tautological-constant-out-of-range-compare -Wno-error=unused-private-field -Wno-error=unneeded-internal-declaration -Wno-error=unused-function")
	if(NOT APPLE) 
		set(WARNINGS "${WARNINGS} -Wno-unused-lambda-capture")
	endif()
	# this ^
	if(ARM)
      set(WARNINGS "${WARNINGS} -Wno-error=inline-asm")
    endif()
  else()
    set(WARNINGS "${WARNINGS} -Wlogical-op -Wno-error=maybe-uninitialized -Wno-error=clobbered -Wno-error=unused-but-set-variable")
  endif()
  if(MINGW)
    set(WARNINGS "${WARNINGS} -Wno-error=unused-value -Wno-error=unused-but-set-variable")
    set(MINGW_FLAG "-DWIN32_LEAN_AND_MEAN")
	set(Boost_THREADAPI win32)
    include_directories(SYSTEM src/platform/mingw)
	# mingw doesn't support LTO (multiple definition errors at link time)
    set(USE_LTO_DEFAULT false)
    set(CMAKE_EXE_LINKER_FLAGS "${CMAKE_EXE_LINKER_FLAGS} -Wl,--stack,10485760")
	if(NOT BUILD_64)
      add_definitions(-DWINVER=0x0501 -D_WIN32_WINNT=0x0501)
    endif()
  else()
    set(MINGW_FLAG "")
  endif()
  set(C_WARNINGS "-Waggregate-return -Wnested-externs -Wold-style-definition -Wstrict-prototypes")
  set(CXX_WARNINGS "-Wno-reorder -Wno-missing-field-initializers")
  try_compile(STATIC_ASSERT_RES "${CMAKE_CURRENT_BINARY_DIR}/static-assert" "${CMAKE_CURRENT_SOURCE_DIR}/utils/test-static-assert.c" COMPILE_DEFINITIONS "-std=c11")
  if(STATIC_ASSERT_RES)
    set(STATIC_ASSERT_FLAG "")
  else()
    set(STATIC_ASSERT_FLAG "-Dstatic_assert=_Static_assert")
  endif()
  
  try_compile(STATIC_ASSERT_CPP_RES "${CMAKE_CURRENT_BINARY_DIR}/static-assert" "${CMAKE_CURRENT_SOURCE_DIR}/cmake/test-static-assert.cpp" COMPILE_DEFINITIONS "-std=c++11")
  if(STATIC_ASSERT_CPP_RES)
    set(STATIC_ASSERT_CPP_FLAG "")
  else()
    set(STATIC_ASSERT_CPP_FLAG "-Dstatic_assert=_Static_assert")
  endif()
  
  # With GCC 6.1.1 the compiled binary malfunctions due to aliasing. Until that
  # is fixed in the code (Issue #847), force compiler to be conservative.
  set(CMAKE_C_FLAGS "${CMAKE_C_FLAGS} -fno-strict-aliasing")
  set(CMAKE_CXX_FLAGS "${CMAKE_CXX_FLAGS} -fno-strict-aliasing")
  
  option(NO_AES "Explicitly disable AES support" ${NO_AES})
  
  if(NOT NO_AES AND NOT ARM AND NOT PPC64LE)
    message(STATUS "AES support enabled")
    set(CMAKE_C_FLAGS "${CMAKE_C_FLAGS} -maes")
    set(CMAKE_CXX_FLAGS "${CMAKE_CXX_FLAGS} -maes")
  elseif(PPC64LE)
    message(STATUS "AES support not available on ppc64le")
  elseif(ARM6)
    message(STATUS "AES support not available on ARMv6")
  elseif(ARM7)
    message(STATUS "AES support not available on ARMv7")
  elseif(ARM8)
    CHECK_CXX_ACCEPTS_FLAG("-march=${ARCH}+crypto" ARCH_PLUS_CRYPTO)
    if(ARCH_PLUS_CRYPTO)
      message(STATUS "Crypto extensions enabled for ARMv8")
      set(ARCH_FLAG "-march=${ARCH}+crypto")
    else()
      message(STATUS "Crypto extensions unavailable on your ARMv8 device")
    endif()
  else()
    message(STATUS "AES support disabled")
  endif()
  
  set(CMAKE_C_FLAGS "${CMAKE_C_FLAGS} -std=c11 -D_GNU_SOURCE ${MINGW_FLAG} ${STATIC_ASSERT_FLAG} ${WARNINGS} ${C_WARNINGS} ${ARCH_FLAG} ${PIC_FLAG}")
  set(CMAKE_CXX_FLAGS "${CMAKE_CXX_FLAGS} -std=c++11 -D_GNU_SOURCE ${MINGW_FLAG} ${STATIC_ASSERT_CPP_FLAG} ${WARNINGS} ${CXX_WARNINGS} ${ARCH_FLAG} ${PIC_FLAG}")

  # With GCC 6.1.1 the compiled binary malfunctions due to aliasing. Until that
  # is fixed in the code (Issue #847), force compiler to be conservative.
  set(CMAKE_C_FLAGS "${CMAKE_C_FLAGS} -fno-strict-aliasing")
  set(CMAKE_CXX_FLAGS "${CMAKE_CXX_FLAGS} -fno-strict-aliasing")
  
  
  if(ARM)
    message(STATUS "Setting FPU Flags for ARM Processors")

    #NB NEON hardware does not fully implement the IEEE 754 standard for floating-point arithmetic
    #Need custom assembly code to take full advantage of NEON SIMD

    #Cortex-A5/9  -mfpu=neon-fp16
    #Cortex-A7/15 -mfpu=neon-vfpv4
    #Cortex-A8    -mfpu=neon
    #ARMv8  	  -FP and SIMD on by default for all ARM8v-A series, NO -mfpu setting needed

    #For custom -mtune, processor IDs for ARMv8-A series:
    #0xd04 - Cortex-A35
    #0xd07 - Cortex-A57
    #0xd08 - Cortex-A72
    #0xd03 - Cortex-A73

    if(NOT ARM8)
      CHECK_CXX_ACCEPTS_FLAG(-mfpu=vfp3-d16 CXX_ACCEPTS_VFP3_D16)
      CHECK_CXX_ACCEPTS_FLAG(-mfpu=vfp4 CXX_ACCEPTS_VFP4)
      CHECK_CXX_ACCEPTS_FLAG(-mfloat-abi=hard CXX_ACCEPTS_MFLOAT_HARD)
      CHECK_CXX_ACCEPTS_FLAG(-mfloat-abi=softfp CXX_ACCEPTS_MFLOAT_SOFTFP)
    endif()

    if(ARM8)
      CHECK_CXX_ACCEPTS_FLAG(-mfix-cortex-a53-835769 CXX_ACCEPTS_MFIX_CORTEX_A53_835769)
      CHECK_CXX_ACCEPTS_FLAG(-mfix-cortex-a53-843419 CXX_ACCEPTS_MFIX_CORTEX_A53_843419)
    endif()

    if(ARM6)
      message(STATUS "Selecting VFP for ARMv6")
      set(CMAKE_C_FLAGS "${CMAKE_C_FLAGS} -mfpu=vfp")
      set(CMAKE_CXX_FLAGS "${CMAKE_CXX_FLAGS} -mfpu=vfp")
    endif(ARM6)

    if(ARM7)
      if(CXX_ACCEPTS_VFP3_D16 AND NOT CXX_ACCEPTS_VFP4)
        message(STATUS "Selecting VFP3 for ARMv7")
        set(CMAKE_C_FLAGS "${CMAKE_C_FLAGS} -mfpu=vfp3-d16")
        set(CMAKE_CXX_FLAGS "${CMAKE_CXX_FLAGS} -mfpu=vfp3-d16")
      endif()

      if(CXX_ACCEPTS_VFP4)
        message(STATUS "Selecting VFP4 for ARMv7")
        set(CMAKE_C_FLAGS "${CMAKE_C_FLAGS} -mfpu=vfp4")
        set(CMAKE_CXX_FLAGS "${CMAKE_CXX_FLAGS} -mfpu=vfp4")
      endif()

      if(CXX_ACCEPTS_MFLOAT_HARD)
        message(STATUS "Setting Hardware ABI for Floating Point")
        set(CMAKE_C_FLAGS "${CMAKE_C_FLAGS} -mfloat-abi=hard")
        set(CMAKE_CXX_FLAGS "${CMAKE_CXX_FLAGS} -mfloat-abi=hard")
      endif()

      if(CXX_ACCEPTS_MFLOAT_SOFTFP AND NOT CXX_ACCEPTS_MFLOAT_HARD)
        message(STATUS "Setting Software ABI for Floating Point")
        set(CMAKE_C_FLAGS "${CMAKE_C_FLAGS} -mfloat-abi=softfp")
        set(CMAKE_CXX_FLAGS "${CMAKE_CXX_FLAGS} -mfloat-abi=softfp")
      endif()
    endif(ARM7)

    if(ARM8)
      if(CXX_ACCEPTS_MFIX_CORTEX_A53_835769)
        message(STATUS "Enabling Cortex-A53 workaround 835769")
        set(CMAKE_C_FLAGS "${CMAKE_C_FLAGS} -mfix-cortex-a53-835769")
        set(CMAKE_CXX_FLAGS "${CMAKE_CXX_FLAGS} -mfix-cortex-a53-835769")
      endif()

      if(CXX_ACCEPTS_MFIX_CORTEX_A53_843419)
        message(STATUS "Enabling Cortex-A53 workaround 843419")
        set(CMAKE_C_FLAGS "${CMAKE_C_FLAGS} -mfix-cortex-a53-843419")
        set(CMAKE_CXX_FLAGS "${CMAKE_CXX_FLAGS} -mfix-cortex-a53-843419")
      endif()
    endif(ARM8)

  endif(ARM)

  if(ANDROID AND NOT BUILD_GUI_DEPS STREQUAL "ON" OR IOS)
    #From Android 5: "only position independent executables (PIE) are supported" 
    message(STATUS "Enabling PIE executable")
    set(CMAKE_C_FLAGS "${CMAKE_C_FLAGS} -fPIE")
    set(CMAKE_CXX_FLAGS "${CMAKE_CXX_FLAGS} -fPIE -DANDROID -DBOOST_COROUTINES_NO_DEPRECATION_WARNING")
    set(CMAKE_EXE_LINKER_FLAGS "${CMAKE_CXX_FLAGS} -fPIE -pie -ldl -pthread")
  endif()

  if(APPLE)
    set(CMAKE_CXX_FLAGS "${CMAKE_CXX_FLAGS} -DGTEST_HAS_TR1_TUPLE=0")
  endif()
  
  set(DEBUG_FLAGS "-g3")
  if(CMAKE_C_COMPILER_ID STREQUAL "GNU" AND NOT (CMAKE_C_COMPILER_VERSION VERSION_LESS 4.8))
    set(DEBUG_FLAGS "-g3 -Og")
  else()
    set(DEBUG_FLAGS "-g3 -O0")
  endif()
  
  if(NOT DEFINED USE_LTO_DEFAULT)
    set(USE_LTO_DEFAULT false)
  endif()
  set(USE_LTO ${USE_LTO_DEFAULT} CACHE BOOL "Use Link-Time Optimization (Release mode only)")

  if(CMAKE_CXX_COMPILER_ID STREQUAL "Clang")
    # There is a clang bug that does not allow to compile code that uses AES-NI intrinsics if -flto is enabled, so explicitly disable
    set(USE_LTO false)
  endif()

  if(USE_LTO)
    set(RELEASE_FLAGS "${RELEASE_FLAGS} -flto")
    if(STATIC)
      set(RELEASE_FLAGS "${RELEASE_FLAGS} -ffat-lto-objects")
    endif()
    # Since gcc 4.9 the LTO format is non-standard (slim), so we need the gcc-specific ar and ranlib binaries
    if(CMAKE_CXX_COMPILER_ID STREQUAL "GNU" AND NOT (CMAKE_CXX_COMPILER_VERSION VERSION_LESS 4.9.0) AND NOT OPENBSD AND NOT DRAGONFLY)
      # When invoking cmake on distributions on which gcc's binaries are prefixed
      # with an arch-specific triplet, the user must specify -DCHOST=<prefix>
      if (DEFINED CHOST)
        set(CMAKE_AR "${CHOST}-gcc-ar")
        set(CMAKE_RANLIB "${CHOST}-gcc-ranlib")
      else()
        set(CMAKE_AR "gcc-ar")
        set(CMAKE_RANLIB "gcc-ranlib")
      endif()
    endif()
  endif()

  set(CMAKE_C_FLAGS_DEBUG "${CMAKE_C_FLAGS_DEBUG} ${DEBUG_FLAGS}")
  set(CMAKE_CXX_FLAGS_DEBUG "${CMAKE_CXX_FLAGS_DEBUG} ${DEBUG_FLAGS}")
  set(CMAKE_C_FLAGS_RELEASE "${CMAKE_C_FLAGS_RELEASE} ${RELEASE_FLAGS}")
  set(CMAKE_CXX_FLAGS_RELEASE "${CMAKE_CXX_FLAGS_RELEASE} ${RELEASE_FLAGS}")

  if(STATIC)
    # STATIC already configures most deps to be linked in statically,
    # here we make more deps static if the platform permits it
    if (MINGW)
      # On Windows, this is as close to fully-static as we get:
      # this leaves only deps on /c/Windows/system32/*.dll
      set(STATIC_FLAGS "-static")
    elseif (NOT (APPLE OR FREEBSD OR OPENBSD OR DRAGONFLY))
      # On Linux, we don't support fully static build, but these can be static
      set(STATIC_FLAGS "-static-libgcc -static-libstdc++")
    endif()
    set(CMAKE_EXE_LINKER_FLAGS "${CMAKE_EXE_LINKER_FLAGS} ${STATIC_FLAGS} ")
  endif()
endif()

if(${CMAKE_SYSTEM_NAME} STREQUAL "Linux" AND NOT ANDROID)
    set(CMAKE_EXE_LINKER_FLAGS "-pthread")
<<<<<<< HEAD
=======
	set(Boost_USE_STATIC_LIBS ON)
    set(Boost_USE_STATIC_RUNTIME ON)
>>>>>>> d24ea3e1
endif()

if (${BOOST_IGNORE_SYSTEM_PATHS} STREQUAL "ON")
  set(Boost_NO_SYSTEM_PATHS TRUE)
endif()

set(OLD_LIB_SUFFIXES ${CMAKE_FIND_LIBRARY_SUFFIXES})
if(STATIC)
  if(MINGW)
    set(CMAKE_FIND_LIBRARY_SUFFIXES .a)
  endif()

  set(Boost_USE_STATIC_LIBS ON)
  set(Boost_USE_STATIC_RUNTIME ON)
endif()
find_package(Boost 1.55 QUIET REQUIRED COMPONENTS system filesystem thread date_time chrono regex serialization program_options coroutine context atomic)

set(CMAKE_FIND_LIBRARY_SUFFIXES ${OLD_LIB_SUFFIXES})
if(NOT Boost_FOUND)
  die("Could not find Boost libraries, please make sure you have installed Boost or libboost-all-dev (1.58) or the equivalent")
elseif(Boost_FOUND)
  message(STATUS "Found Boost Version: ${Boost_VERSION}")
endif()

if(MINGW)
  set(Boost_LIBRARIES "${Boost_LIBRARIES};ws2_32;mswsock;iphlpapi")
elseif(APPLE OR OPENBSD OR ANDROID)
  set(Boost_LIBRARIES "${Boost_LIBRARIES}")
elseif(NOT MSVC)
  set(Boost_LIBRARIES "${Boost_LIBRARIES};rt")
endif()

include_directories(SYSTEM ${Boost_INCLUDE_DIRS})
if(MINGW)
  set(EXTRA_LIBRARIES mswsock;ws2_32;iphlpapi)
elseif(APPLE OR OPENBSD OR ANDROID)
  set(EXTRA_LIBRARIES "")
elseif(FREEBSD)
  set(EXTRA_LIBRARIES execinfo)
elseif(DRAGONFLY)
  find_library(COMPAT compat)
  set(EXTRA_LIBRARIES execinfo ${COMPAT})
elseif(NOT MSVC)
  find_library(RT rt)
  set(EXTRA_LIBRARIES ${RT})
endif()

list(APPEND EXTRA_LIBRARIES ${CMAKE_DL_LIBS})

if(ANDROID)
  set(ATOMIC /opt/android/boost_1_65_1/android32/lib/libboost_atomic.a)
  set(THREAD /opt/android/boost_1_65_1/android32/lib/libboost_thread.a)
endif()
if(CMAKE_C_COMPILER_ID STREQUAL "Clang" AND ARCH_WIDTH EQUAL "32" AND NOT IOS)
  find_library(ATOMIC atomic)
  find_library(THREAD thread)
  list(APPEND EXTRA_LIBRARIES ${ATOMIC})
  list(APPEND EXTRA_LIBRARIES ${THREAD})
endif()

include("${CMAKE_CURRENT_SOURCE_DIR}/src/version.cmake")

function (treat_warnings_as_errors dirs)
  foreach(dir ${ARGV})
    set_property(DIRECTORY ${dir}
      APPEND PROPERTY COMPILE_FLAGS "-Werror")
  endforeach()
endfunction()

add_subdirectory(src)

treat_warnings_as_errors(src)

option(BUILD_TESTS "Build tests." OFF)

if(BUILD_TESTS)
  add_subdirectory(tests)
endif()



set(COMMIT_ID_IN_VERSION ON CACHE BOOL "Include commit ID in version")
file(MAKE_DIRECTORY "${CMAKE_CURRENT_BINARY_DIR}/version")
if (NOT COMMIT_ID_IN_VERSION)
  set(VERSION "${VERSION}-unknown")
  configure_file("${CMAKE_CURRENT_SOURCE_DIR}/src/version.h.in" "${CMAKE_CURRENT_BINARY_DIR}/version/version.h")
  add_custom_target(version ALL)
elseif(DEFINED COMMIT)
  string(REPLACE "." "\\." VERSION_RE "${VERSION}")
  if(NOT REFS MATCHES "(\\(|, )tag: v${VERSION_RE}(\\)|, )")
    set(VERSION "${VERSION}-g${COMMIT}")
  endif()
  configure_file("${CMAKE_CURRENT_SOURCE_DIR}/src/version.h.in" "${CMAKE_CURRENT_BINARY_DIR}/version/version.h")
  add_custom_target(version ALL)
else()
  find_package(Git QUIET)
  if(Git_FOUND OR GIT_FOUND)
    message(STATUS "Found Git: ${GIT_EXECUTABLE}")
    add_custom_target(version ALL "${CMAKE_COMMAND}" "-D" "VERSION=${VERSION}" "-D" "GIT=${GIT_EXECUTABLE}" "-D" "TO=${CMAKE_CURRENT_BINARY_DIR}/version/version.h" "-P" "${CMAKE_CURRENT_SOURCE_DIR}/src/version.cmake" WORKING_DIRECTORY "${CMAKE_CURRENT_SOURCE_DIR}")
  else()
    message(STATUS "WARNING: Git was not found!")
    set(VERSION "${VERSION}-unknown")
    configure_file("${CMAKE_CURRENT_SOURCE_DIR}/src/version.h.in" "${CMAKE_CURRENT_BINARY_DIR}/version/version.h")
    add_custom_target(version ALL)
  endif()
endif()<|MERGE_RESOLUTION|>--- conflicted
+++ resolved
@@ -469,11 +469,6 @@
 
 if(${CMAKE_SYSTEM_NAME} STREQUAL "Linux" AND NOT ANDROID)
     set(CMAKE_EXE_LINKER_FLAGS "-pthread")
-<<<<<<< HEAD
-=======
-	set(Boost_USE_STATIC_LIBS ON)
-    set(Boost_USE_STATIC_RUNTIME ON)
->>>>>>> d24ea3e1
 endif()
 
 if (${BOOST_IGNORE_SYSTEM_PATHS} STREQUAL "ON")
