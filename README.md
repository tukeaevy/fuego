<<<<<<< HEAD
The Karbo (Karbovanets) is cryptocurrency of Ukrainian origin, just like Bitcoin but more anonymous and privacy centric with opaque and more analysis resistant blockchain. It is people's electronic cash, not connected to government or officials.
=======
>>>>>>> c355b881

  {DRGL} kills white walkers....
-----------------------------------------

It is more valuable to us now.. than gold.

We need to find it-

We need to MINE it-

We need to MAKE weapons from it


The ONLY thing now that stands between us.. 
and the Army of the dead - 
Is one last and Final season..
        Season  8 
of   GAME OF THRONES.

We shall begin trading of {DRGL} with every man, woman, and child- whilst crowning only the most rightful of Exchange(s).. as our 8th and Final Season arrives.
_________________________________________________

Every House shall be called upon to join in alliance. We must fight together- alongside one another, to defeat our common enemy.  
Any contributions to all future {DRÆGONGLASS} developments are not only welcomed, but encouraged. There is much, still, that remains to be done...For the Night is Dark, and Full of Terrors.

This process of mining , however..
must begin...now.
__________________________________________________________________

CryptoNight-Classic Proof-of-Work mining algorithm.

~80% of all {DRGL} is set to be mined by final season debut.

Total supply 8000008 (Eight million eight*)   *exact max supply [8000008.8000008]
_________________________________________________


THERE  IS  ONLY  ONE  WAR  THAT  MATTERS..

The Great War.



And it is here.
________________________________________________________________________________________________________

{DRAGONGLASS} ~Anonymous Encrypted Digital Currency~  ....that kills white walkers.
Built upon CryptoNote technologies. Read the CryptoNote white paper at https://cryptonote.org/whitepaper.pdf

________________________________________________________________________________________________________________


_______________________________________________________________________________________________________________
## Building {Dragonglass} 

### On *nix

1. Dependencies: GCC 4.7.3 or later, CMake 2.8.6 or later, and Boost 1.55.

You may download them from:

* http://gcc.gnu.org/
* http://www.cmake.org/
* http://www.boost.org/



*** Alternatively, it may be possible to install them using a package manager by
executing the following command.     {Tested using Ubuntu 14.04}
 ```
 sudo apt-get install build-essential git cmake libboost1.55-all-dev
```
____________________________________________________________________

2. Clone {dragonglass} repository

*** Execute the following command to copy a desired repository
```
git clone https://github.com/ZirtysPerzys/dragonglass
```


3. Open folder with copied repository

*** Execute the following command to get into the directory with copied repository

`cd dragonglass`



4. Building (Compiling)

*** Execute the following command to compile

`
make -j4  
`

The resulting executables can be found in build/release/src.


5. Starting {dragonglass} daemon
*** Execute the following command to navigate to resulting executables

`
cd dragonglass/build/release/src 
`


*** Start daemon, typing the following command-

`
./dragonglassd 
`

for a list of commands in daemon type  --help




After you are have very success,
 see {DRAGONGLASS GUI Wallet} 
https://github.com/ZirtysPerzys/Dragonglasswallet


_________________________________________________________
**Advanced options:**

* Parallel build: run `make -j<number of threads>` instead of `make`.
* Debug build: run `make build-debug`.
* Test suite: run `make test-release` to run tests in addition to building. Running `make test-debug` will do the same to the debug version.
* Building with Clang: it may be possible to use Clang instead of GCC, but this may not work everywhere. To build, run `export CC=clang CXX=clang++` before running `make`.

**************************************************************************************************
### On Windows
Dependencies: MSVC 2013 or later, CMake 2.8.6 or later, and Boost 1.55. You may download them from:

* http://www.microsoft.com/
* http://www.cmake.org/
* http://www.boost.org/

To build, change to a directory where this file is located, and run these commands: 
```
mkdir build
cd build
cmake -G "Visual Studio 12 Win64" ..
```

And then do Build.
<<<<<<< HEAD
Good luck!
=======
________________

//courtesy of Sir {WindowSlayer} aka Galapagos

On windows 10
Quick step by step tutorial


Activate the Bash terminal as shown in this tutorial
https://www.windowscentral.com/how-install-bash-shell-command-line-windows-10


Start a Bash window and do as follow

1:Go to root
cd

2: Run updates and install dependencies
sudo apt-get update
sudo apt-get install build-essential git cmake libboost-all-dev

3: Git clone
git clone https://github.com/ZirtysPerzys/dragonglass.git

4: Build the files
cd dragonglass
make

5: Sync blocks
cd build/release/src/
./dragonglassd

!!keep this terminal running and open new terminal for next step!!

6: Start simplewallet and create wallet (navigate to the folder where you created the wallet)
~dragonglass/build/release/src$ ./simplewallet
or
cd dragonglass/build/release/src
./simplewallet

set up wallet name & password
then start mining in wallet
start_mining <number_of_threads>

use "help" in wallet to check other commands

------

!!Remember you have to use linux command in Bash

You'll find your folders and wallet in
C:\Users\YOURUSERNAME\AppData\Local\lxss\home


##Mac client/GUI build release
Bounty of 15k DRGL

>>>>>>> c355b881

### Building for Android on Linux

Set up the 32 bit toolchain
Download and extract the Android SDK and NDK
```
android-ndk-r15c/build/tools/make_standalone_toolchain.py --api 21 --stl=libc++ --arch arm --install-dir /opt/android/tool32
```

Download and setup the Boost 1.65.1 source
```
wget https://sourceforge.net/projects/boost/files/boost/1.65.1/boost_1_65_1.tar.bz2/download -O boost_1_65_1.tar.bz2
tar xjf boost_1_65_1.tar.bz2
cd boost_1_65_1
./bootstrap.sh
```
apply patch from external/boost1_65_1/libs/filesystem/src

Build Boost with the 32 bit toolchain
```
export PATH=/opt/android/tool32/arm-linux-androideabi/bin:/opt/android/tool32/bin:$PATH
./b2 abi=aapcs architecture=arm binary-format=elf address-model=32 link=static runtime-link=static --with-chrono --with-date_time --with-filesystem --with-program_options --with-regex --with-serialization --with-system --with-thread --with-context --with-coroutine --with-atomic --build-dir=android32 --stagedir=android32 toolset=clang threading=multi threadapi=pthread target-os=android --reconfigure stage
```

<<<<<<< HEAD
Build Karbo for 32 bit Android
=======
Build DRGL for 32 bit Android
>>>>>>> c355b881
```
mkdir -p build/release.android32
cd build/release.android32
CC=clang CXX=clang++ cmake -D BUILD_TESTS=OFF -D ARCH="armv7-a" -ldl -D STATIC=ON -D BUILD_64=OFF -D CMAKE_BUILD_TYPE=release -D ANDROID=true -D BUILD_TAG="android" -D BOOST_ROOT=/opt/android/boost_1_65_1 -D BOOST_LIBRARYDIR=/opt/android/boost_1_65_1/android32/lib -D CMAKE_POSITION_INDEPENDENT_CODE:BOOL=true -D BOOST_IGNORE_SYSTEM_PATHS_DEFAULT=ON ../..
make SimpleWallet
```<|MERGE_RESOLUTION|>--- conflicted
+++ resolved
@@ -1,7 +1,3 @@
-<<<<<<< HEAD
-The Karbo (Karbovanets) is cryptocurrency of Ukrainian origin, just like Bitcoin but more anonymous and privacy centric with opaque and more analysis resistant blockchain. It is people's electronic cash, not connected to government or officials.
-=======
->>>>>>> c355b881
 
   {DRGL} kills white walkers....
 -----------------------------------------
@@ -151,9 +147,6 @@
 ```
 
 And then do Build.
-<<<<<<< HEAD
-Good luck!
-=======
 ________________
 
 //courtesy of Sir {WindowSlayer} aka Galapagos
@@ -211,7 +204,6 @@
 ##Mac client/GUI build release
 Bounty of 15k DRGL
 
->>>>>>> c355b881
 
 ### Building for Android on Linux
 
@@ -236,11 +228,7 @@
 ./b2 abi=aapcs architecture=arm binary-format=elf address-model=32 link=static runtime-link=static --with-chrono --with-date_time --with-filesystem --with-program_options --with-regex --with-serialization --with-system --with-thread --with-context --with-coroutine --with-atomic --build-dir=android32 --stagedir=android32 toolset=clang threading=multi threadapi=pthread target-os=android --reconfigure stage
 ```
 
-<<<<<<< HEAD
-Build Karbo for 32 bit Android
-=======
 Build DRGL for 32 bit Android
->>>>>>> c355b881
 ```
 mkdir -p build/release.android32
 cd build/release.android32
