--- conflicted
+++ resolved
@@ -1,7 +1,3 @@
-<<<<<<< HEAD
-The Karbo (Karbovanets) is cryptocurrency of Ukrainian origin, just like Bitcoin but more anonymous and privacy centric with opaque and more analysis resistant blockchain. It is people's electronic cash, not connected to government or officials.
-=======
->>>>>>> d24ea3e1
 
 
   {DRGL} kills white walkers....
@@ -129,7 +125,7 @@
 
 
 After you are have very success,
- see {DRAGONGLASS GUI Wallet} 
+see {DRAGONGLASS GUI Wallet} 
 https://github.com/ZirtysPerzys/Dragonglasswallet
 
 
@@ -157,9 +153,6 @@
 ```
 
 And then do Build.
-<<<<<<< HEAD
-Good luck!
-=======
 ________________
 
 
@@ -223,7 +216,6 @@
 
 -Reserved bounty funded by {DRGL} community-
 
->>>>>>> d24ea3e1
 
 ### Building for Android on Linux
 
@@ -248,19 +240,11 @@
 ./b2 abi=aapcs architecture=arm binary-format=elf address-model=32 link=static runtime-link=static --with-chrono --with-date_time --with-filesystem --with-program_options --with-regex --with-serialization --with-system --with-thread --with-context --with-coroutine --with-atomic --build-dir=android32 --stagedir=android32 toolset=clang threading=multi threadapi=pthread target-os=android --reconfigure stage
 ```
 
-<<<<<<< HEAD
-Build Karbo for 32 bit Android
-=======
 Build {DRGL} for 32 bit Android
->>>>>>> d24ea3e1
 ```
 mkdir -p build/release.android32
 cd build/release.android32
 CC=clang CXX=clang++ cmake -D BUILD_TESTS=OFF -D ARCH="armv7-a" -ldl -D STATIC=ON -D BUILD_64=OFF -D CMAKE_BUILD_TYPE=release -D ANDROID=true -D BUILD_TAG="android" -D BOOST_ROOT=/opt/android/boost_1_65_1 -D BOOST_LIBRARYDIR=/opt/android/boost_1_65_1/android32/lib -D CMAKE_POSITION_INDEPENDENT_CODE:BOOL=true -D BOOST_IGNORE_SYSTEM_PATHS_DEFAULT=ON ../..
 make SimpleWallet
-<<<<<<< HEAD
-```
-=======
 ```
 **************************************************
->>>>>>> d24ea3e1
