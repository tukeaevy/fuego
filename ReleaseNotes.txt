<<<<<<< HEAD
Release notes Karbowanec 1.4.6

- Android platform support
- Added logging to blockchain synchronizer
- Refactored mnemonics
- Fixed memory leaks in mnemonics
- Fixed memory leak in simplewallet
- Fixed memory leak in cn_slow_hash
- Minor optimization of JSON KV-serializer
- LoggerMessage implementation is now platform-independent

Release notes Karbowanec 1.4.5

- Deterministic wallets and Mnemonic seed, courtesy of Monero Developers
- Various build fixes
- Transactions confirmations in RPC response for walletd
- Log file location for simplewallet
- New RPC methods
- Support for solo GPU mining

Release notes Karbowanec 1.4.4

- Transaction size limit
- Additional validation and attribution

Release notes Karbowanec 1.4.3

- Change of the Network ID
- Security update to address Disclosure of a Major Bug in CryptoNote Based Currencies by Monero developers

Release notes Karbowanec 1.4.2

- OpenAlias support in simplewallet
- More friendly simplewallet prompt

Release notes Karbowanec 1.4.1

- Additional transaction validation

Release notes Karbowanec 1.4.0

- GUI wallet mining support
- Simplewallet export/import keys
- Simplewallet import paperwallet/backup keys
- Simplewallet export/import tracking keys
- Change password in simplewallet



Release notes Karbowanec 1.3.0
=======
2018 {DRÆGONGLASS}
------------------
*Release notes*

_____________________________________________
{DRGL} v 1.3.0 Hardhome
_____________________________________________

- Android platform support

- Added logging to blockchain synchronizer

- Refactored mnemonics

- Fixed memory leaks in mnemonics

- Fixed memory leak in simplewallet

- Fixed memory leak in cn_slow_hash

- Minor optimization of JSON KV-serializer

- LoggerMessage implementation is now platform-independent

- Deterministic wallets and Mnemonic seed, courtesy of Monero Developers

- Various build fixes

- Transactions confirmations in RPC response for walletd

- Log file location for simplewallet

- New RPC methods

- Support for solo GPU mining

- Transaction size limit

- Additional validation and attribution

- Change of the Network ID 

- Security update to address Disclosure of a Major Bug in CryptoNote Based Currencies by Monero developers

- OpenAlias support in simplewallet

- More friendly simplewallet prompt

- Additional transaction validation

- GUI wallet mining support

- Simplewallet export/import keys

- Simplewallet import paperwallet/backup keys

- Simplewallet export/import tracking keys

- Change password in simplewallet


_____________________________________________________                                                        
{DRGL} version 1.2.0 Release |  Beyond The Wall            
______________________________________________________

-Transition to Karbo's version of Bytecoin code 
 for their many improvements & leading development team.
Enhancements new to {DRGL} include:
>>>>>>> d24ea3e1

- Bytecoin core 1.0.11 transition

- New difficulty algorithm -Zawy-

- Timestamp Limit adjustment

- Restricted RPC mode in Dæmon

- Fees for open remote nodes

- New Bytecoin Wallet file format

- Daemon loading optimization

- Blocksize increase  (20kb to 800kb)

__________________________________________
{DRGL} 1.1.2  
__________________________________________

- Console messages enhanced for solo mining

_____________________________________________
{Dragonglass} v1.1.1 Launch - Jan 8 2018
_____________________________________________

Bytecoin Release notes 1.0.8

- Fusion transactions for Bytecoin Wallet
- IWallet high-level API update
- JSON RPC improvements
- Synchronization improvements for OS X

Release notes 1.0.7

- Fusion transactions support
- Various simplewallet improvements

Release notes 1.0.6

- High-level API update
- Aggregate multi-addresses for Bytecoin RPC Wallet
- Wallet synchronization speed increase

Release notes 1.0.5

- High-level API for blockchain explorer
- Full network layer refactoring
- Transactions pool synchronization
- list_transactions method for RPC Wallet
- Various improvements

Release notes 1.0.4

- Bytecoin RPC Wallet
- New multithreading library
- Improved console logging
- Further optimizations

Release notes 1.0.3

- Multisignature API
- Low level API
- High level API improvements
- Instant transaction pool notifications
- Fully refactored simplewallet

Release notes 1.0.2

- Transaction history for simplewallet
- Reset command for simplewallet
- Various simplewallet improvements

Release notes 1.0.1

- Fix transfers in simplewallet

Release notes 1.0.0

- Multi-signatures
- Updated block reward scheme
- Further optimization in daemon RAM consumption
- Faster wallet refresh
- Transaction priority based on tx fee
- Transactions are returned from tx pools after 24 hours
- Dynamic maximum block size limit
- Reduced default transaction fee 
- Various network health updates

Release notes 0.8.11

- Increased minimum transaction fee
- Transaction pool optimizations
- High level API implementation
- CryptoNight hash function optimization
- Improvements for wallet JSON RPC API

Release notes 0.8.10

- Optimized blockchain storage memory usage
- Various code improvements

Release notes 0.8.9

- JSON RPC v2.0 compatibility
- JSON RPC over TCP added
- Further optimizations

Release notes 0.8.8

- Fixed a bug with checkpoints behavior
- UI improvements for daemon
- Various updates from our forks

Release notes 0.8.7

- OSX support
- Further optimizations

Release notes 0.8.6

- Simplwallet can set extra for transfers
- Improvements in JSON RPC for wallet
- UX improvements in simplewallet
- Win32 compilation

Release notes 0.8.5

- Port mapping for daemon using UPnP
- Improvements for daemon JSON RPC API

Release notes 0.8.4

- Formalization of high level API
- Improvements for wallet JSON RPC API

Release notes 0.8.3

- JSON RPC for wallet
- fixed bug with blockchain storing
- fixed bug with correct display of transfer's change 
- bug fix in simple wallet

Release notes 0.8.2

- now wallet is still working when daemon stores blockchain and can't serve clients; 
- no-console option for a daemon; 
- fixed problem with network synchronization; 
- major bug fix in simple wallet. 

Release notes 0.8.1

Bytecoin project is moved to GitHub<|MERGE_RESOLUTION|>--- conflicted
+++ resolved
@@ -1,55 +1,4 @@
-<<<<<<< HEAD
-Release notes Karbowanec 1.4.6
-
-- Android platform support
-- Added logging to blockchain synchronizer
-- Refactored mnemonics
-- Fixed memory leaks in mnemonics
-- Fixed memory leak in simplewallet
-- Fixed memory leak in cn_slow_hash
-- Minor optimization of JSON KV-serializer
-- LoggerMessage implementation is now platform-independent
-
-Release notes Karbowanec 1.4.5
-
-- Deterministic wallets and Mnemonic seed, courtesy of Monero Developers
-- Various build fixes
-- Transactions confirmations in RPC response for walletd
-- Log file location for simplewallet
-- New RPC methods
-- Support for solo GPU mining
-
-Release notes Karbowanec 1.4.4
-
-- Transaction size limit
-- Additional validation and attribution
-
-Release notes Karbowanec 1.4.3
-
-- Change of the Network ID
-- Security update to address Disclosure of a Major Bug in CryptoNote Based Currencies by Monero developers
-
-Release notes Karbowanec 1.4.2
-
-- OpenAlias support in simplewallet
-- More friendly simplewallet prompt
-
-Release notes Karbowanec 1.4.1
-
-- Additional transaction validation
-
-Release notes Karbowanec 1.4.0
-
-- GUI wallet mining support
-- Simplewallet export/import keys
-- Simplewallet import paperwallet/backup keys
-- Simplewallet export/import tracking keys
-- Change password in simplewallet
-
-
-
-Release notes Karbowanec 1.3.0
-=======
+
 2018 {DRÆGONGLASS}
 ------------------
 *Release notes*
@@ -111,14 +60,13 @@
 - Change password in simplewallet
 
 
-_____________________________________________________                                                        
-{DRGL} version 1.2.0 Release |  Beyond The Wall            
-______________________________________________________
+___________________________________________________________                                                        
+{DRGL} version 1.2.0-1 Release |  Beyond The Wall/Stormborn           
+___________________________________________________________
 
 -Transition to Karbo's version of Bytecoin code 
  for their many improvements & leading development team.
 Enhancements new to {DRGL} include:
->>>>>>> d24ea3e1
 
 - Bytecoin core 1.0.11 transition
 
