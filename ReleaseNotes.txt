<<<<<<< HEAD
DRGL Kills White Walkers

2018 {DRÆGONGLASS}
------------------
*Release notes*
_____________________________________________________                                                        
{DRGL} version 1.2.0 Release |  Beyond The Wall            
______________________________________________________

-Transition to Karbo's version of Bytecoin code 
 for their many improvements & leading development team.
Enhancements new to {DRGL} include:

- Bytecoin core 1.0.11 transition
=======

{DRGL} v 1.3.0 Hardhome
__________________________
Karbo improvements added to DRGL incl:
- Android platform support

- Added logging to blockchain synchronizer

- Refactored mnemonics

- Fixed memory leaks in mnemonics

- Fixed memory leak in simplewallet

- Fixed memory leak in cn_slow_hash

- Minor optimization of JSON KV-serializer

- LoggerMessage implementation is now platform-independent

- Deterministic wallets and Mnemonic seed, courtesy of Monero Developers

- Various build fixes

- Transactions confirmations in RPC response for walletd

- Log file location for simplewallet

- New RPC methods

- Support for solo GPU mining

- Transaction size limit

- Additional validation and attribution

- Change of the Network ID 

- Security update to address Disclosure of a Major Bug in CryptoNote Based Currencies by Monero developers

- OpenAlias support in simplewallet

- More friendly simplewallet prompt

- Additional transaction validation

- GUI wallet mining support

- Simplewallet export/import keys

- Simplewallet import paperwallet/backup keys

- Simplewallet export/import tracking keys

- Change password in simplewallet



>>>>>>> 99b66a5a

- New difficulty algorithm -Zawy-

- Timestamp Limit adjustment

- Restricted RPC mode in Dæmon

- Fees for open remote nodes

- New Bytecoin Wallet file format

- Daemon loading optimization

- Blocksize increase  (20kb to 800kb)


Bytecoin Release notes 1.0.8

- Fusion transactions for Bytecoin Wallet
- IWallet high-level API update
- JSON RPC improvements
- Synchronization improvements for OS X

Release notes 1.0.7

- Fusion transactions support
- Various simplewallet improvements

Release notes 1.0.6

- High-level API update
- Aggregate multi-addresses for Bytecoin RPC Wallet
- Wallet synchronization speed increase

Release notes 1.0.5

- High-level API for blockchain explorer
- Full network layer refactoring
- Transactions pool synchronization
- list_transactions method for RPC Wallet
- Various improvements

Release notes 1.0.4

- Bytecoin RPC Wallet
- New multithreading library
- Improved console logging
- Further optimizations

Release notes 1.0.3

- Multisignature API
- Low level API
- High level API improvements
- Instant transaction pool notifications
- Fully refactored simplewallet

Release notes 1.0.2

- Transaction history for simplewallet
- Reset command for simplewallet
- Various simplewallet improvements

Release notes 1.0.1

- Fix transfers in simplewallet

Release notes 1.0.0

- Multi-signatures
- Updated block reward scheme
- Further optimization in daemon RAM consumption
- Faster wallet refresh
- Transaction priority based on tx fee
- Transactions are returned from tx pools after 24 hours
- Dynamic maximum block size limit
- Reduced default transaction fee 
- Various network health updates

Release notes 0.8.11

- Increased minimum transaction fee
- Transaction pool optimizations
- High level API implementation
- CryptoNight hash function optimization
- Improvements for wallet JSON RPC API

Release notes 0.8.10

- Optimized blockchain storage memory usage
- Various code improvements

Release notes 0.8.9

- JSON RPC v2.0 compatibility
- JSON RPC over TCP added
- Further optimizations

Release notes 0.8.8

- Fixed a bug with checkpoints behavior
- UI improvements for daemon
- Various updates from our forks

Release notes 0.8.7

- OSX support
- Further optimizations

Release notes 0.8.6

- Simplwallet can set extra for transfers
- Improvements in JSON RPC for wallet
- UX improvements in simplewallet
- Win32 compilation

Release notes 0.8.5

- Port mapping for daemon using UPnP
- Improvements for daemon JSON RPC API

Release notes 0.8.4

- Formalization of high level API
- Improvements for wallet JSON RPC API

Release notes 0.8.3

- JSON RPC for wallet
- fixed bug with blockchain storing
- fixed bug with correct display of transfer's change 
- bug fix in simple wallet

Release notes 0.8.2

- now wallet is still working when daemon stores blockchain and can't serve clients; 
- no-console option for a daemon; 
- fixed problem with network synchronization; 
- major bug fix in simple wallet. 

Release notes 0.8.1

Bytecoin project is moved to GitHub<|MERGE_RESOLUTION|>--- conflicted
+++ resolved
@@ -1,9 +1,64 @@
-<<<<<<< HEAD
-DRGL Kills White Walkers
-
 2018 {DRÆGONGLASS}
 ------------------
 *Release notes*
+
+_____________________________________________
+{DRGL} v 1.3.0 Hardhome
+_____________________________________________
+
+- Android platform support
+
+- Added logging to blockchain synchronizer
+
+- Refactored mnemonics
+
+- Fixed memory leaks in mnemonics
+
+- Fixed memory leak in simplewallet
+
+- Fixed memory leak in cn_slow_hash
+
+- Minor optimization of JSON KV-serializer
+
+- LoggerMessage implementation is now platform-independent
+
+- Deterministic wallets and Mnemonic seed, courtesy of Monero Developers
+
+- Various build fixes
+
+- Transactions confirmations in RPC response for walletd
+
+- Log file location for simplewallet
+
+- New RPC methods
+
+- Support for solo GPU mining
+
+- Transaction size limit
+
+- Additional validation and attribution
+
+- Change of the Network ID 
+
+- Security update to address Disclosure of a Major Bug in CryptoNote Based Currencies by Monero developers
+
+- OpenAlias support in simplewallet
+
+- More friendly simplewallet prompt
+
+- Additional transaction validation
+
+- GUI wallet mining support
+
+- Simplewallet export/import keys
+
+- Simplewallet import paperwallet/backup keys
+
+- Simplewallet export/import tracking keys
+
+- Change password in simplewallet
+
+
 _____________________________________________________                                                        
 {DRGL} version 1.2.0 Release |  Beyond The Wall            
 ______________________________________________________
@@ -13,66 +68,6 @@
 Enhancements new to {DRGL} include:
 
 - Bytecoin core 1.0.11 transition
-=======
-
-{DRGL} v 1.3.0 Hardhome
-__________________________
-Karbo improvements added to DRGL incl:
-- Android platform support
-
-- Added logging to blockchain synchronizer
-
-- Refactored mnemonics
-
-- Fixed memory leaks in mnemonics
-
-- Fixed memory leak in simplewallet
-
-- Fixed memory leak in cn_slow_hash
-
-- Minor optimization of JSON KV-serializer
-
-- LoggerMessage implementation is now platform-independent
-
-- Deterministic wallets and Mnemonic seed, courtesy of Monero Developers
-
-- Various build fixes
-
-- Transactions confirmations in RPC response for walletd
-
-- Log file location for simplewallet
-
-- New RPC methods
-
-- Support for solo GPU mining
-
-- Transaction size limit
-
-- Additional validation and attribution
-
-- Change of the Network ID 
-
-- Security update to address Disclosure of a Major Bug in CryptoNote Based Currencies by Monero developers
-
-- OpenAlias support in simplewallet
-
-- More friendly simplewallet prompt
-
-- Additional transaction validation
-
-- GUI wallet mining support
-
-- Simplewallet export/import keys
-
-- Simplewallet import paperwallet/backup keys
-
-- Simplewallet export/import tracking keys
-
-- Change password in simplewallet
-
-
-
->>>>>>> 99b66a5a
 
 - New difficulty algorithm -Zawy-
 
@@ -88,6 +83,15 @@
 
 - Blocksize increase  (20kb to 800kb)
 
+__________________________________________
+{DRGL} 1.1.2  
+__________________________________________
+
+- Console messages enhanced for solo mining
+
+_____________________________________________
+{Dragonglass} v1.1.1 Launch - Jan 8 2018
+_____________________________________________
 
 Bytecoin Release notes 1.0.8
 
