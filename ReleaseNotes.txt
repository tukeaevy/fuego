<<<<<<< HEAD
Release notes 1.1.1
=======
Release notes Karbowanec 1.3.0

- Bytecoin core 1.0.11 transition
- New difficulty algorithm
- Tail emission
- Daemon restricted RPC mode
- Fees for open remote node

Release notes 1.0.11

- New Bytecoin Wallet file format
- Daemon loading optimization

Release notes 1.0.10

- Blocksize increase
- Fusion transactions for Bytecoin RPC Wallet
- Bytecoin RPC Wallet API improvements

Release notes 1.0.9
>>>>>>> 231db527

- New API for CryptoNote RPC Wallet

Release notes 1.1.0

- CryptoNote RPC Wallet
- Aggregate multi-addresses for CryptoNote RPC Wallet
- Fusion transactions
- Transactions pool synchronization
- Wallet synchronization speed increase
- High-level API update

- Full network layer refactoring
- New multithreading library
- Improved console logging
- JSON RPC improvements

Release notes 1.0.2

- Multisignature with API
- Low level API
- High level API improvements
- Updated block reward scheme
- Dynamic maximum block size limit

- Instant transaction pool notifications
- Transaction priority based on tx fee
- Transactions are returned from tx pools after 24 hours

- Fully refactored simplewallet
- Transaction history for simplewallet
- Reset command for simplewallet
- Faster wallet refresh

- Further optimization in daemon RAM consumption
- Various network health updates
- Config and CryptoNote forking how-to update

Release notes 1.0.1

- High level API implementation
- CryptoNight hash function optimization
- Improvements for wallet JSON RPC API

Release notes 0.8.10

- Optimized blockchain storage memory usage
- Various code improvements

Release notes 0.8.9

- JSON RPC v2.0 compatibility
- JSON RPC over TCP added
- Further optimizations

Release notes 0.8.8

- Fixed a bug with checkpoints behavior
- UI improvements for daemon
- Various updates from our forks

Release notes 0.8.7

- OSX support
- Further optimizations

Release notes 0.8.6

- Simplwallet can set extra for transfers
- Improvements in JSON RPC for wallet
- UX improvements in simplewallet
- Win32 compilation

Release notes 0.8.5

- Port mapping for daemon using UPnP
- Improvements for daemon JSON RPC API

Release notes 0.8.4

- Formalization of high level API
- Improvements for wallet JSON RPC API

Release notes 0.8.3

- JSON RPC for wallet
- fixed bug with blockchain storing
- fixed bug with correct display of transfer's change 
- bug fix in simple wallet

Release notes 0.8.2

- now wallet is still working when daemon stores blockchain and can't serve clients; 
- no-console option for a daemon; 
- fixed problem with network synchronization; 
- major bug fix in simple wallet. 

Release notes 0.8.1

Bytecoin project is moved to GitHub<|MERGE_RESOLUTION|>--- conflicted
+++ resolved
@@ -1,6 +1,3 @@
-<<<<<<< HEAD
-Release notes 1.1.1
-=======
 Release notes Karbowanec 1.3.0
 
 - Bytecoin core 1.0.11 transition
@@ -21,47 +18,77 @@
 - Bytecoin RPC Wallet API improvements
 
 Release notes 1.0.9
->>>>>>> 231db527
 
-- New API for CryptoNote RPC Wallet
+- New API for Bytecoin RPC Wallet
+- Various improvements
 
-Release notes 1.1.0
+Release notes 1.0.8
 
-- CryptoNote RPC Wallet
-- Aggregate multi-addresses for CryptoNote RPC Wallet
-- Fusion transactions
+- Fusion transactions for Bytecoin Wallet
+- IWallet high-level API update
+- JSON RPC improvements
+- Synchronization improvements for OS X
+
+Release notes 1.0.7
+
+- Fusion transactions support
+- Various simplewallet improvements
+
+Release notes 1.0.6
+
+- High-level API update
+- Aggregate multi-addresses for Bytecoin RPC Wallet
+- Wallet synchronization speed increase
+
+Release notes 1.0.5
+
+- High-level API for blockchain explorer
+- Full network layer refactoring
 - Transactions pool synchronization
-- Wallet synchronization speed increase
-- High-level API update
+- list_transactions method for RPC Wallet
+- Various improvements
 
-- Full network layer refactoring
+Release notes 1.0.4
+
+- Bytecoin RPC Wallet
 - New multithreading library
 - Improved console logging
-- JSON RPC improvements
+- Further optimizations
+
+Release notes 1.0.3
+
+- Multisignature API
+- Low level API
+- High level API improvements
+- Instant transaction pool notifications
+- Fully refactored simplewallet
 
 Release notes 1.0.2
 
-- Multisignature with API
-- Low level API
-- High level API improvements
-- Updated block reward scheme
-- Dynamic maximum block size limit
-
-- Instant transaction pool notifications
-- Transaction priority based on tx fee
-- Transactions are returned from tx pools after 24 hours
-
-- Fully refactored simplewallet
 - Transaction history for simplewallet
 - Reset command for simplewallet
-- Faster wallet refresh
-
-- Further optimization in daemon RAM consumption
-- Various network health updates
-- Config and CryptoNote forking how-to update
+- Various simplewallet improvements
 
 Release notes 1.0.1
 
+- Fix transfers in simplewallet
+
+Release notes 1.0.0
+
+- Multi-signatures
+- Updated block reward scheme
+- Further optimization in daemon RAM consumption
+- Faster wallet refresh
+- Transaction priority based on tx fee
+- Transactions are returned from tx pools after 24 hours
+- Dynamic maximum block size limit
+- Reduced default transaction fee 
+- Various network health updates
+
+Release notes 0.8.11
+
+- Increased minimum transaction fee
+- Transaction pool optimizations
 - High level API implementation
 - CryptoNight hash function optimization
 - Improvements for wallet JSON RPC API
