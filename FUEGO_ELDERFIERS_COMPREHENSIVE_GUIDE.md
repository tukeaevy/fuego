--- conflicted
+++ resolved
@@ -49,16 +49,10 @@
 │                    Fuego Blockchain                       │
 ├───────────────────────────────────────────────────────────┤
 │  ┌─────────────┐  ┌─────────────┐  ┌─────────────┐        │
-<<<<<<< HEAD
 │  │   Basic     │  │ Elderfier   │  │ Elderfier   │        │
 │  │ Eldernodes  │  │   Nodes     │  │   Nodes     │        │
 │  │ (0 XFG)     │  │ (800+ XFG)  │  │ (800+ XFG)  │        │
 │  │             │  │ 0x06 Tag   │  │ 0x06 Tag   │        │
-=======
-│  │   Basic     │  │ Eldernode   │  │ Elderfier   │        │
-│  │ Fuego node  │  │  Txn Node   │  │   Nodes     │        │
-│  │  (0 XFG)    │  │  (0 XFG)    │  │ (800 XFG)   │        │
->>>>>>> 83fca9a9
 │  └─────────────┘  └─────────────┘  └─────────────┘        │
 ├───────────────────────────────────────────────────────────┤
 ├───────────────────────────────────────────────────────────┤
@@ -107,15 +101,10 @@
 - **Deposit**: 800 XFG minimum
 - **Deposit Type**: 0x06 tag transaction (immediately unlocked)
 - **Service ID**: Flexible options (custom name, hashed address, standard address)
-<<<<<<< HEAD
 - **Functionality**: Advanced verification, consensus leadership
 - **Consensus**: Prioritized participation (2/2 fastpass, 4/5 fallback)
 - **Unstaking**: 8-hour security window after last signature
 - **Governance**: Elder Council voting for slashing decisions
-=======
-- **Functionality**: Advanced verification, consensus leadership, & remote services
-- **Consensus**: Prioritized participation
->>>>>>> 83fca9a9
 
 ---
 
@@ -147,13 +136,8 @@
 ```cpp
 ENindexEntry entry;
 entry.tier = EldernodeTier::ELDERFIER;
-<<<<<<< HEAD
 entry.serviceId = ElderfierServiceId::createCustomName("MYNODE00", "fire123456789abcdef");
 // Service ID: "MYNODE00" (padded to 8 letters if needed)
-=======
-entry.serviceId = ElderfierServiceId::createCustomName("LONGCLAW", "fire123456789abcdef");
-// Service ID: "MYNODEGG" (padded to 8 letters if needed)
->>>>>>> 83fca9a9
 // Linked Address: "fire123456789abcdef"
 ```
 
@@ -777,15 +761,9 @@
 ENindexEntry elderfierEntry;
 Crypto::generate_keys(elderfierEntry.eldernodePublicKey, elderfierEntry.eldernodeSecretKey);
 elderfierEntry.feeAddress = "fire987654321fedcba";
-<<<<<<< HEAD
 elderfierEntry.stakeAmount = 800000000; // 800 XFG minimum deposit
 elderfierEntry.tier = EldernodeTier::ELDERFIER;
 elderfierEntry.serviceId = ElderfierServiceId::createCustomName("FIRENODE", "fire987654321fedcba");
-=======
-elderfierEntry.stakeAmount = 800000000; // 800 XFG minimum
-elderfierEntry.tier = EldernodeTier::ELDERFIER;
-elderfierEntry.serviceId = ElderfierServiceId::createCustomName("FIRENODE", "FUEGO987654321fedcba");
->>>>>>> 83fca9a9
 elderfierEntry.isActive = true;
 
 bool success = manager.addEldernode(elderfierEntry);
@@ -797,11 +775,7 @@
 ENindexEntry privacyEntry;
 Crypto::generate_keys(privacyEntry.eldernodePublicKey, privacyEntry.eldernodeSecretKey);
 privacyEntry.feeAddress = "fire555666777888999";
-<<<<<<< HEAD
 privacyEntry.stakeAmount = 1000000000; // 1000 XFG deposit
-=======
-privacyEntry.stakeAmount = 1000000000; // 1000 XFG
->>>>>>> 83fca9a9
 privacyEntry.tier = EldernodeTier::ELDERFIER;
 privacyEntry.serviceId = ElderfierServiceId::createHashedAddress("fire555666777888999");
 privacyEntry.isActive = true;
